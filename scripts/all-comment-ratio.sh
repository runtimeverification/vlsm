#!/bin/sh

<<<<<<< HEAD
=======


# Extract command line arguments 
VALID_ARGS=$(getopt -o hs: --long help,separator: -- "$@")
if [[ $? -ne 0 ]]; then
    exit 1;
fi

# Set default separator to tab
SEP="\t"

# Pattern match the separator selection
eval set -- "$VALID_ARGS"
while [ : ]; do
  case "$1" in
    -h | --help) 
        echo "Usage: all-comment-ratio.sh [--separator csv|tab|pipe] | [-s csv|tab|pipe]"
        exit
        ;;
    -s | --separator)
        case "$2" in
           tab)
              SEP="\t"
              ;;
           pipe)
              SEP="|"
              ;;
           csv)
              SEP=","
              ;;
           *)
              SEP="|"
              ;;
        esac
        shift 2
        ;;
    --) shift; 
        break 
        ;;
  esac
done

END=""
HEADERSEP="$SEP"
SEDSTRING=""

# Additional formatting
if [[ $SEP == "\t" || $SEP == "|" ]]; then
   END="|"
   SEDSTRING='s/\t/\t | /g; s/^/| /g; s/$/ |/g'
   HEADERSEP="|"
fi

>>>>>>> dea830da
BASE=$(dirname $0)

# Print header information
echo "$END Comments size $HEADERSEP Spec size $HEADERSEP Comments-Spec Ratio $HEADERSEP Spec-Comments Ratio $HEADERSEP Filename $END"
[[ $SEP == "\t" || $SEP == "|" ]] && echo "|:--------------|:----------|:--------------------|:--------------------|:---------|"

# Run the ratio script on all *.v files
find . -iname "*.v" -exec $BASE/comment-ratio.sh $SEP "{}" \; | sort -n -k3 | sed "$SEDSTRING"

<|MERGE_RESOLUTION|>--- conflicted
+++ resolved
@@ -1,7 +1,5 @@
 #!/bin/sh
 
-<<<<<<< HEAD
-=======
 
 
 # Extract command line arguments 
@@ -55,7 +53,6 @@
    HEADERSEP="|"
 fi
 
->>>>>>> dea830da
 BASE=$(dirname $0)
 
 # Print header information
