From VLSM.Lib Require Import Itauto.
From stdpp Require Import prelude finite.
From Coq Require Import Streams FunctionalExtensionality Eqdep_dec.
From VLSM.Lib Require Import Preamble ListExtras.
From VLSM.Core Require Import VLSM Plans VLSMProjections.
From VLSM.Core Require Import PreloadedVLSM ConstrainedVLSM.

(** * Core: VLSM Composition

  This module provides Coq definitions for composite VLSMs and their projections
  to components.
*)

Section sec_VLSM_composition.

(**
  Let us fix a type for <<message>>s, and an <<index>> type for the VLSM components
  such that equality on <<index>> is decidable and let IM be a family of VLSMs
  indexed by <<index>>. Note that all [VLSM]s share the same type of <<message>>s.
*)

Context
  {message : Type}
  `{EqDecision index}
  (IM : index -> VLSM message)
  .

(** ** Free VLSM composition *)

(*
  A [composite_state] is an indexed family of [state]s, yielding for each
  index <<n>> a [state] of [type] <<IT n>>, the [VLSMType] corresponding to
  machine <<n>>.

  Note that the [composite_state] type is the dependent product type of the
  family of [state] types corresponding to each index.
*)
Definition composite_state : Type :=
  forall n : index, state (IM n).

(**
  A [composite_label] is a pair between an index <<N>> and a [label] of <<IT n>>.

  Note that the [composite_label] type is the dependent sum of the family of
  types <<[label (IT n) | n <- index]>>.
*)
Definition composite_label : Type :=
  {n : index & label (IM n)}.

(*
  Declaring this a "canonical structure" will make type checking
  guess that a VLSMType should be composite_type instead of just
  failing, if it has to compare composite_state with state or
  state of an unsolved VLSMType or VLSM.
*)
Canonical Structure composite_type : VLSMType message :=
{|
  state := composite_state;
  label := composite_label;
|}.

(**
  A [composite_state] has the [initial_state_prop]erty if all of its component
  states have the [initial_state_prop]erty in the corresponding component signature.
*)
Definition composite_initial_state_prop (s : composite_state) : Prop :=
  forall n : index, initial_state_prop (IM n) (s n).

Definition composite_initial_state : Type :=
  {s : composite_state | composite_initial_state_prop s}.

Program Definition composite_s0 : composite_initial_state :=
  exist _ (fun (n : index) => `(vs0 (IM n))) _.
Next Obligation.
Proof. by intros i; destruct (vs0 (IM i)). Defined.

#[export] Instance composite_initial_state_inh : Inhabited composite_initial_state :=
  populate composite_s0.

(**
  A message has the [initial_message_prop]erty in the composite
  iff it has the [initial_message_prop]erty in any of the components.
*)
Definition composite_initial_message_prop (m : message) : Prop :=
  exists (n : index) (mi : initial_message (IM n)), proj1_sig mi = m.

(**
  A very useful operation on [composite_state]s is updating the state corresponding
  to a component.
*)
Definition state_update
  (s : composite_state) (i : index) (si : state (IM i)) (j : index) : state (IM j) :=
  match decide (j = i) with
  | left e => eq_rect_r (fun i => state (IM i)) si e
  | _ => s j
  end.

(**
  The [transition] function for the [composite_vlsm] takes a transition in
  the component selected by the index in the given [composite_label]
  with the contained label, and returns the produced message together with
  the state updated on that component.
*)
Definition composite_transition
  (l : composite_label) (som : composite_state * option message)
  : composite_state * option message :=
  let (s, om) := som in
  let (i, li) := l in
  let (si', om') := transition (IM i) li (s i, om) in
    (state_update s i si',  om').

(**
  Given a [composite_label] <<(i, li)>> and a [composite_state]-message
  pair <<(s, om)>>, [composite_valid]ity is defined as [valid]ity in
  the <<i>>th component <<IM i>>.
*)
Definition composite_valid
  (l : composite_label) (som : composite_state * option message) : Prop :=
  let (s, om) := som in
  let (i, li) := l in
    valid (IM i) li (s i, om).

Definition free_composite_vlsm_machine : VLSMMachine composite_type :=
{|
  initial_state_prop := composite_initial_state_prop;
  initial_message_prop := composite_initial_message_prop;
  transition := composite_transition;
  valid := composite_valid;
|}.

Definition free_composite_vlsm : VLSM message :=
  mk_vlsm free_composite_vlsm_machine.

(**
  Composite versions for [transition_item], [option_initial_message_prop] and
  things related to plans and plan items.
*)

Definition composite_transition_item : Type := transition_item composite_type.

Definition option_composite_initial_message_prop : option message -> Prop :=
  from_option composite_initial_message_prop True.

Definition composite_plan_item : Type := plan_item composite_type.

Definition composite_plan : Type := list composite_plan_item.

Definition composite_apply_plan := (@_apply_plan _ composite_type composite_transition).

Definition composite_apply_plan_app
  (start : composite_state)
  (a a' : list plan_item)
  : composite_apply_plan start (a ++ a') =
    let (aitems, afinal) := composite_apply_plan start a in
    let (a'items, a'final) := composite_apply_plan afinal a' in
     (aitems ++ a'items, a'final)
  := (@_apply_plan_app _ composite_type composite_transition start a a').

Definition composite_apply_plan_last
  (start : composite_state)
  (a : list plan_item)
  (after_a := composite_apply_plan start a)
  : finite_trace_last start (fst after_a) = snd after_a
  := (@_apply_plan_last _ composite_type composite_transition start a).

Definition composite_trace_to_plan := (@_trace_to_plan _ composite_type).

(** ** Constrained VLSM composition

  A constrained VLSM composition is a free composition which is further
  constrained with an additional validity constraint.
*)

Definition composite_vlsm
  (constraint : composite_label -> composite_state * option message -> Prop) : VLSM message :=
    constrained_vlsm free_composite_vlsm constraint.

(** [free_constraint] is the constraint that is always true. *)
Definition free_constraint : composite_label -> composite_state * option message -> Prop :=
  fun _ _ => True.

(**
  [free_composite_vlsm] is equivalent to a [composite_vlsm] with a free
  constraint.
*)
Lemma free_composite_vlsm_spec :
  VLSM_eq free_composite_vlsm (composite_vlsm free_constraint).
Proof.
  split.
  - apply (VLSM_incl_embedding_iff); cbn.
    by apply basic_VLSM_strong_embedding; red; cbn.
  - apply (VLSM_incl_embedding_iff); cbn.
    apply basic_VLSM_strong_embedding; red; cbn; [| done..].
    by itauto.
Qed.

(**
  [free_composite_vlsm] is equivalent to [composite_vlsm] with free constraint
  also when preloaded with messages.
*)
Lemma preloaded_free_composite_vlsm_spec :
  forall (initial : message -> Prop),
    VLSM_eq
      (pre_loaded_vlsm free_composite_vlsm initial)
      (pre_loaded_vlsm (composite_vlsm free_constraint) initial).
Proof.
  split.
  - apply (VLSM_incl_embedding_iff); cbn.
    by apply basic_VLSM_strong_embedding; red; cbn.
  - apply (VLSM_incl_embedding_iff); cbn.
    apply basic_VLSM_strong_embedding; red; cbn; [| done..].
    by itauto.
Qed.

Lemma preloaded_with_all_messages_free_composite_vlsm_spec :
  VLSM_eq
    (pre_loaded_with_all_messages_vlsm free_composite_vlsm)
    (pre_loaded_with_all_messages_vlsm (composite_vlsm free_constraint)).
Proof.
  split.
  - apply (VLSM_incl_embedding_iff); cbn.
    by apply basic_VLSM_strong_embedding; red; cbn.
  - apply (VLSM_incl_embedding_iff); cbn.
    apply basic_VLSM_strong_embedding; red; cbn; [| done..].
    by itauto.
Qed.

(** ** Lemmas about state_update

  The next few results describe several properties of the [state_update] operation.
*)

Lemma state_update_neq :
  forall (s : composite_state) (i : index) (si : state (IM i)) (j : index) (Hneq : j <> i),
    state_update s i si j = s j.
Proof.
  by intros; unfold state_update; case_decide.
Qed.

Lemma state_update_eq :
  forall (s : composite_state) (i : index) (si : state (IM i)),
    state_update s i si i = si.
Proof.
  unfold state_update.
  intros.
  case_decide; [| done].
  by replace H with (eq_refl i) by (apply K_dec_type; done).
Qed.

Lemma state_update_id :
  forall (s : composite_state) (i : index) (si : state (IM i)) (Heq : s i = si),
    state_update s i si = s.
Proof.
  intros.
  apply functional_extensionality_dep_good.
  intro j.
  destruct (decide (j = i)); subst.
  - by apply state_update_eq.
  - by apply state_update_neq.
Qed.

Lemma state_update_twice :
  forall (s : composite_state) (i : index) (si si' : state (IM i)),
    state_update (state_update s i si) i si' = state_update s i si'.
Proof.
  intros.
  apply functional_extensionality_dep_good.
  intro j.
  destruct (decide (j = i)).
  - by subst; rewrite state_update_eq; symmetry; apply state_update_eq.
  - by rewrite !state_update_neq.
Qed.

Lemma state_update_twice_neq :
  forall (s : composite_state) (i j : index) (si : state (IM i)) (sj : state (IM j)) (Hij : j <> i),
    state_update (state_update s i si) j sj = state_update (state_update s j sj) i si.
Proof.
  intros.
  apply functional_extensionality_dep_good.
  intro k.
  destruct (decide (k = j)); destruct (decide (k = i)); subst
  ; repeat (rewrite state_update_eq ; try (rewrite state_update_neq; try done))
  ; try done.
  by rewrite !state_update_neq.
Qed.

Lemma composite_transition_state_neq
  (l : composite_label)
  (s s' : composite_state)
  (om om' : option message)
  (Ht : composite_transition l (s, om) = (s', om'))
  (i : index)
  (Hi : i <> projT1 l)
  : s' i = s i.
Proof.
  destruct l; cbn in Ht; destruct (transition _ _ _).
  by inversion Ht; apply state_update_neq.
Qed.

Lemma composite_transition_state_eq
  (i : index)
  (li : label (IM i))
  (s s' : composite_state)
  (om om' : option message)
  (Ht : composite_transition (existT i li) (s, om) = (s', om'))
  : s' i = fst (transition (IM i) li (s i, om)).
Proof.
  by cbn in Ht; destruct (transition _ _ _); inversion Ht; apply state_update_eq.
Qed.

(**
  Updating a composite initial state with a component initial state
  yields a composite initial state.
*)
Lemma composite_update_initial_state_with_initial
  (s : composite_state)
  (Hs : composite_initial_state_prop s)
  (i : index)
  (si : state (IM i))
  (Hsi : initial_state_prop (IM i) si)
  : composite_initial_state_prop (state_update s i si).
Proof.
  intro j. destruct (decide (j = i)); subst.
  - by rewrite state_update_eq.
  - by rewrite state_update_neq.
Qed.

(** ** Lifting functions

  This section contains definitions of functions which lift labels, states,
  etc. from a single component to the composition, and lemmas about these
  functions.
*)

(**
  We can always "lift" state <<sj>> from component <<j>> to a composite state by
  updating an given composite state to <<sj>> on component <<j>>.
*)
Definition lift_to_composite_state
  (s : composite_state) (j : index) (sj : state (IM j)) : composite_state :=
    state_update s j sj.

Definition lift_to_composite_label (j : index) (lj : label (IM j)) : composite_label :=
  existT j lj.

Definition lift_to_composite_transition_item
  (s : composite_state) (j : index) : transition_item (IM j) -> composite_transition_item :=
    pre_VLSM_embedding_transition_item_project (IM j) composite_type
      (lift_to_composite_label j) (lift_to_composite_state s j).

(**
  A specialized version of [lift_to_composite_state] using the initial composite
  state as the base for lifting.
*)
Definition lift_to_composite_state' : forall j : index, state (IM j) -> composite_state :=
  lift_to_composite_state (proj1_sig composite_s0).

Definition lift_to_composite_transition_item' :
  forall j : index, transition_item -> composite_transition_item :=
    lift_to_composite_transition_item (proj1_sig composite_s0).

Definition lift_to_composite_plan_item
  (i : index) (a : plan_item (IM i)) : composite_plan_item.
Proof.
  destruct a.
  split.
  - exact (existT i label_a).
  - exact input_a.
Defined.

Lemma composite_initial_state_prop_lift :
  forall (j : index) (sj : state (IM j)) (Hinitj : initial_state_prop (IM j) sj),
    composite_initial_state_prop (lift_to_composite_state' j sj).
Proof.
  intros j sj Hinitj i.
  unfold lift_to_composite_state'.
  destruct (decide (i = j)); subst.
  - by rewrite state_update_eq.
  - rewrite state_update_neq; cbn; [| done].
    by destruct (vs0 _) as [s Hs].
Qed.

Lemma lift_to_composite_VLSM_embedding j :
  VLSM_embedding (IM j) free_composite_vlsm
    (lift_to_composite_label j) (lift_to_composite_state' j).
Proof.
  apply basic_VLSM_strong_embedding; intro; intros.
  - cbn; unfold lift_to_composite_state'.
    by rewrite state_update_eq.
  - cbn; unfold lift_to_composite_state' at 1.
    rewrite state_update_eq.
    replace (transition _ _ _) with (s', om').
    unfold lift_to_composite_state'.
    by rewrite state_update_twice.
  - by cbn; apply composite_initial_state_prop_lift.
  - by exists j, (exist _ _ H).
Qed.

Definition lift_to_composite_finite_trace
  (j : index) : list (transition_item (IM j)) -> list composite_transition_item :=
    VLSM_embedding_finite_trace_project (lift_to_composite_VLSM_embedding j).

Definition lift_to_composite_finite_trace_last (j : index) :=
  VLSM_embedding_finite_trace_last (lift_to_composite_VLSM_embedding j).

Lemma lift_to_composite_generalized_preloaded_VLSM_embedding
  (P Q : message -> Prop)
  (PimpliesQ : forall m, P m -> Q m)
  (j : index)
  : VLSM_embedding
      (pre_loaded_vlsm (IM j) P) (pre_loaded_vlsm free_composite_vlsm Q)
      (lift_to_composite_label j) (lift_to_composite_state' j).
Proof.
  apply basic_VLSM_embedding_preloaded_with; intro; intros.
  - by apply PimpliesQ.
  - by cbn; unfold lift_to_composite_state'; rewrite state_update_eq.
  - cbn; unfold lift_to_composite_state' at 1.
    rewrite state_update_eq.
    replace (transition (IM j) l _) with (s', om').
    unfold lift_to_composite_state'.
    by rewrite state_update_twice.
  - by cbn; apply composite_initial_state_prop_lift.
  - by exists j, (exist _ _ H).
Qed.

Lemma lift_to_composite_preloaded_VLSM_embedding (j : index) :
  VLSM_embedding
    (pre_loaded_with_all_messages_vlsm (IM j))
    (pre_loaded_with_all_messages_vlsm free_composite_vlsm)
    (lift_to_composite_label j)
    (lift_to_composite_state' j).
Proof.
  apply basic_VLSM_embedding_preloaded.
  - intro; intros.
    cbn; unfold lift_to_composite_state'; cbn.
    by rewrite state_update_eq.
  - intro; intros; cbn.
    cbn; unfold lift_to_composite_state' at 1.
    rewrite state_update_eq.
    replace (transition l _) with (s', om').
    unfold lift_to_composite_state'.
    by rewrite state_update_twice.
  - by  intros s H; cbn; apply composite_initial_state_prop_lift.
Qed.

(**
  If all messages described by a predicate <<P>> are valid for the free
  composition pre-loaded with messages described by a predicate <<Q>>, then
  any message which can be emitted by a component pre-loaded with <<P>> can
  also be emitted by the free composition pre-loaded with <<Q>>.
*)
Lemma valid_preloaded_lifts_can_be_emitted
  (P Q : message -> Prop)
  (HPvalid : forall dm, P dm -> valid_message_prop (pre_loaded_vlsm free_composite_vlsm Q) dm)
  : forall j m, can_emit (pre_loaded_vlsm (IM j) P) m ->
    can_emit (pre_loaded_vlsm free_composite_vlsm Q) m.
Proof.
  intros j m Hm.
  eapply VLSM_incl_can_emit.
  - apply (pre_loaded_vlsm_incl_relaxed _ (fun m => Q m \/ P m)).
    by itauto.
  - eapply VLSM_embedding_can_emit; [| done].
    apply lift_to_composite_generalized_preloaded_VLSM_embedding.
    by itauto.
Qed.

(**
  As a specialization of [valid_preloaded_lifts_can_be_emitted], if all
  messages described by a predicate <<P>> are valid for the free composition,
  then any message which can be emitted by a component pre-loaded with <<P>>
  can also be emitted by the free composition.
*)
Lemma free_valid_preloaded_lifts_can_be_emitted
  (P : message -> Prop)
  (Hdeps : forall dm, P dm -> valid_message_prop free_composite_vlsm dm)
  : forall i m, can_emit (pre_loaded_vlsm (IM i) P) m ->
    can_emit free_composite_vlsm m.
Proof.
  intros.
  eapply VLSM_incl_can_emit.
  - by eapply (vlsm_is_pre_loaded_with_False free_composite_vlsm).
  - eapply valid_preloaded_lifts_can_be_emitted; [| done].
    intros dm Hdm.
    eapply VLSM_incl_valid_message.
    + by apply (vlsm_is_pre_loaded_with_False free_composite_vlsm).
    + by cbv; itauto.
    + by apply Hdeps.
Qed.

Lemma valid_state_preloaded_composite_free_lift
  (j : index)
  (sj : state (IM j))
  (Hp : constrained_state_prop (IM j) sj)
  : constrained_state_prop free_composite_vlsm (lift_to_composite_state' j sj).
Proof.
  by apply (VLSM_embedding_valid_state (lift_to_composite_preloaded_VLSM_embedding j)).
Qed.

Lemma can_emit_composite_free_lift
  (P Q : message -> Prop)
  (PimpliesQ : forall m, P m -> Q m)
  (j : index)
  (m : message)
  (Htrj : can_emit (pre_loaded_vlsm (IM j) P) m)
  : can_emit (pre_loaded_vlsm free_composite_vlsm Q) m.
Proof.
  eapply VLSM_embedding_can_emit; [| done].
  by apply lift_to_composite_generalized_preloaded_VLSM_embedding.
Qed.

(**
  Updating a composite [valid_state] for the free composition with
  a component initial state yields a composite [valid_state].
*)
Lemma pre_composite_free_update_state_with_initial
  (P : message -> Prop)
  (s : composite_state)
  (Hs : valid_state_prop (pre_loaded_vlsm free_composite_vlsm P) s)
  (i : index)
  (si : state (IM i))
  (Hsi : initial_state_prop (IM i) si)
  : valid_state_prop (pre_loaded_vlsm free_composite_vlsm P) (state_update s i si).
Proof.
  induction Hs using valid_state_prop_ind.
  - apply initial_state_is_valid; cbn.
    by apply composite_update_initial_state_with_initial.
  - destruct Ht as [[Hps [Hom Hv]] Ht]; cbn in Ht, Hv.
    destruct l as [j lj].
    destruct (transition _ _ _) as [sj' omj'] eqn: Htj.
    inversion_clear Ht.
    destruct (decide (i = j)).
    + by subst; rewrite state_update_twice.
    + rewrite state_update_twice_neq by done.
      apply input_valid_transition_destination with (existT j lj) (state_update s i si) om omj'.
      by repeat split; [done | done | ..]; cbn; rewrite state_update_neq;
        [.. | rewrite Htj |].
Qed.

Lemma lift_to_composite_valid_preservation :
  forall (i : index) (cs : composite_state),
  forall l s om, valid (IM i) l (s, om) ->
    composite_valid (lift_to_composite_label i l)
      (lift_to_composite_state cs i s, om).
Proof. by intros; cbn; rewrite state_update_eq. Qed.

Lemma lift_to_composite_transition_preservation :
  forall (i : index) (cs : composite_state),
  forall l s om s' om', transition (IM i) l (s, om) = (s', om') ->
    composite_transition (lift_to_composite_label i l)
      (lift_to_composite_state cs i s, om)
        =
      (lift_to_composite_state cs i s', om').
Proof.
  intros; cbn.
  unfold lift_to_composite_state; rewrite state_update_eq.
  by replace (transition _ _ _) with (s', om'); rewrite state_update_twice.
Qed.

Lemma lift_to_composite_initial_message_preservation :
  forall (i : index),
      forall m, initial_message_prop (IM i) m ->
      composite_initial_message_prop m.
Proof. by intros i m Hm; exists i, (exist _ _ Hm). Qed.

Lemma pre_lift_to_free_weak_embedding :
  forall (i : index) (cs : composite_state) (P : message -> Prop),
    valid_state_prop (pre_loaded_vlsm free_composite_vlsm P) cs ->
    VLSM_weak_embedding
      (pre_loaded_vlsm (IM i) P) (pre_loaded_vlsm free_composite_vlsm P)
      (lift_to_composite_label i) (lift_to_composite_state cs i).
Proof.
  intros i cs P Hvsp.
  apply basic_VLSM_weak_embedding.
  - intros l s om (_ & _ & Hv) _ _.
    by cbn; apply lift_to_composite_valid_preservation.
  - by inversion 1; cbn; apply lift_to_composite_transition_preservation.
  - by intros s Hs; apply pre_composite_free_update_state_with_initial.
  - intros _ _ m _ _ [Hm | Hp]; apply initial_message_is_valid; [left | by right].
    by cbn; eapply lift_to_composite_initial_message_preservation.
Qed.

Lemma lift_to_free_weak_embedding :
  forall (i : index) (cs : composite_state),
      valid_state_prop free_composite_vlsm cs ->
      VLSM_weak_embedding (IM i) free_composite_vlsm
        (lift_to_composite_label i) (lift_to_composite_state cs i).
Proof.
  constructor; intros.
  apply (VLSM_eq_finite_valid_trace_from (vlsm_is_pre_loaded_with_False free_composite_vlsm)),
    pre_lift_to_free_weak_embedding.
  - by apply (VLSM_eq_valid_state (vlsm_is_pre_loaded_with_False free_composite_vlsm)).
  - apply (VLSM_eq_finite_valid_trace_from (vlsm_is_pre_loaded_with_False (IM i))).
    by destruct (IM i).
Qed.

Lemma lift_to_preloaded_free_weak_embedding :
  forall (i : index) (cs : composite_state),
    constrained_state_prop free_composite_vlsm cs ->
    VLSM_weak_embedding
      (pre_loaded_with_all_messages_vlsm (IM i))
      (pre_loaded_with_all_messages_vlsm free_composite_vlsm)
      (lift_to_composite_label i)
      (lift_to_composite_state cs i).
Proof.
  constructor; intros.
  apply pre_lift_to_free_weak_embedding; [done |].
  by destruct (IM i).
Qed.

End sec_VLSM_composition.

(** ** A tactic for working with the state_update function

  Hint database and tactic for dealing with updates and lifting via [state_update].
*)

Create HintDb state_update.

#[export] Hint Rewrite @state_update_neq using done : state_update.
#[export] Hint Rewrite @state_update_id using done : state_update.
#[export] Hint Rewrite @state_update_eq : state_update.

#[export] Hint Unfold lift_to_composite_state : state_update.
#[export] Hint Unfold lift_to_composite_state' : state_update.

Ltac state_update_simpl :=
  autounfold with state_update in *; autorewrite with state_update in *.

(** ** Basic projection lemmas

  These basic projection lemmas relate
  the [valid_state_prop] and [input_valid_transition] of
  a composite VLSM back to those conditions holding
  over projections to individual components of the state.

  Because the composition may have validly produced
  messages that are not valid for an individual
  component (by interaction between components),
  We cannot just use properties [valid_state_message_prop (IM i)]
  or [input_valid_transition (IM i)].
  For simplicity these lemmas use
  [pre_loaded_with_all_messages_vlsm (IM i)].

  This does not precisely reflect the set of
  messages and transitions that can actually be
  seen in projections of transitions of the composite VLSM,
  but seems to be the best we can do with a result
  type that doesn't mention the other components or
  the composition constraint of the composite.

  Later in this file a
  [composite_constrained_projection_vlsm] is defined
  that shares the states of [IM i] which is more
  precise.
*)

<<<<<<< HEAD
(**
  We call a [composite_state] constrained if it is constrained for the
  [free_composite_vlsm].
*)
Definition composite_constrained_state_prop
  {message : Type} `{EqDecision index}
  (IM : index -> VLSM message) (s : composite_state IM) : Prop :=
    constrained_state_prop (free_composite_vlsm IM) s.

(** If a composite state is constrained, so are all of its component states. *)
Lemma composite_constrained_state_project
  {message : Type} `{EqDecision index} (IM : index -> VLSM message)
  (s : composite_state IM) i :
    composite_constrained_state_prop IM s ->
    constrained_state_prop (IM i) (s i).
=======
Lemma valid_state_project_preloaded_to_preloaded_free
  message `{EqDecision index} (IM : index -> VLSM message)
  (X := free_composite_vlsm IM)
  (s : state (pre_loaded_with_all_messages_vlsm X)) i :
  constrained_state_prop X s ->
  constrained_state_prop (IM i) (s i).
>>>>>>> 09402ac6
Proof.
  intros [om Hproto].
  induction Hproto; [by apply initial_state_is_valid; cbn |].
  destruct l as [j lj]; cbn in Ht, Hv.
  destruct (transition lj (s j, om)) eqn: Heq.
  inversion Ht; subst; clear Ht.
  destruct (decide (j = i)); subst; state_update_simpl; [| done].
  destruct IHHproto1 as [om'' Hovmp].
  exists om'.
  eapply input_valid_transition_outputs_valid_state_message.
  repeat split; [by exists om'' | | done..].
  by apply any_message_is_valid_in_preloaded.
Qed.

Lemma valid_state_project_preloaded_to_preloaded
  message `{EqDecision index} (IM : index -> VLSM message) constraint
  (X := composite_vlsm IM constraint)
  (s : state (pre_loaded_with_all_messages_vlsm X)) i :
  constrained_state_prop X s ->
  constrained_state_prop (IM i) (s i).
Proof.
  intros.
  eapply composite_constrained_state_project.
  apply VLSM_incl_valid_state; [| done].
  by apply constrained_pre_loaded_vlsm_incl_pre_loaded_with_all_messages.
Qed.

Lemma valid_state_project_preloaded
      message `{EqDecision index} (IM : index -> VLSM message) constraint
      (X := composite_vlsm IM constraint)
      (s : state X) i :
  valid_state_prop X s ->
  constrained_state_prop (IM i) (s i).
Proof.
  by intros; apply valid_state_project_preloaded_to_preloaded,
    pre_loaded_with_all_messages_valid_state_prop.
Qed.

Lemma composite_transition_project_active
  message `{EqDecision index} (IM : index -> VLSM message) :
  forall (l : composite_label IM) (s : composite_state IM) (im : option message)
    (s' : composite_state IM) (om : option message),
      composite_transition IM l (s, im) = (s', om) ->
      transition (IM (projT1 l)) (projT2 l) (s (projT1 l), im) = (s' (projT1 l), om).
Proof.
  intros [x l]; cbn; intros.
  destruct (transition (IM x) l (s x, im)).
  inversion H.
  f_equal.
  by state_update_simpl.
Qed.

Lemma input_valid_transition_preloaded_project_active_free
  {message} `{EqDecision V} {IM : V -> VLSM message}
  (X := free_composite_vlsm IM)
  l s im s' om :
  input_constrained_transition X l (s, im) (s', om) ->
  input_constrained_transition (IM (projT1 l)) (projT2 l)
    (s (projT1 l), im) (s' (projT1 l), om).
Proof.
  intro Hptrans.
  destruct Hptrans as [[Hproto_s [_ Hcvalid]] Htrans].
  split; [| by eapply composite_transition_project_active].
  split; [| split].
  - by eapply composite_constrained_state_project.
  - by apply any_message_is_valid_in_preloaded.
  - by destruct l; apply Hcvalid.
Qed.

Lemma input_valid_transition_preloaded_project_active
  {message} `{EqDecision V} {IM : V -> VLSM message} {constraint}
  (X := composite_vlsm IM constraint)
  l s im s' om :
  input_constrained_transition X l (s, im) (s', om) ->
  input_constrained_transition (IM (projT1 l)) (projT2 l)
    (s (projT1 l), im) (s' (projT1 l), om).
Proof.
  intros.
  apply input_valid_transition_preloaded_project_active_free.
  apply (@VLSM_incl_input_valid_transition _ _ (pre_loaded_with_all_messages_vlsm X)); [| done].
  by apply constrained_pre_loaded_vlsm_incl_pre_loaded_with_all_messages.
Qed.

Lemma input_valid_transition_project_active
  {message} `{EqDecision V} {IM : V -> VLSM message} {constraint}
  (X := composite_vlsm IM constraint)
  l s im s' om :
  input_valid_transition X l (s, im) (s', om) ->
  input_constrained_transition (IM (projT1 l)) (projT2 l)
    (s (projT1 l), im) (s' (projT1 l), om).
Proof.
  intro Hptrans.
  apply preloaded_weaken_input_valid_transition in Hptrans.
  by revert Hptrans; apply input_valid_transition_preloaded_project_active.
Qed.

Lemma input_valid_transition_preloaded_project_any_free
  {V : Type} (i : V)
  {message : Type} `{EqDecision V} {IM : V -> VLSM message}
  (X := free_composite_vlsm IM)
  (l : label X) s im s' om :
  input_constrained_transition X l (s, im) (s', om) ->
    s i = s' i \/
    exists li : label (IM i),
      l = existT i li /\
     input_constrained_transition (IM i) li (s i, im) (s' i, om).
Proof.
  intro Hptrans.
  destruct l as [j lj].
  destruct (decide (i = j)); subst.
  - right.
    exists lj.
    split; [done |].
    by revert Hptrans; apply input_valid_transition_preloaded_project_active_free.
  - left.
    destruct Hptrans as [Hpvalid Htrans]; cbn in Htrans.
    destruct (transition (IM j) lj (s j, im)); inversion_clear Htrans.
    by state_update_simpl.
Qed.

Lemma input_valid_transition_preloaded_project_any
  {V : Type} (i : V)
  {message : Type} `{EqDecision V} {IM : V -> VLSM message} {constraint}
  (X := composite_vlsm IM constraint)
  (l : label X) s im s' om :
  input_constrained_transition X l (s, im) (s', om) ->
    s i = s' i \/
    exists li : label (IM i),
      l = existT i li /\
      input_constrained_transition (IM i) li (s i, im) (s' i, om).
Proof.
  intros.
  apply input_valid_transition_preloaded_project_any_free.
  apply (@VLSM_incl_input_valid_transition _ _ (pre_loaded_with_all_messages_vlsm X)); [| done].
  by apply constrained_pre_loaded_vlsm_incl_pre_loaded_with_all_messages.
Qed.

Lemma input_valid_transition_project_any
  {V : Type} (i : V)
  {message : Type} `{EqDecision V} {IM : V -> VLSM message} {constraint}
  (X := composite_vlsm IM constraint)
  (l : label X) s im s' om :
  input_valid_transition X l (s, im) (s', om) ->
    s i = s' i \/
    exists li : label (IM i),
      l = existT i li /\
      input_constrained_transition (IM i) li (s i, im) (s' i, om).
Proof.
  intro Hproto.
  apply preloaded_weaken_input_valid_transition in Hproto.
  by revert Hproto; apply input_valid_transition_preloaded_project_any.
Qed.

(**
  If a message can be emitted by a composition, then it can be emitted by one of the
  components.
*)

Lemma can_emit_free_composite_project
  {message : Type} `{EqDecision V} {IM : V -> VLSM message}
  (X := free_composite_vlsm IM)
  (m : message)
  (Hemit : can_emit (pre_loaded_with_all_messages_vlsm X) m) :
    exists (j : V), can_emit (pre_loaded_with_all_messages_vlsm (IM j)) m.
Proof.
  apply can_emit_iff in Hemit as (s2 & [s1 oim] & l & Ht).
  exists (projT1 l).
  apply can_emit_iff.
  exists (s2 (projT1 l)), (s1 (projT1 l), oim), (projT2 l).
  by eapply input_valid_transition_preloaded_project_active_free.
Qed.

Lemma can_emit_composite_project
  {message : Type} `{EqDecision V} {IM : V -> VLSM message} {constraint}
  (X := composite_vlsm IM constraint)
  (m : message)
  (Hemit : can_emit (pre_loaded_with_all_messages_vlsm X) m) :
    exists (j : V), can_emit (pre_loaded_with_all_messages_vlsm (IM j)) m.
Proof.
  apply can_emit_free_composite_project.
  eapply VLSM_incl_can_emit; [| done].
  by apply constrained_pre_loaded_vlsm_incl_pre_loaded_with_all_messages.
Qed.

(** ** Binary free composition

  This serves an example of how composition can be built, but is also being
  used in defining the [byzantine_trace_prop]erties.

  This instantiates the regular composition using the [bool] type as an <<index>>.
*)

Section sec_binary_free_composition.

Context
  {message : Type}
  (M1 M2 : VLSM message)
  .

Definition binary_index : Set := bool.

Definition first : binary_index := true.
Definition second : binary_index := false.

#[export] Instance binary_index_dec :  EqDecision binary_index := _.
#[export] Instance binary_index_inhabited : Inhabited binary_index := populate first.

Definition binary_IM
  (i : binary_index)
  : VLSM message
  :=
  match i with
  | true => M1
  | false => M2
  end.

Definition binary_free_composition : VLSM message :=
  composite_vlsm binary_IM (free_constraint binary_IM).

End sec_binary_free_composition.

(** ** Composite decidable initial message

  Here we show that if the [initial_message_prop]erty is decidable for every
  component, then it is decidable for a finite composition as well.
*)

Section sec_composite_decidable_initial_message.

Context
  {message : Type}
  `{finite.Finite index}
  (IM : index -> VLSM message)
  (constraint : composite_label IM -> composite_state IM * option message -> Prop)
  .

Lemma composite_decidable_initial_message
  (Hdec_init : forall i, decidable_initial_messages_prop (IM i))
  : decidable_initial_messages_prop (composite_vlsm IM constraint).
Proof.
  intro m. simpl. unfold composite_initial_message_prop.
  apply
    (Decision_iff
      (P := List.Exists (fun i => initial_message_prop (IM i) m) (enum index))).
  - rewrite Exists_finite.
    split; intros [i Hm]; exists i.
    + by exists (exist _ _ Hm).
    + by destruct Hm as [[im Hinit] [= ->]].
  - by apply @Exists_dec; intro i; apply Hdec_init.
Qed.

End sec_composite_decidable_initial_message.

(** ** Composite plan properties

  The following results concern facts about applying a [plan Free] <<P>>
  to a [state Free] <<s'>>, knowing its effects on a different [state Free] <<s>>
  which shares some relevant features with <<s'>>.
*)

Section sec_composite_plan_properties.

Context
  {message : Type}
  {index : Type}
  `{EqDecision index}
  (IM : index -> VLSM message)
  (Free := free_composite_vlsm IM)
  .

(* A transition on component <<i>> is [input_valid] from <<s'>> if it is
   [input_valid] from <<s>> and their <<i>>'th components are equal. *)

Lemma relevant_component_transition_free
  (s s' : state Free)
  (l : label Free)
  (input : option message)
  (i := projT1 l)
  (Heq : (s i) = (s' i))
  (Hprs : valid_state_prop Free s')
  (Hiv : input_valid Free l (s, input)) :
  input_valid Free l (s', input).
Proof.
  split_and!; [done | by apply Hiv |].
  cbn in Hiv |- *.
  destruct l.
  simpl in i.
  unfold i in Heq.
  rewrite <- Heq.
  by itauto.
Qed.

(* The effect of the transition is also the same. *)

Lemma relevant_component_transition2_free
  (s s' : state Free)
  (l : label Free)
  (input : option message)
  (i := projT1 l)
  (Heq : (s i) = (s' i))
  (Hprs : valid_state_prop Free s') :
  let (dest, output) := transition Free l (s, input) in
  let (dest', output') := transition Free l (s', input) in
  output = output' /\ (dest i) = (dest' i).
Proof.
  destruct l as [x l]; simpl in i |- *.
  unfold i in Heq; rewrite Heq.
  destruct (transition (IM x) l (s' x, input)).
  by state_update_simpl.
Qed.

Lemma relevant_components_one_free
  (s s' : state Free)
  (Hprs' : valid_state_prop Free s')
  (ai : plan_item Free)
  (i := projT1 (label_a ai))
  (Heq : (s i) = (s' i))
  (Hpr : finite_valid_plan_from Free s [ai]) :
  let res' := snd (apply_plan Free s' [ai]) in
  let res := snd (apply_plan Free s [ai]) in
  finite_valid_plan_from Free s' [ai] /\
  (res' i) = res i.
Proof.
  simpl.
  unfold finite_valid_plan_from, apply_plan, _apply_plan in *.
  destruct ai; simpl in *.
  match goal with
  |- context [let (_, _) := let (_, _) := ?t in _ in _] =>
    destruct t eqn: eq_trans'
  end.
  match goal with
  |- context [let (_, _) := let (_, _) := ?t in _ in _] =>
    destruct t eqn: eq_trans
  end.
  inversion Hpr; subst.
  split.
  - assert (Ht' : input_valid_transition Free label_a (s', input_a) (c, o)).
    {
      unfold input_valid_transition in *.
      destruct Ht as [Hpr_valid Htrans].
      by apply relevant_component_transition_free with (s' := s') in Hpr_valid; itauto.
    }
    apply finite_valid_trace_from_extend; [| done].
    apply finite_valid_trace_from_empty.
    by apply input_valid_transition_destination in Ht'.
  - specialize (relevant_component_transition2_free s s' label_a input_a Heq Hprs') as Hrel.
    cbn in *.
    repeat case_match.
    unfold i; cbn in *.
    by itauto congruence.
Qed.

(**
  Transitioning on some index different from <<i>> does not affect
  component <<i>>.
*)
Lemma irrelevant_components_one
  (s : state (composite_type IM))
  (ai : composite_plan_item IM)
  (i : index)
  (Hdif : i <> projT1 (label_a ai)) :
  let res := snd (composite_apply_plan IM s [ai]) in
  (res i) = (s i).
Proof.
  unfold composite_apply_plan, apply_plan, _apply_plan; cbn.
  repeat case_match; cbn.
  inversion H; inversion H1; subst.
  by state_update_simpl.
Qed.

(**
  Same as [irrelevant_components_one], but for
  multiple transitions.
*)
Lemma irrelevant_components
  (s : state (composite_type IM))
  (a : composite_plan IM)
  (a_indices := List.map (@projT1 _ _) (List.map (@label_a _ _) a))
  (i : index)
  (Hdif : i ∉ a_indices) :
  let res := snd (composite_apply_plan IM s a) in
  (res i) = (s i).
Proof.
  induction a using rev_ind.
  - by simpl; itauto.
  - simpl in *.
    rewrite (composite_apply_plan_app IM).
    destruct (composite_apply_plan IM s a) as (tra, sa) eqn: eq_a; simpl in *.
    destruct (composite_apply_plan IM sa [x]) as (trx, sx) eqn: eq_x; simpl in *.

    unfold a_indices in Hdif.
    rewrite map_app in Hdif.
    rewrite map_app in Hdif.

    spec IHa. {
      intro Hin.
      contradict Hdif.
      apply elem_of_app.
      by left.
    }

    rewrite <- IHa.
    replace sx with (snd (composite_apply_plan IM sa [x])) by (rewrite eq_x; done).
    apply irrelevant_components_one.
    intros contra.
    rewrite contra in Hdif.

    rewrite elem_of_app in Hdif; simpl in Hdif.
    contradict Hdif.
    subst.
    by right; left.
Qed.

(* Same as relevant_components_one but for multiple transitions. *)

Lemma relevant_components_free
  (s s' : state Free)
  (Hprs' : valid_state_prop Free s')
  (a : plan Free)
  (a_indices := List.map (@projT1 _ _) (List.map (@label_a _ _) a))
  (li : list index)
  (Heq : forall (i : index), i ∈ li -> (s' i) = (s i))
  (Hincl : a_indices ⊆ li)
  (Hpr : finite_valid_plan_from Free s a) :
  let res' := snd (apply_plan Free s' a) in
  let res := snd (apply_plan Free s a) in
  finite_valid_plan_from Free s' a /\
  (forall (i : index), i ∈ li -> (res' i) = res i).
Proof.
  induction a using rev_ind; cbn in *; [by split; [constructor |] |].
  apply finite_valid_plan_from_app_iff in Hpr as [Hrem Hsingle].
  spec IHa.
  {
    remember (List.map (@projT1 _ (fun n : index => label (IM n))) (List.map label_a a)) as small.
    transitivity a_indices; [| done].
    unfold a_indices.
    intros e H; simpl.
    rewrite 2 map_app, elem_of_app.
    by itauto.
  }
  spec IHa; [done |].
  destruct IHa as [IHapr IHaind].
  specialize (relevant_components_one_free (snd (apply_plan Free s a))
    (snd (apply_plan Free s' a))) as Hrel.
  spec Hrel; [by apply apply_plan_last_valid; itauto |].
  specialize (Hrel x); simpl in *.
  spec Hrel.
  {
    specialize (IHaind (projT1 (label_a x))).
    symmetry.
    apply IHaind.
    specialize (Hincl (projT1 (label_a x))).
    apply Hincl.
    unfold a_indices.
    by rewrite 2 map_app, elem_of_app; right; left.
  }
  specialize (Hrel Hsingle).
  destruct Hrel as [Hrelpr Hrelind].
  split; [by apply finite_valid_plan_from_app_iff; split |].
  intros i Hi.
  rewrite !apply_plan_app.
  destruct (apply_plan Free s' a) as [tra' sa'] eqn: eq_as'.
  destruct (apply_plan Free s a) as [tra sa] eqn: eq_as.
  simpl in *.
  destruct (apply_plan Free sa [x]) as [trx sx] eqn: eq_xsa.
  destruct (apply_plan Free sa' [x]) as [trx' sx'] eqn: eq_xsa'.
  simpl in *.
  destruct (decide (i = (projT1 (label_a x)))); [by rewrite e |].
  apply (f_equal snd) in eq_xsa, eq_xsa'.
  replace sx' with (snd (composite_apply_plan IM sa' [x])).
  replace sx with (snd (composite_apply_plan IM sa [x])).
  specialize (irrelevant_components_one sa x i n) as Hdiff.
  specialize (irrelevant_components_one sa' x i n) as Hdiff0.
  setoid_rewrite Hdiff.
  setoid_rewrite Hdiff0.
  by apply IHaind.
Qed.

End sec_composite_plan_properties.

(** ** Properties of the empty composition *)

Section sec_empty_composition_properties.

Context
  {message : Type}
  `{finite.Finite index}
  (IM : index -> VLSM message)
  (constraint : composite_label IM -> composite_state IM * option message -> Prop)
  (X := composite_vlsm IM constraint)
  (Hempty_index : enum index = [])
  .

Lemma empty_composition_no_index
  (i : index)
  : False.
Proof.
  by specialize (elem_of_enum i); rewrite Hempty_index; apply not_elem_of_nil.
Qed.

Lemma empty_composition_single_state
  (s : composite_state IM)
  : s = (proj1_sig (composite_s0 IM)).
Proof.
  by extensionality i; elim (empty_composition_no_index i).
Qed.

Lemma empty_composition_no_label
  (l : composite_label IM)
  : False.
Proof.
  by destruct l as [i _]; elim (empty_composition_no_index i).
Qed.

Lemma empty_composition_no_initial_message
  : forall m, ~ composite_initial_message_prop IM m.
Proof.
  by intros m [i _]; elim (empty_composition_no_index i).
Qed.

Lemma empty_composition_no_emit
  : forall m, ~ can_emit X m.
Proof.
  by intros m [s' [l _]]; elim (empty_composition_no_label l).
Qed.

Lemma empty_composition_no_valid_message
  : forall m, ~ valid_message_prop X m.
Proof.
  intros m Hm.
  apply emitted_messages_are_valid_iff in Hm as [Hinit | Hemit].
  - by elim (empty_composition_no_initial_message _ Hinit).
  - by elim (empty_composition_no_emit _ Hemit).
Qed.

Lemma pre_loaded_empty_composition_no_emit
  (seed : message -> Prop)
  (PreX := pre_loaded_vlsm X seed)
  : forall m, ~ can_emit PreX m.
Proof.
  by intros m [s' [l _]]; elim (empty_composition_no_label l).
Qed.

Lemma pre_loaded_empty_free_composition_no_emit
  (seed : message -> Prop)
  (PreX := pre_loaded_vlsm (free_composite_vlsm IM) seed)
  : forall m, ~ can_emit PreX m.
Proof.
  by intros m [s' [l _]]; elim (empty_composition_no_label l).
Qed.

Lemma pre_loaded_with_all_empty_composition_no_emit
  : forall m, ~ can_emit (pre_loaded_with_all_messages_vlsm X) m.
Proof.
  by intros m [s' [l _]]; elim (empty_composition_no_label l).
Qed.

End sec_empty_composition_properties.

(** ** Properties of extensionally-equal indexed compositions

  If two indexed sets of VLSMs are extensionally-equal, then we can establish a
  [VLSM_embedding] between their compositions with subsumable constraints
  (and pre-loaded with the same set of messages).
*)

Section sec_same_IM_embedding.

Context
  {message : Type}
  `{EqDecision index}
  (IM1 IM2 : index -> VLSM message)
  (Heq : forall i, IM1 i = IM2 i)
  .

Definition same_IM_label_rew
  (l1 : composite_label IM1)
  : composite_label IM2 :=
  existT (projT1 l1) (same_VLSM_label_rew (Heq (projT1 l1)) (projT2 l1)).

Definition same_IM_state_rew
  (s1 : composite_state IM1)
  : composite_state IM2 :=
  fun i => same_VLSM_state_rew (Heq i) (s1 i).

Section sec_pre_loaded_constrained.

Context
  (constraint1 : composite_label IM1 -> composite_state IM1 * option message -> Prop)
  (constraint2 : composite_label IM2 -> composite_state IM2 * option message -> Prop)
  (constraint_projection
    : forall s1, constrained_state_prop (free_composite_vlsm IM1) s1 ->
      forall l1 om, constraint1 l1 (s1, om) ->
    constraint2 (same_IM_label_rew l1) (same_IM_state_rew s1, om))
  (seed : message -> Prop)
  .

Lemma same_IM_embedding
  : VLSM_embedding
    (pre_loaded_vlsm (composite_vlsm IM1 constraint1) seed)
    (pre_loaded_vlsm (composite_vlsm IM2 constraint2) seed)
    same_IM_label_rew
    same_IM_state_rew.
Proof.
  apply basic_VLSM_embedding; intros l **.
  - destruct Hv as [Hs [Hom [Hv Hc]]].
    apply constraint_projection in Hc; cycle 1.
    + apply VLSM_incl_valid_state; [| done].
      by apply constrained_pre_loaded_vlsm_incl_pre_loaded_with_all_messages.
    + split; [| done].
      clear Hc. revert Hv. destruct l as (i, li). cbn.
      by apply same_VLSM_valid_preservation.
  - apply proj2 in H. revert H. destruct l as (i, li). cbn.
    destruct (transition (IM1 i) _ _) as (si'1, _om') eqn: Ht1.
    unfold same_IM_state_rew at 1.
    erewrite same_VLSM_transition_preservation; [| done].
    inversion 1; subst; clear H.
    f_equal. extensionality j.
    unfold same_IM_state_rew at 2.
    by destruct (decide (i = j)); subst; state_update_simpl.
  - by intros i; apply same_VLSM_initial_state_preservation, H.
  - apply initial_message_is_valid.
    destruct HmX as [[i [[im Him] Hi]] | Hseed]; [| by right].
    simpl in Hi. subst im.
    cbn. unfold composite_initial_message_prop.
    left; exists i.
    unshelve esplit.
    + by exists m; eapply same_VLSM_initial_message_preservation; eauto.
    + done.
Qed.

End sec_pre_loaded_constrained.

Lemma same_IM_preloaded_free_embedding :
  VLSM_embedding
    (pre_loaded_with_all_messages_vlsm (free_composite_vlsm IM1))
    (pre_loaded_with_all_messages_vlsm (free_composite_vlsm IM2))
    same_IM_label_rew
    same_IM_state_rew.
Proof.
  constructor.
  intros s1 tr1 Htr1.
  eapply VLSM_incl_finite_valid_trace in Htr1; [| by apply preloaded_free_composite_vlsm_spec].
  pose proof (Hproj := same_IM_embedding (free_constraint IM1) (free_constraint IM2)
    ltac:(done) (fun _ => True)).
  apply (VLSM_embedding_finite_valid_trace Hproj) in Htr1.
  eapply VLSM_incl_finite_valid_trace in Htr1; [done |].
  by apply preloaded_free_composite_vlsm_spec.
Qed.

End sec_same_IM_embedding.

Arguments same_IM_label_rew {_ _ _ _} _ _ : assert.
Arguments same_IM_state_rew {_ _ _ _} _ _ _ : assert.

(** ** Valid transitions in a composition *)

Section sec_composite_valid_transition.

Context
  {message : Type}
  `{EqDecision index}
  (IM : index -> VLSM message)
  (Free := free_composite_vlsm IM)
  (RFree := pre_loaded_with_all_messages_vlsm Free)
  .

Definition composite_valid_transition l s1 iom s2 oom : Prop :=
  valid_transition Free l s1 iom s2 oom.

Definition composite_valid_transition_item
  (s : composite_state IM) (item : composite_transition_item IM) : Prop :=
  composite_valid_transition (l item) s (input item) (destination item) (output item).

Lemma composite_valid_transition_reachable_iff l s1 iom s2 oom :
  composite_valid_transition l s1 iom s2 oom <-> valid_transition RFree l s1 iom s2 oom.
Proof.
  by split; intros []; constructor.
Qed.

Definition composite_valid_transition_next s1 s2 : Prop :=
  valid_transition_next Free s1 s2.

Definition composite_valid_transition_future : relation (composite_state IM) :=
  tc composite_valid_transition_next.

Lemma composite_valid_transition_next_reachable_iff s1 s2 :
  composite_valid_transition_next s1 s2 <-> valid_transition_next RFree s1 s2.
Proof.
  by split; intros []; econstructor; apply composite_valid_transition_reachable_iff.
Qed.

Lemma composite_valid_transition_projection :
  forall l s1 iom s2 oom,
    composite_valid_transition l s1 iom s2 oom ->
    valid_transition (IM (projT1 l)) (projT2 l) (s1 (projT1 l)) iom (s2 (projT1 l)) oom /\
    s2 = state_update IM s1 (projT1 l) (s2 (projT1 l)).
Proof.
  intros [i li] * [Hv Ht]; cbn in Ht; destruct (transition _ _ _) eqn: Hti.
  by inversion Ht; subst; cbn; state_update_simpl.
Qed.

Lemma composite_valid_transition_projection_inv :
  forall i li si1 iom si2 oom,
    valid_transition (IM i) li si1 iom si2 oom ->
    forall s1, s1 i = si1 -> forall s2, s2 = state_update IM s1 i si2 ->
    composite_valid_transition (existT i li) s1 iom s2 oom.
Proof.
  intros * [Hv Ht] s1 <- s2 ->; split; [done |].
  by cbn; replace (transition _ _ _) with (si2, oom).
Qed.

Inductive composite_valid_transitions_from_to
  : composite_state IM -> composite_state IM -> list (composite_transition_item IM) -> Prop :=
| cvtft_empty : forall s, composite_valid_transitions_from_to s s []
| cvtft_cons : forall s s' tr item,
    composite_valid_transitions_from_to s s' tr ->
    composite_valid_transition_item s' item ->
    composite_valid_transitions_from_to s (destination item) (tr ++ [item]).

Lemma composite_valid_transitions_from_to_trace : forall s s' tr,
  finite_valid_trace_from_to RFree s s' tr ->
  composite_valid_transitions_from_to s s' tr.
Proof.
  induction 1 using finite_valid_trace_from_to_rev_ind; [by constructor |].
  remember {| destination := sf |} as item.
  replace sf with (destination item) by (subst; done).
  econstructor; [done |]; subst.
  by apply composite_valid_transition_reachable_iff, input_valid_transition_forget_input.
Qed.

End sec_composite_valid_transition.

(** ** Valid composite states properties *)

Section sec_composite_state.

Context
  `{EqDecision index}
  `[IM : index -> VLSM message]
  [constraint : composite_label IM -> composite_state IM * option message -> Prop]
  (X := composite_vlsm IM constraint)
  .

(**
  Given a valid state for the free composition and a constrained trace in one
  of the components receiving only valid messages of the free composition,
  the trace can be replayed on top of the given state to yield a valid trace
  segment for the free composition.
*)
Lemma pre_free_lift_to_free_weak_embedding :
  forall (i : index) (cs : composite_state IM),
    valid_state_prop (free_composite_vlsm IM) cs ->
    VLSM_weak_embedding
      (pre_loaded_vlsm (IM i) (valid_message_prop (free_composite_vlsm IM)))
      (free_composite_vlsm IM) (lift_to_composite_label IM i) (lift_to_composite_state IM cs i).
Proof.
  intros i cs Hvsp; constructor; intros s tr Htr.
  pose proof (Heq := vlsm_is_preloaded_with_valid (free_composite_vlsm IM)).
  apply (VLSM_eq_valid_state Heq) in Hvsp.
  apply (VLSM_eq_finite_valid_trace_from Heq).
  by unshelve eapply VLSM_weak_embedding_finite_valid_trace_from in Htr; cycle 3;
    [apply pre_lift_to_free_weak_embedding | ..].
Qed.

Definition lift_to_composite_plan [i : index] : plan (IM i) -> composite_plan IM :=
  List.map (lift_to_composite_plan_item IM i).

(**
  A component state for the final state of a valid trace of the composition
  is either initial, or there is a witness in the trace when a transition in
  that component led to the current component state.
*)
Lemma final_state_component_initial_or_transition :
  forall (i : index) (is f : composite_state IM) (tr : list (composite_transition_item IM)),
    finite_valid_trace_init_to X is f tr ->
    initial_state_prop (IM i) (f i)
      \/
    exists (item : composite_transition_item IM),
      item ∈ tr /\ destination item i = f i /\ projT1 (l item) = i.
Proof.
  intros * Htr; induction Htr using finite_valid_trace_init_to_rev_ind; [by left |].
  destruct l as [j lj], (decide (i = j)) as [<- |]; cbn.
  - by right; eexists; split; [rewrite elem_of_app, elem_of_list_singleton; right |].
  - destruct Ht as [_ Ht]; cbn in Ht.
    destruct (transition lj (s j, iom)) as [si' om']; inversion Ht; subst; clear Ht.
    state_update_simpl.
    destruct IHHtr as [| (? & ? & ?)]; [by left |].
    by right; eexists; split; [rewrite elem_of_app; left |].
Qed.

(**
  A reformulation of [final_state_component_initial_or_transition] in terms of
  [valid_state_prop] and [in_futures].

  A component state from a valid state for a composition is either initial or
  there exists a valid transition in the composition from whose destination
  the given state is validly reachable and which corresponds to a transition
  in the component leading to the current component state.
*)
Lemma valid_state_component_initial_or_transition :
  forall (i : index) (f : composite_state IM),
    valid_state_prop X f ->
    initial_state_prop (IM i) (f i)
      \/
    exists (s1 s2 : composite_state IM) (li : label (IM i)) (om om' : option message),
      in_futures X s2 f /\ s2 i = f i /\
      input_valid_transition X (existT i li) (s1, om) (s2, om').
Proof.
  intros i f Hf.
  apply valid_state_has_trace in Hf as (is & tr & Htr).
  apply (final_state_component_initial_or_transition i) in Htr as Hitem.
  destruct Hitem as [| (item & Hitem & Hdest & Hl)]; [by left |].
  apply elem_of_list_split in Hitem as (pre & suf & ->).
  destruct Htr as [Htr Hinit].
  apply finite_valid_trace_from_to_app_split in Htr as [_ Htr].
  inversion Htr; subst; destruct l as [i li]; cbn in *.
  right; exists (finite_trace_last is pre), s, li, iom, oom.
  by split; [eexists |].
Qed.

End sec_composite_state.<|MERGE_RESOLUTION|>--- conflicted
+++ resolved
@@ -654,7 +654,6 @@
   precise.
 *)
 
-<<<<<<< HEAD
 (**
   We call a [composite_state] constrained if it is constrained for the
   [free_composite_vlsm].
@@ -670,14 +669,6 @@
   (s : composite_state IM) i :
     composite_constrained_state_prop IM s ->
     constrained_state_prop (IM i) (s i).
-=======
-Lemma valid_state_project_preloaded_to_preloaded_free
-  message `{EqDecision index} (IM : index -> VLSM message)
-  (X := free_composite_vlsm IM)
-  (s : state (pre_loaded_with_all_messages_vlsm X)) i :
-  constrained_state_prop X s ->
-  constrained_state_prop (IM i) (s i).
->>>>>>> 09402ac6
 Proof.
   intros [om Hproto].
   induction Hproto; [by apply initial_state_is_valid; cbn |].
