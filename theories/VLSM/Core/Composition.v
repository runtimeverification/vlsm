--- conflicted
+++ resolved
@@ -996,17 +996,10 @@
 
 Context
   {message : Type}
-<<<<<<< HEAD
   `{finite.Finite index}
-  (IM : index -> VLSM message).
-=======
-  {index : Type}
-  {IndEqDec : EqDecision index}
   (IM : index -> VLSM message)
   (constraint : composite_label IM -> composite_state IM * option message -> Prop)
-  {index_listing : list index}
-  (finite_index : Listing index_listing).
->>>>>>> a437412a
+  .
 
 Lemma composite_decidable_initial_message
   (Hdec_init : forall i, vdecidable_initial_messages_prop (IM i))
