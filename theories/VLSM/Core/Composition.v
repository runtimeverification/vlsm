--- conflicted
+++ resolved
@@ -343,7 +343,6 @@
     by destruct (vs0 _) as [s Hs].
 Qed.
 
-<<<<<<< HEAD
 (**
   [free_composite_vlsm] is equivalent to a [composite_vlsm] with a trivial
   constraint.
@@ -352,33 +351,6 @@
 Definition free_constraint : composite_label -> composite_state * option message -> Prop :=
   fun _ _ => True.
 
-=======
-(** ** Free VLSM composition
-
-  The [free_composite_vlsm] is like [composite_vlsm], but without any additional
-  validity constraints.
-*)
-
-Definition free_composite_vlsm_machine : VLSMMachine composite_type :=
-{|
-  initial_state_prop := composite_initial_state_prop;
-  initial_message_prop := composite_initial_message_prop;
-  transition := composite_transition;
-  valid := composite_valid;
-|}.
-
-Definition free_composite_vlsm : VLSM message :=
-  mk_vlsm free_composite_vlsm_machine.
-
-(**
-  [free_composite_vlsm] is equivalent to a [composite_vlsm] with a trivial
-  constraint.
-*)
-
-Definition free_constraint : composite_label -> composite_state * option message -> Prop :=
-  fun _ _ => True.
-
->>>>>>> 692dafd8
 Lemma free_composite_vlsm_spec :
   VLSM_eq free_composite_vlsm (composite_vlsm free_constraint).
 Proof.
@@ -387,10 +359,6 @@
     by apply basic_VLSM_strong_embedding; red; cbn.
   - apply (VLSM_incl_embedding_iff); cbn.
     apply basic_VLSM_strong_embedding; red; cbn; [| done..].
-<<<<<<< HEAD
-=======
-    unfold constrained_composite_valid.
->>>>>>> 692dafd8
     by itauto.
 Qed.
 
@@ -405,10 +373,6 @@
     by apply basic_VLSM_strong_embedding; red; cbn.
   - apply (VLSM_incl_embedding_iff); cbn.
     apply basic_VLSM_strong_embedding; red; cbn; [| done..].
-<<<<<<< HEAD
-=======
-    unfold constrained_composite_valid.
->>>>>>> 692dafd8
     by itauto.
 Qed.
 
@@ -422,10 +386,6 @@
     by apply basic_VLSM_strong_embedding; red; cbn.
   - apply (VLSM_incl_embedding_iff); cbn.
     apply basic_VLSM_strong_embedding; red; cbn; [| done..].
-<<<<<<< HEAD
-=======
-    unfold constrained_composite_valid.
->>>>>>> 692dafd8
     by itauto.
 Qed.
 
@@ -1293,11 +1253,6 @@
 Proof.
   split_and!; [done | by apply Hiv |].
   cbn in Hiv |- *.
-<<<<<<< HEAD
-  unfold composite_valid, free_constraint in Hiv |- *.
-=======
-  unfold constrained_composite_valid, composite_valid, free_constraint in Hiv |- *.
->>>>>>> 692dafd8
   destruct l.
   simpl in i.
   unfold i in Heq.
@@ -1625,10 +1580,6 @@
   }
   spec IHa; [done |].
   destruct IHa as [IHapr IHaind].
-<<<<<<< HEAD
-
-=======
->>>>>>> 692dafd8
   specialize (relevant_components_one_free (snd (apply_plan Free s a))
     (snd (apply_plan Free s' a))) as Hrel.
   spec Hrel; [by apply apply_plan_last_valid; itauto |].
@@ -1655,10 +1606,6 @@
   destruct (apply_plan Free sa' [x]) as [trx' sx'] eqn: eq_xsa'.
   simpl in *.
   destruct (decide (i = (projT1 (label_a x)))); [by rewrite e |].
-<<<<<<< HEAD
-
-=======
->>>>>>> 692dafd8
   apply (f_equal snd) in eq_xsa, eq_xsa'.
   replace sx' with (snd (composite_apply_plan IM sa' [x])).
   replace sx with (snd (composite_apply_plan IM sa [x])).
