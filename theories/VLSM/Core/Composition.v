--- conflicted
+++ resolved
@@ -532,20 +532,11 @@
       (Hsubsumption : weak_input_valid_constraint_subsumption constraint1 constraint2)
       : VLSM_incl X1 X2.
     Proof.
-<<<<<<< HEAD
-      apply basic_VLSM_incl; intro; intros.
-      - assumption.
-      - apply initial_message_is_valid. assumption.
-      - split; [apply Hv|].
-        apply Hsubsumption; assumption.
-      - apply H.
-=======
       apply basic_VLSM_incl.
       - intros s Hs. assumption.
       - intros _ _ m _ _ Hm. apply initial_message_is_valid. assumption.
       - split; [apply Hv | auto].
       - intros l s om s' om' Ht. apply Ht.
->>>>>>> a7750290
     Qed.
 
     Lemma constraint_subsumption_input_valid
@@ -608,11 +599,7 @@
       (Hsubsumption : input_valid_constraint_subsumption constraint1 constraint2)
       : weak_input_valid_constraint_subsumption constraint1 constraint2.
     Proof.
-<<<<<<< HEAD
-      intros l som Hv _ _. apply Hsubsumption. assumption.
-=======
       intros l som Hv _ _. auto.
->>>>>>> a7750290
     Qed.
 
     Lemma preloaded_constraint_subsumption_stronger
