From VLSM.Lib Require Import Itauto.
From Coq Require Import FunctionalExtensionality Lia.
From stdpp Require Import prelude finite.
<<<<<<< HEAD
From VLSM.Lib Require Import Preamble ListExtras StdppListSet StdppExtras. (*  StdppListFinSet. *)
=======
From VLSM.Lib Require Import Preamble ListExtras StdppListSet StdppExtras.
>>>>>>> ac81709e
From VLSM.Core Require Import VLSM VLSMProjections ProjectionTraces Composition Validator.
From VLSM.Core Require Import Equivocation EquivocationProjections Equivocation.NoEquivocation.

(** * VLSM Subcomposition *)

Section sec_sub_composition.

Context
  {message : Type}
  `{finite.Finite index}
  (IM : index -> VLSM message)
  (sub_index_list : list index)
  .

Definition sub_index_prop (i : index) : Prop := i ∈ sub_index_list.

#[local] Program Instance sub_index_prop_dec
  (i : index)
  : Decision (sub_index_prop i).
Next Obligation.
Proof.
  intros; apply decide_rel; typeclasses eauto.
Qed.

Definition sub_index : Type := dsig sub_index_prop.

Definition sub_IM
  (ei : sub_index)
  : VLSM message
  := IM (proj1_sig ei).

Lemma sub_IM_state_pi
  {i : index}
  (s : composite_state sub_IM)
  (e1 e2 : sub_index_prop i)
  : s (dexist i e1) = s (dexist i e2).
Proof.
  unfold dexist.
  replace (bool_decide_pack _ e1) with (bool_decide_pack _ e2); [done |].
  by apply proof_irrel.
Qed.

Lemma sub_IM_state_update_eq
  (i : index)
  (s : composite_state sub_IM)
  (si : vstate (IM i))
  (e1 e2 : sub_index_prop i)
  : state_update sub_IM s (dexist i e1) si (dexist i e2) = si.
Proof.
  cut (forall be1 be2, be1 = be2 ->
      state_update sub_IM s (exist _ i be1) si (exist _ i be2) = si).
  - by intro Heq; apply Heq, proof_irrel.
  - by intros; subst; state_update_simpl.
Qed.

Lemma sub_IM_state_update_neq
  (s : composite_state sub_IM)
  (i : index)
  (ei : sub_index_prop i)
  (si : vstate (IM i))
  (j : index)
  (ej : sub_index_prop j)
  : i <> j ->
      state_update sub_IM s (dexist i ei) si (dexist j ej)
        =
      s (dexist j ej).
Proof.
  by intro Hneq; apply state_update_neq; inversion 1.
Qed.

Definition free_sub_vlsm_composition : VLSM message
  := free_composite_vlsm sub_IM.

Definition seeded_free_sub_composition
  (messageSet : message -> Prop)
  := pre_loaded_vlsm free_sub_vlsm_composition
      (fun m => messageSet m \/ composite_initial_message_prop IM m).

Definition composite_state_sub_projection
  (s : composite_state IM)
  : composite_state sub_IM
  := fun (subi : sub_index) => s (proj1_sig subi) : vstate (sub_IM subi).

Lemma composite_initial_state_sub_projection
  (s : composite_state IM)
  (Hs : composite_initial_state_prop IM s)
  : composite_initial_state_prop sub_IM (composite_state_sub_projection s).
Proof.
  by intros [i Hi]; apply Hs.
Qed.

Definition composite_label_sub_projection
  (l : composite_label IM)
  (i := projT1 l)
  (e : sub_index_prop i)
  : composite_label sub_IM
  :=
  existT (dexist i e) (projT2 l).

Definition lift_sub_label
  (l : composite_label sub_IM)
  : composite_label IM
  :=
  existT (proj1_sig (projT1 l)) (projT2 l).

Definition lift_sub_state_to
  (s0 : composite_state IM)
  (s : composite_state sub_IM)
  : composite_state IM
  := fun i =>
    match @decide  (sub_index_prop i) (sub_index_prop_dec i) with
    | left e =>  s (dexist i e)
    | _ => s0 i
    end.

Definition lift_sub_state := lift_sub_state_to (fun (n : index) => proj1_sig (vs0 (IM n))).

Lemma lift_sub_state_to_eq
  (s0 : composite_state IM)
  (s : composite_state sub_IM)
  i
  (Hi : sub_index_prop i)
  : lift_sub_state_to s0 s i = s (dexist i Hi).
Proof.
  unfold lift_sub_state_to.
  by case_decide; [apply sub_IM_state_pi |].
Qed.

Lemma lift_sub_state_to_neq
  (s0 : composite_state IM)
  (s : composite_state sub_IM)
  i
  (Hni : ~ sub_index_prop i)
  : lift_sub_state_to s0 s i = s0 i.
Proof.
  by unfold lift_sub_state_to; case_decide.
Qed.

Lemma composite_state_sub_projection_lift_to
  (s0 : composite_state IM)
  (s : composite_state sub_IM)
  : composite_state_sub_projection (lift_sub_state_to s0 s) = s.
Proof.
  extensionality sub_i.
  destruct_dec_sig sub_i i Hi Heqsub_i.
  subst.
  unfold composite_state_sub_projection.
  simpl.
  by rewrite lift_sub_state_to_eq with (Hi := Hi).
Qed.

Lemma lift_sub_state_to_neq_state_update
  (s0 : composite_state IM)
  (s : composite_state sub_IM)
  i
  (Hni : ~ sub_index_prop i)
  si'
  : state_update IM (lift_sub_state_to s0 s) i si' =
    lift_sub_state_to (state_update IM s0 i si') s.
Proof.
  symmetry.
  extensionality j.
  unfold lift_sub_state_to.
  by destruct (decide (i = j)); subst; state_update_simpl; case_decide.
Qed.

#[local] Hint Rewrite @sub_IM_state_update_eq using done : state_update.
#[local] Hint Rewrite @sub_IM_state_update_neq using done : state_update.
#[local] Hint Rewrite @lift_sub_state_to_eq using done : state_update.
#[local] Hint Rewrite @lift_sub_state_to_neq using done : state_update.
#[local] Hint Rewrite @lift_sub_state_to_neq_state_update using done : state_update.

Section sec_induced_sub_projection.

Context
  (constraint : composite_label IM -> composite_state IM * option message -> Prop)
  (X := composite_vlsm IM constraint)
  .

Definition composite_label_sub_projection_option
  (l : composite_label IM)
  : option (composite_label sub_IM) :=
  match decide (projT1 l ∈ sub_index_list) with
  | left i_in => Some (composite_label_sub_projection l i_in)
  | _ => None
  end.

(**
  By restricting the components of a composition to a subset we obtain a
  [projection_induced_validator].
*)
Definition pre_induced_sub_projection : VLSM message :=
  pre_projection_induced_validator X (composite_type sub_IM)
    composite_label_sub_projection_option
    composite_state_sub_projection
    lift_sub_label lift_sub_state.

Lemma induced_sub_projection_transition_consistency_None
  : weak_projection_transition_consistency_None X (composite_type sub_IM)
      composite_label_sub_projection_option composite_state_sub_projection.
Proof.
  intros lX HlX sX om s'X om' HtX.
  extensionality sub_i.
  destruct_dec_sig sub_i i Hi Heqsub_i.
  subst sub_i.
  unfold composite_state_sub_projection. simpl.
  destruct lX as [x v].
  apply proj2 in HtX. cbn in HtX.
  destruct (vtransition _ _ _) as (si', _om').
  inversion_clear HtX.
  rewrite state_update_neq; [done | intros ->].
  unfold composite_label_sub_projection_option in HlX; simpl in HlX.
  by case_decide.
Qed.

Lemma composite_label_sub_projection_option_lift
  : induced_validator_label_lift_prop composite_label_sub_projection_option lift_sub_label.
Proof.
  intros [sub_i li].
  destruct_dec_sig sub_i i Hi Heqsub_i; subst.
  unfold lift_sub_label, composite_label_sub_projection_option, composite_label_sub_projection; cbn.
  case_decide; [f_equal | done].
  by apply (@dec_sig_sigT_eq _ _ sub_index_prop_dec (fun i => vlabel (IM i))).
Qed.

Lemma composite_state_sub_projection_lift
  : induced_validator_state_lift_prop composite_state_sub_projection lift_sub_state.
Proof. by intro; apply composite_state_sub_projection_lift_to. Qed.

Lemma composite_trace_sub_projection_lift
  (tr : list (composite_transition_item sub_IM))
  : @pre_VLSM_projection_finite_trace_project _ (composite_type IM) _
    composite_label_sub_projection_option composite_state_sub_projection
    (pre_VLSM_embedding_finite_trace_project _ _ lift_sub_label lift_sub_state tr)
    = tr.
Proof.
  apply (induced_validator_trace_lift (free_composite_vlsm IM)).
  - by apply composite_label_sub_projection_option_lift.
  - by apply composite_state_sub_projection_lift.
Qed.

Lemma induced_sub_projection_transition_consistency_Some
  : induced_validator_transition_consistency_Some X (composite_type sub_IM)
      composite_label_sub_projection_option composite_state_sub_projection.
Proof.
  intros lX1 lX2 lY HlX1_pr HlX2_pr sX1 sX2 HsXeq_pr iom sX1' oom1 Ht1 sX2' oom2 Ht2.
  destruct lX1 as (i, lXi).
  unfold composite_label_sub_projection_option in HlX1_pr.
  simpl in HlX1_pr. case_decide as Hi; [| done].
  apply Some_inj in HlX1_pr. subst lY.
  destruct lX2 as (_i, _lXi).
  unfold composite_label_sub_projection_option in HlX2_pr.
  simpl in HlX2_pr. case_decide as H_i; [| done].
  apply Some_inj in HlX2_pr.
  unfold composite_label_sub_projection in HlX2_pr.
  simpl in HlX2_pr.
  inversion HlX2_pr.
  subst _i.
  apply
    (@dec_sig_sigT_eq_rev _ _ _ sub_index_prop_dec (fun i => vlabel (IM i)))
    in HlX2_pr as ->.
  apply f_equal_dep with (x := dexist i Hi) in HsXeq_pr as HsXeq_pri.
  cbv in HsXeq_pri.
  cbn in Ht1, Ht2.
  rewrite <- HsXeq_pri in Ht2.
  destruct (vtransition _ _ _) as (si', om').
  inversion Ht1. subst. clear Ht1.
  inversion Ht2. subst. clear Ht2.
  split; [| done].
  extensionality sub_j.
  apply f_equal_dep with (x := sub_j) in HsXeq_pr.
  destruct_dec_sig sub_j j Hj Heqsub_j.
  subst.
  unfold composite_state_sub_projection in HsXeq_pr |- *.
  simpl in HsXeq_pr |- *.
  by destruct (decide (i = j)); subst; state_update_simpl.
Qed.

(**
  The [pre_induced_sub_projection] is actually a [VLSM_projection] of the
  original composition.
*)
Lemma induced_sub_projection_is_projection
  : VLSM_projection X pre_induced_sub_projection
    composite_label_sub_projection_option
    composite_state_sub_projection.
Proof.
  apply projection_induced_validator_is_projection.
  - by apply composite_label_sub_projection_option_lift.
  - by apply composite_state_sub_projection_lift.
  - by apply induced_sub_projection_transition_consistency_Some.
  - by apply induced_sub_projection_transition_consistency_None.
Qed.

Lemma induced_sub_projection_valid_projection l s om
  (Hv : vvalid pre_induced_sub_projection l (s, om))
  : exists i, i ∈ sub_index_list /\
    exists l s, input_valid (pre_loaded_with_all_messages_vlsm (IM i)) l (s, om).
Proof.
  destruct l as (sub_i, li).
  destruct Hv as (lX & sX & [HlX Heqs (HsX & Hom & Hv)]).
  destruct lX as [i _li].
  unfold composite_label_sub_projection_option in HlX.
  simpl in HlX.
  case_decide; [| by congruence].
  unfold composite_label_sub_projection in HlX.
  simpl in HlX.
  apply Some_inj in HlX.
  simplify_eq.
  exists i.
  split; [done |].
  exists _li, (sX i).
  repeat split; [| by apply any_message_is_valid_in_preloaded | by apply Hv].
  apply (VLSM_projection_valid_state (preloaded_component_projection IM i)).
  apply (VLSM_incl_valid_state (vlsm_incl_pre_loaded_with_all_messages_vlsm
    (free_composite_vlsm IM))).
  by apply (VLSM_incl_valid_state (constraint_free_incl IM constraint)).
Qed.

Lemma induced_sub_projection_transition_is_composite l s om
  : vtransition pre_induced_sub_projection l (s, om) = composite_transition sub_IM l (s, om).
Proof.
  destruct l as (sub_i, li).
  destruct_dec_sig sub_i i Hi Heqsub_i; subst.
  cbn; unfold sub_IM, lift_sub_state;
  rewrite lift_sub_state_to_eq with (Hi := Hi); cbn;
  destruct (vtransition _ _ _) as (si', om').
  f_equal; extensionality sub_k.
  destruct_dec_sig sub_k k Hk Heqsub_k; subst.
  unfold composite_state_sub_projection; cbn.
  destruct (decide (i = k)); subst; state_update_simpl; [done |].
  by apply lift_sub_state_to_eq.
Qed.

End sec_induced_sub_projection.

Section sec_induced_sub_projection_subsumption.

Context
  (constraint1 : composite_label IM -> composite_state IM * option message -> Prop)
  (constraint2 : composite_label IM -> composite_state IM * option message -> Prop)
  .

Lemma induced_sub_projection_constraint_subsumption_incl
  (Hsubsumption : input_valid_constraint_subsumption IM constraint1 constraint2)
  : VLSM_incl (pre_induced_sub_projection constraint1) (pre_induced_sub_projection constraint2).
Proof.
  apply projection_induced_validator_incl.
  - by apply composite_label_sub_projection_option_lift.
  - by apply composite_state_sub_projection_lift.
  - by apply induced_sub_projection_transition_consistency_Some.
  - by apply induced_sub_projection_transition_consistency_Some.
  - by apply constraint_subsumption_incl.
Qed.

End sec_induced_sub_projection_subsumption.

Definition from_sub_projection : composite_transition_item IM -> Prop :=
  @pre_VLSM_projection_in_projection _ (composite_type IM) _ composite_label_sub_projection_option.

Definition finite_trace_sub_projection
  : list (composite_transition_item IM) -> list (composite_transition_item sub_IM) :=
  @pre_VLSM_projection_finite_trace_project _ (composite_type IM) _
    composite_label_sub_projection_option composite_state_sub_projection.

Section sec_sub_projection_with_no_equivocation_constraints.

Context
  (constraint : composite_label IM -> composite_state IM * option message -> Prop)
  `{forall i : index, (HasBeenSentCapability (IM i))}
  (Free := free_composite_vlsm IM)
  (Sub_Free := free_composite_vlsm sub_IM)
  (X := composite_vlsm IM constraint)
  (Pre := pre_loaded_with_all_messages_vlsm (free_composite_vlsm IM))
  .

Program Definition sub_index_list_annotate : list sub_index :=
  list_annotate _ sub_index_list _.
Next Obligation.
Proof.
  by apply Forall_forall.
Qed.

#[export] Instance stdpp_finite_sub_index
  : finite.Finite sub_index.
Proof.
  exists (remove_dups sub_index_list_annotate).
  - by apply NoDup_remove_dups.
  - intro sub_x.
    apply elem_of_remove_dups, elem_of_list_annotate.
    by destruct_dec_sig sub_x x Hx Heqsub_x; subst.
Qed.

Definition finite_trace_sub_projection_app
  (tr1 tr2 : list (composite_transition_item IM)) :
  finite_trace_sub_projection (tr1 ++ tr2) =
  finite_trace_sub_projection tr1 ++ finite_trace_sub_projection tr2
  :=
    @pre_VLSM_projection_finite_trace_project_app _ (composite_type IM) _
      composite_label_sub_projection_option composite_state_sub_projection tr1 tr2.

Lemma X_incl_Pre : VLSM_incl X Pre.
Proof.
  apply VLSM_incl_trans with (machine (free_composite_vlsm IM)).
  - by apply (constraint_free_incl IM constraint).
  - by apply vlsm_incl_pre_loaded_with_all_messages_vlsm.
Qed.

Lemma finite_trace_sub_projection_last_state
  (start : composite_state IM)
  (transitions : list (composite_transition_item IM))
  (Htr : finite_valid_trace_from X start transitions)
  (lstx := finite_trace_last start transitions)
  (lstj := finite_trace_last
    (composite_state_sub_projection start)
    (finite_trace_sub_projection transitions))
  : lstj = composite_state_sub_projection lstx.
Proof.
  by apply (VLSM_projection_finite_trace_last (induced_sub_projection_is_projection constraint))
        in Htr.
Qed.

Lemma transition_sub_projection
  l s om s' om'
  (Ht : composite_transition IM l  (s, om) = (s', om'))
  (Hsub : sub_index_prop (projT1 l))
  : composite_transition sub_IM
    (existT
      (dexist (projT1 l) Hsub)
      (projT2 l))
    (composite_state_sub_projection s, om)
    = (composite_state_sub_projection s', om').
Proof.
  simpl. simpl in Ht.
  destruct l as (i, li).
  unfold vtransition. simpl.
  unfold composite_state_sub_projection at 1. simpl.
  destruct (vtransition (IM i) li (s i, om)) as (si', omi') eqn: Hti.
  inversion Ht. subst omi' s'. clear Ht.
  match goal with
  |- (let (_, _) := ?t in _) = _ =>
    replace t with (si', om')
  end.
  f_equal.
  extensionality sub_j.
  destruct_dec_sig sub_j j Hj Heqj.
  unfold composite_state_sub_projection at 2.
  by destruct (decide (i = j)); subst; state_update_simpl.
Qed.

Lemma valid_sub_projection
  l s om
  (Hv : composite_valid IM l  (s, om))
  (Hsub : sub_index_prop (projT1 l))
  : composite_valid sub_IM
    (existT
      (dexist (projT1 l) Hsub)
      (projT2 l))
    (composite_state_sub_projection s, om).
Proof. by destruct l. Qed.

Context
  (seed : message -> Prop)
  (sub_constraint : composite_label sub_IM -> composite_state sub_IM * option message -> Prop)
  (Xj := composite_no_equivocation_vlsm_with_pre_loaded sub_IM (free_constraint sub_IM) seed)
  .

Lemma Xj_incl_Pre_Sub_Free
  : VLSM_incl Xj (pre_loaded_with_all_messages_vlsm Sub_Free).
Proof.
  subst Xj.
  unfold composite_no_equivocation_vlsm_with_pre_loaded.
  specialize
    (preloaded_constraint_subsumption_incl sub_IM
      (no_equivocations_additional_constraint_with_pre_loaded sub_IM
        (free_constraint sub_IM)
        seed)
      (free_constraint sub_IM))
    as Hincl.
  spec Hincl; [done |].
  match goal with
  |- context [pre_loaded_vlsm ?v _] =>
    apply VLSM_incl_trans with (machine (pre_loaded_with_all_messages_vlsm v))
  end; [| apply Hincl].
  clear Hincl.
  match goal with
  |- context [pre_loaded_with_all_messages_vlsm ?v] =>
    apply VLSM_incl_trans with (machine (pre_loaded_vlsm v (fun m => True)))
  end.
  - match goal with
    |- context [pre_loaded_vlsm ?v _] =>
      apply (pre_loaded_vlsm_incl v seed (fun m => True))
    end.
    itauto.
  - match goal with
    |- context [pre_loaded_with_all_messages_vlsm ?v] =>
      specialize (pre_loaded_with_all_messages_vlsm_is_pre_loaded_with_True v) as Hincl
    end.
    by destruct Hincl.
Qed.

(**
  Property of a composite trace requiring that every message received in an
  transition involving a machine in the chosen subset must either belong to
  the set specified by [seed], or it must [have_been_sent] by some machine
  in the chosen subset (prior to it being received).
*)
Definition trace_sub_item_input_is_seeded_or_sub_previously_sent
  (tr : list (composite_transition_item IM))
  : Prop
  :=
  forall pre item suf m,
    tr = pre ++ [item] ++ suf ->
    input item = Some m ->
    from_sub_projection item ->
      seed m \/
      exists pre_item,
        pre_item ∈ pre /\
        output pre_item = Some m /\
        from_sub_projection pre_item.

Definition state_sub_item_input_is_seeded_or_sub_previously_sent
  (s : composite_state IM)
  : Prop
  := forall is tr,
    finite_valid_trace_init_to Pre is s tr ->
    trace_sub_item_input_is_seeded_or_sub_previously_sent tr.

Lemma finite_valid_trace_sub_projection
  (s : composite_state IM)
  (tr : list (composite_transition_item IM))
  (Hmsg :  trace_sub_item_input_is_seeded_or_sub_previously_sent tr)
  (Htr : finite_valid_trace X s tr)
  : finite_valid_trace Xj (composite_state_sub_projection s) (finite_trace_sub_projection tr).
Proof.
  destruct Htr as [Htr His].
  apply (composite_initial_state_sub_projection s) in His.
  split; [| done].
  apply (initial_state_is_valid Xj) in His as Hisp.
  induction tr using rev_ind; simpl
  ; [by constructor |].
  apply finite_valid_trace_from_app_iff in Htr.
  destruct Htr as [Htr Hx].
  spec IHtr.
  { intros pre item suf m Heq Hin_m Hitem.
    subst tr.
    specialize (Hmsg pre item (suf ++ [x]) m).
    rewrite! app_assoc in Hmsg.
    by destruct (Hmsg eq_refl Hin_m Hitem); [left | right].
  }
  specialize (IHtr Htr).
  rewrite finite_trace_sub_projection_app.
  apply finite_valid_trace_from_app_iff.
  split; [done |].
  match goal with
  |- finite_valid_trace_from _ ?l _ => remember l as lst
  end.
  assert (Hlst : valid_state_prop Xj lst).
  { by apply finite_valid_trace_last_pstate in IHtr; subst. }
  simpl.
  unfold pre_VLSM_projection_transition_item_project, composite_label_sub_projection_option.
  case_decide as Hlx; [| by constructor].
  apply (finite_valid_trace_singleton Xj).
  inversion Hx; subst. simpl in *.
  destruct Ht as [Hv Ht].
  specialize (transition_sub_projection _ _ _ _ _ Ht Hlx)
    as Htj.
  destruct Hv as [_ [_ [Hv Hc]]].
  specialize (valid_sub_projection _ _ _ Hv Hlx)
    as Hvj.
  rewrite <- (finite_trace_sub_projection_last_state s tr Htr) in Htj, Hvj.
  repeat split; [done | | done | | done].
  - destruct iom as [m |]; [| by apply (option_valid_message_None Xj)].
    apply (option_valid_message_Some Xj).
    clear -Hmsg m Hlx IHtr tr.
    remember {| input := Some m |} as x.
    specialize (Hmsg tr x []).
    assert (Hx : from_sub_projection x).
    {
      unfold from_sub_projection at 1, pre_VLSM_projection_in_projection,
        composite_label_sub_projection_option.
      by subst; case_decide.
    }
    rewrite Heqx in Hmsg.
    specialize (Hmsg m eq_refl eq_refl).
    spec Hmsg; [by subst |].
    destruct Hmsg as [Hseed | [item [Hitem [Hout Hsub_item]]]]
    ; [by apply (initial_message_is_valid Xj); right |].
    apply (valid_trace_output_is_valid Xj _ _ IHtr).
    apply Exists_exists.
    specialize
      (@pre_VLSM_projection_transition_item_project_is_Some _ (composite_type IM) _
        composite_label_sub_projection_option composite_state_sub_projection
        item Hsub_item)
      as [itemX HitemX].
    exists itemX.
    split.
    + by apply elem_of_map_option; exists item.
    + unfold pre_VLSM_projection_transition_item_project in HitemX.
      destruct (composite_label_sub_projection_option _); [| by congruence].
      by inversion HitemX.
  - clear -Hmsg Sub_Free Hlst His IHtr.
    destruct iom as [m |]; [| done].
    simpl in *.
    remember {| input := Some m |} as x.
    assert (Hx : from_sub_projection x).
    {
      unfold from_sub_projection at 1, pre_VLSM_projection_in_projection,
        composite_label_sub_projection_option.
      by subst; case_decide.
    }
    specialize (Hmsg tr x []). rewrite Heqx in Hmsg.
    specialize (Hmsg m eq_refl eq_refl).
    spec Hmsg; [by subst |].
    destruct Hmsg as [Hseed | [item [Hitem [Hout Hsub_item]]]]; [by right |].
    left.
    remember (finite_trace_last (composite_state_sub_projection _) _) as lst.
    assert (Hlst_pre : valid_state_prop (pre_loaded_with_all_messages_vlsm Sub_Free) lst)
      by (revert Hlst; apply VLSM_incl_valid_state, Xj_incl_Pre_Sub_Free; done).
    apply composite_proper_sent; [done |].
    apply has_been_sent_consistency; [by typeclasses eauto | done |].
    exists (composite_state_sub_projection s), (finite_trace_sub_projection tr).
    split.
    + split; [| done].
      apply (VLSM_incl_finite_valid_trace_from_to Xj_incl_Pre_Sub_Free).
      by apply valid_trace_add_last; auto.
    + apply Exists_exists.
      assert
        (Hsome : is_Some
          (pre_VLSM_projection_transition_item_project
            (composite_type IM) (composite_type sub_IM)
            composite_label_sub_projection_option composite_state_sub_projection
            item))
        by (apply pre_VLSM_projection_transition_item_project_is_Some; done).
      exists (is_Some_proj Hsome).
      destruct (pre_VLSM_projection_transition_item_project _ _ _ _ _) eqn: Hproj;
      [| contradict Hsome; apply is_Some_None].
      cbn.
      split.
      * by apply elem_of_map_option; exists item.
      * unfold pre_VLSM_projection_transition_item_project in Hproj.
        by destruct (composite_label_sub_projection_option _); [inversion Hproj | congruence].
Qed.

Lemma valid_state_sub_projection
  (s : state)
  (Hs : state_sub_item_input_is_seeded_or_sub_previously_sent s)
  (Hps : valid_state_prop X s)
  : valid_state_prop Xj (composite_state_sub_projection s).
Proof.
  apply valid_state_has_trace in Hps.
  destruct Hps as [is [tr Htr]].
  specialize (Hs _ _ (VLSM_incl_finite_valid_trace_init_to X_incl_Pre _ _ _ Htr)).
  apply valid_trace_get_last in Htr as Hlst.
  apply valid_trace_forget_last in Htr.
  specialize (finite_trace_sub_projection_last_state _ _ (proj1 Htr)) as Hlst'.
  apply (finite_valid_trace_sub_projection _ _ Hs) in Htr as Hptr.
  - destruct Hptr as [Hptr _]. apply finite_valid_trace_last_pstate in Hptr.
    by cbn in *; rewrite Hlst' in Hptr; subst.
Qed.

Lemma finite_valid_trace_from_sub_projection
  (s : composite_state IM)
  (tr : list (composite_transition_item IM))
  (lst := finite_trace_last s tr)
  (Hmsg : state_sub_item_input_is_seeded_or_sub_previously_sent lst)
  (Htr : finite_valid_trace_from X s tr)
  : finite_valid_trace_from Xj (composite_state_sub_projection s) (finite_trace_sub_projection tr).
Proof.
  apply finite_valid_trace_from_complete_left in Htr.
  destruct Htr as [is [pre [Htr Hs]]].
  assert (Hpre := proj1 Htr).
  apply finite_valid_trace_from_app_iff in Hpre.
  destruct Hpre as [Hpre _].
  specialize (finite_trace_sub_projection_last_state _ _ Hpre) as Hpre_lst.
  apply finite_valid_trace_sub_projection in Htr.
  - destruct Htr as [Htr His].
    rewrite finite_trace_sub_projection_app in Htr.
    apply finite_valid_trace_from_app_iff in Htr.
    destruct Htr as [_ Htr].
    subst s. simpl in *.
    by rewrite Hpre_lst in Htr.
  - specialize (Hmsg is (pre ++ tr)).
    apply Hmsg.
    apply (VLSM_incl_finite_valid_trace_init_to X_incl_Pre).
    apply valid_trace_add_last; [done |].
    rewrite finite_trace_last_app.
    by unfold lst; subst.
Qed.

End sec_sub_projection_with_no_equivocation_constraints.

Lemma lift_sub_state_initial
  (s : composite_state sub_IM)
  (Hs : composite_initial_state_prop sub_IM s)
  : composite_initial_state_prop IM (lift_sub_state s).
Proof.
  intros i.
  unfold lift_sub_state, lift_sub_state_to.
  case_decide as Hi.
  - by apply (Hs (dexist i Hi)).
  - by destruct (vs0 _).
Qed.

Lemma lift_sub_state_to_initial
  (s0 : composite_state IM)
  (Hs0 : composite_initial_state_prop IM s0)
  (s : composite_state sub_IM)
  (Hs : composite_initial_state_prop sub_IM s)
  : composite_initial_state_prop IM (lift_sub_state_to s0 s).
Proof.
  intros i.
  unfold lift_sub_state_to.
  case_decide as Hi.
  - by apply (Hs (dexist i Hi)).
  - by apply Hs0.
Qed.

Lemma lift_sub_message_initial
  (m : message)
  (Hm : composite_initial_message_prop sub_IM m)
  : composite_initial_message_prop IM m.
Proof.
  destruct Hm as [[i Hi] Hm].
  unfold sub_IM in Hm. simpl in Hm.
  by exists i.
Qed.

Lemma lift_sub_valid l s om
  (Hv : composite_valid sub_IM l (s, om))
  : composite_valid IM (lift_sub_label l) (lift_sub_state s, om).
Proof.
  revert Hv.
  destruct l as (sub_i, li).
  destruct_dec_sig sub_i i Hi Heqsub_i.
  simpl.
  unfold vvalid. unfold lift_sub_state, lift_sub_state_to.
  simpl.
  subst. simpl.
  unfold sub_IM in li. simpl in li.
  case_decide as _Hi; [| done].
  by rewrite (sub_IM_state_pi s _Hi Hi); auto.
Qed.

Lemma lift_sub_transition l s om s' om'
  (Ht : composite_transition sub_IM l (s, om) = (s', om'))
  : composite_transition IM
    (lift_sub_label l) (lift_sub_state s, om) = (lift_sub_state s', om').
Proof.
  revert Ht.
  destruct l as (sub_i, li).
  destruct_dec_sig sub_i i Hi Heqsub_i.
  simpl.
  unfold vtransition. unfold lift_sub_state at 1. unfold lift_sub_state_to.
  simpl.
  subst. simpl.
  unfold sub_IM in li. simpl in li.
  case_decide as _Hi; [| done].
  rewrite (sub_IM_state_pi s _Hi Hi).
  clear _Hi; destruct (transition _ _) as (si', _om'); inversion_clear 1.
  f_equal; extensionality j.
  unfold lift_sub_state, lift_sub_state_to.
  by destruct (decide (i = j)); subst; state_update_simpl; case_decide; state_update_simpl.
Qed.

End sec_sub_composition.

#[export] Hint Rewrite @sub_IM_state_update_eq using done : state_update.
#[export] Hint Rewrite @sub_IM_state_update_neq using done : state_update.
#[export] Hint Rewrite @lift_sub_state_to_eq using done : state_update.
#[export] Hint Rewrite @lift_sub_state_to_neq using done : state_update.
#[export] Hint Rewrite @lift_sub_state_to_neq_state_update using done : state_update.

Arguments sub_IM_state_pi {_ _ _ _ _ _} _ _ _.

(*
  Make initial arguments of lift_sub_transition not maximally inserted,
  so tactics like rapply lift_sub_transition
  do not try to guess those arguments before looking at the goal,
  and we don't have to always write rapply @lift_sub_transition.
*)
Arguments lift_sub_transition [message index]%type_scope {EqDecision0} IM%function_scope
  sub_index_list%list_scope l s om s' om' Ht.

(** ** Lifting a trace from a sub-composition to the full composition

  In this section we first show that given a valid state for a composition of
  all nodes we can reset some of its state-components to initial states for those
  components without losing the valid state property.

  The set of nodes for which the reset operation will happen is <<equivocators>>.

  We then show that a similar result holds for replacing the equivocator
  components with the components corresponding to any valid state of the
  composition of just the equivocators.

  We proving those results for compositions pre-loaded with all messages
  (Lemmas [reset_equivocating_transitions_preloaded_projection] and
  [PreSubFree_PreFree_weak_embedding]).
*)

Section sec_lift_sub_state_to_preloaded.

Context
  {message : Type}
  `{finite.Finite index}
  (IM : index -> VLSM message)
  (equivocators : list index)
  (Free := free_composite_vlsm IM)
  (PreFree := pre_loaded_with_all_messages_vlsm Free)
  (equivocating_IM := sub_IM IM equivocators)
  (SubFree : VLSM message :=  free_composite_vlsm equivocating_IM)
  (PreSubFree := pre_loaded_with_all_messages_vlsm SubFree)
  (base_s : composite_state IM)
  (Hbase_s : valid_state_prop PreFree base_s)
  .

(** A partial label projection function which only keeps non-equivocating transitions. *)
Definition remove_equivocating_label_project (l : composite_label IM) : option (composite_label IM)
  := if decide (projT1 l ∈ equivocators) then None else Some l.

(** Replaces the state components of the given state with those of <<eqv_is>>. *)
Definition remove_equivocating_state_project eqv_is
  : composite_state IM -> composite_state IM
  := fun s => lift_sub_state_to IM equivocators s eqv_is.

Lemma remove_equivocating_strong_projection_valid_preservation eqv_is :
  strong_projection_valid_preservation Free Free
    remove_equivocating_label_project (remove_equivocating_state_project eqv_is).
Proof.
  intros lX lY Hl s om Hv.
  destruct lX as (i, liX).
  unfold remove_equivocating_label_project in Hl.
  simpl in Hl.
  destruct (decide _); [by congruence |].
  inversion Hl. subst lY. clear Hl.
  split; [| done].
  cbn in Hv |- *.
  unfold remove_equivocating_state_project.
  by rewrite lift_sub_state_to_neq; [apply Hv |].
Qed.

Lemma remove_equivocating_strong_projection_transition_preservation_Some eqv_is :
  strong_projection_transition_preservation_Some Free Free
    remove_equivocating_label_project (remove_equivocating_state_project eqv_is).
Proof.
  intros lX lY Hl s om s' om' Ht.
  destruct lX as (i, liX).
  unfold remove_equivocating_label_project in Hl.
  simpl in Hl.
  destruct (decide _); [by congruence |].
  inversion Hl. subst lY. clear Hl.
  cbn in Ht |- *.
  unfold remove_equivocating_state_project.
  rewrite lift_sub_state_to_neq by done.
  destruct (vtransition _ _ _) as (si', _om').
  inversion_clear Ht.
  f_equal; extensionality j.
  by destruct (decide (i = j)); subst; state_update_simpl.
Qed.

Lemma remove_equivocating_strong_projection_transition_consistency_None eqv_is :
  @strong_projection_transition_consistency_None _ Free _
    remove_equivocating_label_project (remove_equivocating_state_project eqv_is).
Proof.
  intros lX Hl s om s' om' Ht.
  destruct lX as (i, liX).
  unfold remove_equivocating_label_project in Hl.
  simpl in Hl.
  case_decide; [| by congruence]. clear Hl.
  cbn in Ht.
  destruct (vtransition _ _ _) as (si', _om').
  inversion_clear Ht.
  extensionality j.
  unfold remove_equivocating_state_project, lift_sub_state_to.
  case_decide; [done |].
  by destruct (decide (i = j)); subst; state_update_simpl.
Qed.

Lemma remove_equivocating_strong_embedding_initial_state_preservation eqv_is
  (Heqv_is : composite_initial_state_prop (sub_IM IM equivocators) eqv_is) :
  strong_projection_initial_state_preservation Free Free
    (remove_equivocating_state_project eqv_is).
Proof.
  intros s Hs i.
  unfold remove_equivocating_state_project, lift_sub_state_to.
  destruct (decide _); [| done].
  by apply (Heqv_is (dexist i s0)).
Qed.

(**
  Given any valid trace for the composition of all nodes and an initial state
  for the composition of just the equivocators, the trace obtained by resetting
  the components corresponding to the equivocators to those of the given initial
  state and removing the transitions corresponding to the equivocators is
  still a valid trace.
*)
Lemma remove_equivocating_transitions_preloaded_projection eqv_is
  (Heqv_is : composite_initial_state_prop (sub_IM IM equivocators) eqv_is) :
  VLSM_projection PreFree PreFree
    remove_equivocating_label_project (remove_equivocating_state_project eqv_is).
Proof.
  apply basic_VLSM_projection_preloaded.
  - by apply remove_equivocating_strong_projection_valid_preservation.
  - by apply remove_equivocating_strong_projection_transition_preservation_Some.
  - by apply remove_equivocating_strong_projection_transition_consistency_None.
  - by apply remove_equivocating_strong_embedding_initial_state_preservation.
Qed.

Lemma preloaded_lift_sub_state_to_initial_state :
  weak_projection_initial_state_preservation PreSubFree PreFree
    (lift_sub_state_to IM equivocators base_s).
Proof.
  apply valid_state_has_trace in Hbase_s as Htr.
  destruct Htr as [is [tr Htr]].
  intros eqv_is Heqv_is.
  apply (VLSM_projection_finite_valid_trace_init_to
    (remove_equivocating_transitions_preloaded_projection _ Heqv_is)) in Htr.
  by apply valid_trace_last_pstate in Htr.
Qed.

Lemma lift_sub_to_valid l s om
  (Hv : composite_valid (sub_IM IM equivocators) l (s, om)) :
  composite_valid IM (lift_sub_label IM equivocators l)
    (lift_sub_state_to IM equivocators base_s s, om).
Proof.
  revert Hv. destruct l as (i, li).
  destruct_dec_sig i j Hj Heq. subst i.
  simpl. unfold equivocating_IM, sub_IM. simpl.
  by erewrite lift_sub_state_to_eq.
Qed.

Lemma lift_sub_to_transition l s om s' om'
  (Ht : composite_transition (sub_IM IM equivocators) l (s, om) = (s', om'))
  : composite_transition IM
    (lift_sub_label IM equivocators l) (lift_sub_state_to IM equivocators base_s s, om) =
    (lift_sub_state_to IM equivocators base_s s', om').
Proof.
  destruct l as (i, li).
  destruct_dec_sig i j Hj Heq. subst i.
  revert Ht. unfold vtransition. simpl. unfold vtransition. simpl.
  rewrite lift_sub_state_to_eq with (Hi := Hj).
  destruct (transition _ _) as (si', _om').
  inversion_clear 1.
  f_equal; extensionality i.
  destruct (decide (i = j)); subst; state_update_simpl.
  - by rewrite lift_sub_state_to_eq with (Hi := Hj); state_update_simpl.
  - destruct (decide (i ∈ equivocators)).
    + by rewrite !lift_sub_state_to_eq with (Hi := e); state_update_simpl.
    + by state_update_simpl.
Qed.

(**
  Given any valid state for the composition of all nodes and a valid trace
  for the composition of just the equivocators, the trace obtained by completing
  the state-components from the trace with the components from the given
  valid state is a valid trace for the composition of all nodes.
*)
Lemma PreSubFree_PreFree_weak_embedding :
  VLSM_weak_embedding PreSubFree PreFree
    (lift_sub_label IM equivocators) (lift_sub_state_to IM equivocators base_s).
Proof.
  apply basic_VLSM_weak_embedding.
  - split; [| done].
    by apply lift_sub_to_valid, Hv.
  - intros l s om s' om' Hv.
    by apply lift_sub_to_transition, Hv.
  - by apply preloaded_lift_sub_state_to_initial_state.
  - by intro; intros; apply any_message_is_valid_in_preloaded.
Qed.

(**
  If the composition constraint only depends on the projection sub-state,
  then valid traces of the [pre_induced_sub_projection] can be lifted to valid traces
  of the constrained composition.
*)
Lemma induced_sub_projection_lift
  (constraint : composite_label IM -> composite_state IM * option message -> Prop)
  (Hconstraint_consistency :
    forall s1 s2,
      composite_state_sub_projection IM equivocators s1
        =
      composite_state_sub_projection IM equivocators s2 ->
        forall l om, constraint l (s1, om) -> constraint l (s2, om))
   : VLSM_embedding
    (pre_induced_sub_projection IM equivocators constraint)
    (composite_vlsm IM constraint)
    (lift_sub_label IM equivocators)
    (lift_sub_state IM equivocators).
Proof.
  apply basic_VLSM_embedding.
  - intros l s om (_ & _ & (i, li) & sX & [Heql [=] (HsX & Hom & Hv & Hc)]) _ _.
    unfold composite_label_sub_projection_option in Heql; cbn in Heql.
    case_decide as Hi; [| by congruence].
    apply Some_inj in Heql; subst l; cbn.
    unfold constrained_composite_valid, lift_sub_state; cbn;
    rewrite (lift_sub_state_to_eq _ _ _ _ _ Hi); subst.
    split; [done |].
    eapply Hconstraint_consistency; [| done].
    by symmetry; apply composite_state_sub_projection_lift_to.
  - intros l s om s' om' [_ Ht]; revert Ht; cbn
    ; destruct (vtransition _ _ _) as [si' _om']
    ; inversion_clear 1.
    f_equal; extensionality i.
    destruct l as [sub_j lj]
    ; destruct_dec_sig sub_j j Hj Heqsub_j; subst; cbn
    ; destruct (decide (i = j)); subst.
    + unfold lift_sub_state, composite_state_sub_projection; cbn.
      by rewrite state_update_eq, lift_sub_state_to_eq with (Hi := Hj), state_update_eq.
    + state_update_simpl.
      destruct (decide (i ∈ equivocators)).
      * unfold lift_sub_state, composite_state_sub_projection; cbn.
        by rewrite !lift_sub_state_to_eq with (Hi := e), state_update_neq,
          lift_sub_state_to_eq with (Hi := e).
      * by unfold lift_sub_state, lift_sub_state_to; case_decide.
  - intros s Hs.
    apply (lift_sub_state_initial IM).
    destruct Hs as (sX & <- & HsX).
    by intro sub_i; destruct_dec_sig sub_i i Hi Heqsub_i; subst; apply HsX.
  - by intros _ ? m (_ & _ & _ & _ & [_ _ (_ & HmX & _)]).
Qed.

(**
  A specialization of [basic_projection_induces_friendliness] for
  [pre_induced_sub_projection]s.
*)
Lemma induced_sub_projection_friendliness
  (constraint : composite_label IM -> composite_state IM * option message -> Prop)
  (Hlift_proj : VLSM_embedding
    (pre_induced_sub_projection IM equivocators constraint)
    (composite_vlsm IM constraint)
    (lift_sub_label IM equivocators)
    (lift_sub_state IM equivocators))
  : projection_friendly_prop (induced_sub_projection_is_projection IM equivocators constraint).
Proof.
  unshelve eapply basic_projection_induces_friendliness; [| | | | done].
  - by apply composite_label_sub_projection_option_lift.
  - by apply composite_state_sub_projection_lift.
  - by apply induced_sub_projection_transition_consistency_Some.
  - by apply induced_sub_projection_transition_consistency_None.
Qed.

End sec_lift_sub_state_to_preloaded.

Section sec_sub_composition_incl.

Context
  {message : Type}
  `{EqDecision index}
  (IM : index -> VLSM message)
  (indices1 indices2 : list index)
  (Hincl : indices1 ⊆ indices2)
  (sub_IM1 := sub_IM IM indices1)
  (sub_IM2 := sub_IM IM indices2)
  (sub_index1_prop_dec :
    forall i, Decision (sub_index_prop indices1 i) := fun i => sub_index_prop_dec indices1 i)
  (sub_index2_prop_dec :
    forall i, Decision (sub_index_prop indices2 i) := fun i => sub_index_prop_dec indices2 i)
  .

Definition lift_sub_incl_state
  (s : composite_state sub_IM1)
  : composite_state sub_IM2
  := fun sub_i2 =>
    let i := proj1_sig sub_i2 in
    match @decide  (sub_index_prop indices1 i) (sub_index1_prop_dec i) with
    | left e =>  s (dexist i e)
    | _ => proj1_sig (vs0 (IM i))
    end.

Lemma lift_sub_incl_state_initial
  (s : composite_state sub_IM1)
  (Hs : composite_initial_state_prop sub_IM1 s)
  : composite_initial_state_prop sub_IM2 (lift_sub_incl_state s).
Proof.
  intros [i Hi].
  unfold lift_sub_incl_state.
  case_decide.
  - by apply (Hs (dexist i H)).
  - by destruct (vs0 _).
Qed.

Lemma lift_sub_incl_message_initial
  (m : message)
  (Hm : composite_initial_message_prop sub_IM1 m)
  : composite_initial_message_prop sub_IM2 m.
Proof.
  destruct Hm as [[i Hi] Hm].
  unfold sub_IM1, sub_IM in Hm. simpl in Hm.
  apply bool_decide_spec, Hincl in Hi.
  by exists (dexist i Hi).
Qed.

Definition lift_sub_incl_label
  (l : composite_label sub_IM1)
  : composite_label sub_IM2
  :=
  let sub1_i := projT1 l in
  let i := proj1_sig sub1_i in
  let H1i := proj2_dsig sub1_i in
  let H2i := Hincl _ H1i in
  existT (dexist i H2i) (projT2 l).

Lemma lift_sub_incl_valid l s om
  (Hv : composite_valid (sub_IM IM indices1) l (s, om))
  : composite_valid (sub_IM IM indices2) (lift_sub_incl_label l) (lift_sub_incl_state s, om).
Proof.
  revert Hv.
  destruct l as (sub1_i, li); destruct_dec_sig sub1_i i Hi Heqsub1_i; subst; cbn.
  unfold vvalid, lift_sub_incl_state; cbn.
  unfold sub_IM in li; simpl in li.
  destruct (decide (sub_index_prop indices1 i)) as [H_i |]
  ; [| done].
  by rewrite (sub_IM_state_pi s H_i Hi).
Qed.

Lemma lift_sub_incl_transition l s om s' om'
  (Ht : composite_transition (sub_IM IM indices1) l (s, om) = (s', om'))
  : composite_transition (sub_IM IM indices2)
    (lift_sub_incl_label l) (lift_sub_incl_state s, om) = (lift_sub_incl_state s', om').
Proof.
  revert Ht.
  destruct l as (sub1_i, li); destruct_dec_sig sub1_i i Hi Heqsub1_i; subst
  ; cbn; unfold vtransition, lift_sub_incl_state at 1
  ; cbn; unfold sub_IM in li; simpl in li.
  destruct (decide (sub_index_prop indices1 i)) as [H_i |]
  ; [| done].
  rewrite (sub_IM_state_pi s H_i Hi).
  destruct (transition _ _) as (si', _om'); inversion_clear 1; f_equal.
  extensionality sub2_j; destruct_dec_sig sub2_j j Hj Heqsub2_j; subst.
  unfold lift_sub_incl_state.
  by destruct (decide (i = j)); subst; state_update_simpl; cbn; case_decide; state_update_simpl.
Qed.

Lemma lift_sub_incl_embedding :
  VLSM_embedding (free_composite_vlsm sub_IM1) (free_composite_vlsm sub_IM2)
    lift_sub_incl_label lift_sub_incl_state.
Proof.
  apply basic_VLSM_strong_embedding; intro; intros.
  - by split; [apply lift_sub_incl_valid, H |].

  - by apply lift_sub_incl_transition.
  - by apply lift_sub_incl_state_initial.
  - by apply lift_sub_incl_message_initial.
Qed.

Lemma lift_sub_incl_preloaded_embedding
  (P Q : message -> Prop)
  (Hpq : forall m, P m -> Q m)
  : VLSM_embedding
      (pre_loaded_vlsm (free_composite_vlsm sub_IM1) P)
      (pre_loaded_vlsm (free_composite_vlsm sub_IM2) Q)
      lift_sub_incl_label lift_sub_incl_state.
Proof.
  apply basic_VLSM_embedding_preloaded_with; [done | ..]; intro; intros.
  - by split; [apply lift_sub_incl_valid, H |].
  - by apply lift_sub_incl_transition.
  - by apply lift_sub_incl_state_initial.
  - by apply lift_sub_incl_message_initial.
Qed.

End sec_sub_composition_incl.

Section sec_sub_composition_sender.

Context
  {message : Type}
  `{EqDecision index}
  (IM : index -> VLSM message)
  indices
  (sub_IM := sub_IM IM indices)
  (sub_index_prop_dec : forall i, Decision (sub_index_prop indices i) := sub_index_prop_dec indices)
  {validator : Type}
  (A : validator -> index)
  (sender : message -> option validator)
  (Hsender_safety : sender_safety_alt_prop IM A sender)
  .

(**
  If a sub-composition [can_emit] a message then its sender must be one of
  the components of the sub-composition.
*)
Lemma sub_can_emit_sender (P : message -> Prop)
  : forall m v,
    sender m = Some v ->
    can_emit (pre_loaded_vlsm (free_composite_vlsm sub_IM) P)  m ->
    A v ∈ indices.
Proof.
  intros m v Hsender Hemit.
  specialize (Hsender_safety m v Hsender).
  destruct Hemit as [[s om] [[sub_i li] [s' Ht]]].
  destruct_dec_sig sub_i i Hi Heqsub_i; subst.
  unfold sub_IM, SubProjectionTraces.sub_IM in li; cbn in li.
  specialize (PreSubFree_PreFree_weak_embedding IM indices (proj1_sig (composite_s0 IM)))
    as Hproj.
  spec Hproj; [by apply initial_state_is_valid; destruct (composite_s0 IM) |].
  apply (VLSM_incl_input_valid_transition
          (pre_loaded_vlsm_incl_pre_loaded_with_all_messages (free_composite_vlsm sub_IM) P))
     in Ht.
  apply (VLSM_weak_embedding_input_valid_transition Hproj) in Ht; clear Hproj.
  specialize (ProjectionTraces.preloaded_component_projection IM i) as Hproj.
  remember (lift_sub_state_to _ _ _ s) as sX.
  remember (lift_sub_state_to _ _ _ s') as sX'.
  remember (lift_sub_label _ _ _) as lX.
  specialize (VLSM_projection_input_valid_transition Hproj lX li) as Hproj_t.
  subst lX; unfold lift_sub_label in Hproj_t; cbn in Hproj_t.
  spec Hproj_t.
  {
    unfold composite_project_label; cbn.
    by rewrite decide_True_pi with eq_refl.
  }
  by rewrite (Hsender_safety i); [| eexists _; eauto].
Qed.

(** *** Sender and sender-safety specialized for the subcomposition *)

Definition sub_IM_sender (m : message)
  : option (dsig (fun v => A v ∈ indices)) :=
  match sender m with
  | None => None
  | Some v =>
    match (decide (A v ∈ indices)) with
    | left Av_in => Some (@dexist _ (fun v => A v ∈ indices) _ v Av_in)
    | _ => None
    end
  end.

Definition sub_IM_A
  (v : dsig (fun v => A v ∈ indices))
  : sub_index indices :=
  dexist (A (proj1_sig v)) (proj2_dsig v).

Lemma sub_IM_preserves_channel_authentication
  : channel_authentication_prop IM A sender ->
    channel_authentication_prop sub_IM sub_IM_A sub_IM_sender.
Proof.
  intros Hsigned sub_i m Hemit.
  destruct_dec_sig sub_i i Hi Heqsub_i.
  subst.
  apply Hsigned in Hemit.
  unfold channel_authenticated_message in *.
  simpl in Hemit.
  unfold sub_IM_sender.
  destruct (sender m) as [v |]; [| by simpl in Hemit; congruence].
  apply Some_inj in Hemit. subst.
  case_decide; [| done].
  simpl.
  f_equal.
  by apply dsig_eq.
Qed.

Lemma sub_IM_preserves_no_initial_messages
  : no_initial_messages_in_IM_prop IM ->
    no_initial_messages_in_IM_prop sub_IM.
Proof.
  intros Hno_init sub_i m.
  destruct_dec_sig sub_i i Hi Heqsub_i.
  subst.
  by apply Hno_init.
Qed.

Lemma sub_IM_sender_safety
  : sender_safety_alt_prop sub_IM sub_IM_A sub_IM_sender.
Proof.
  intros m sub_v Hsender sub_i Hm.
  destruct_dec_sig sub_v v HAv Heqsub_v.
  destruct_dec_sig sub_i i Hi Heqsub_i.
  subst.
  unfold sub_IM_A.
  apply dsig_eq. simpl.
  apply (Hsender_safety m v); [| done].
  clear -Hsender.
  unfold sub_IM_sender in Hsender.
  destruct (sender m) as [_v |] eqn: Hsender_v; [| by congruence].
  case_decide; [| by congruence].
  by inversion Hsender; itauto.
Qed.

Context
  `{forall sub_i, HasBeenSentCapability (sub_IM sub_i)}
  .

Lemma sub_IM_has_been_sent_iff_by_sender s
  (Hs : valid_state_prop (pre_loaded_with_all_messages_vlsm (free_composite_vlsm sub_IM)) s)
  m v
  (Hsender : sender m = Some v)
  (Hv : A v ∈ indices)
  : composite_has_been_sent sub_IM s m ->
    has_been_sent (sub_IM (dexist (A v) Hv)) (s (dexist (A v) Hv)) m.
Proof.
  apply valid_state_has_trace in Hs as Htr.
  destruct Htr as [is [tr Htr]].
  assert (Hsub_sender : sub_IM_sender m = Some (dexist v Hv)).
  { unfold sub_IM_sender. rewrite Hsender.
    case_decide; [| done].
    f_equal.
    by apply dsig_eq.
  }
  erewrite has_been_sent_iff_by_sender
  ; [| by apply sub_IM_sender_safety | done | done].
  unfold sub_IM_A, sub_IM, SubProjectionTraces.sub_IM; cbn.
  rewrite (sub_IM_state_pi s (proj2_dsig (dexist v Hv)) Hv).
  apply has_been_sent_irrelevance.
  by revert Hs; apply preloaded_valid_state_projection with (j := dexist (A v) Hv).
Qed.

(** ** No-equivocation results for sub-composition

  Constraining (only) a subset of the nodes of a composition to not message-
  equivocate.
*)
Definition sub_IM_not_equivocating_constraint
  (l : composite_label IM)
  (som : composite_state IM * option message)
  : Prop :=
  let (s, om) := som in
  match om with
  | None => True
  | Some m =>
    match option_map A (sender m) with
    | None => True
    | Some i =>
      match decide (i ∈ indices) with
      | left non_byzantine_i =>
        let sub_i := @dexist _ (sub_index_prop indices) _ i non_byzantine_i in
        has_been_sent (sub_IM sub_i) (s i) m
      | _ => True
      end
    end
  end.

Definition non_sub_index_authenticated_message (m : message) : Prop :=
  exists i, i ∉ indices /\ channel_authenticated_message A sender i m.

Context
  (no_initial_messages_in_IM : no_initial_messages_in_IM_prop IM)
  (can_emit_signed : channel_authentication_prop IM A sender)
  .

Lemma induced_sub_projection_valid_preservation constraint l s om
  (Hv : vvalid (pre_induced_sub_projection IM indices constraint) l (s, om))
  : composite_valid sub_IM l (s, om).
Proof.
  destruct Hv as ([i lXi] & sX & [Heql [=] (HsX & Hom & Hv & Hc)]).
  unfold composite_label_sub_projection_option in Heql; cbn in Heql.
  by case_decide; [inversion Heql; subst |].
Qed.

Lemma induced_sub_projection_transition_preservation [constraint]
  : forall l s om s' om',
  vtransition (pre_induced_sub_projection IM indices constraint) l (s, om) = (s', om') <->
  composite_transition sub_IM l (s, om) = (s', om').
Proof.
  intros.
  destruct l as (sub_i, li).
  destruct_dec_sig sub_i i Hi Heqsub_i.
  subst.
  cbn. unfold sub_IM at 6. simpl.
  unfold lift_sub_state at 1. rewrite (lift_sub_state_to_eq _ _ _ _ _ Hi).
  destruct (vtransition _ _ _) as (si', _om').
  by split; inversion 1; subst; clear H; f_equal; extensionality sub_j
  ; destruct_dec_sig sub_j j Hj Heqsub_j
  ; subst sub_j
  ; unfold composite_state_sub_projection
  ; simpl
  ; unfold sub_IM
  ; (destruct (decide (i = j)); subst; state_update_simpl; [done |])
  ; unfold lift_sub_state
  ; rewrite (lift_sub_state_to_eq _ _ _ _ _ Hj)
  ; itauto.
Qed.

Lemma sub_IM_no_equivocation_preservation
  l s om
  (Hv : vvalid (pre_induced_sub_projection IM indices sub_IM_not_equivocating_constraint)
    l (s, om))
  : composite_no_equivocations_except_from sub_IM
      non_sub_index_authenticated_message l (s, om).
Proof.
  destruct om as [m |]; [| done].
  destruct Hv as (lX & sX & [_ [=] (_ & Hm & _ & Hc)]).
  specialize (composite_no_initial_valid_messages_have_sender IM A sender
                can_emit_signed no_initial_messages_in_IM _ _ Hm)
    as Hhas_sender.
  destruct (sender m) as [v |] eqn: Hsender; [clear Hhas_sender | congruence].
  apply (emitted_messages_are_valid_iff (composite_vlsm IM sub_IM_not_equivocating_constraint) m)
    in Hm as [[i [[im Him] Heqm]] | Hemitted].
  - by elim (no_initial_messages_in_IM i im).
  - apply (VLSM_incl_can_emit (constraint_preloaded_free_incl _ _)) in Hemitted.
    specialize (can_emit_projection IM A sender Hsender_safety (A v) m) as Hemit.
    spec Hemit; [by rewrite Hsender; itauto |].
    apply Hemit in Hemitted; clear Hemit.
    cbn in Hc; rewrite Hsender in Hc; cbn in Hc; case_decide.
    + by left; subst; eexists; exact Hc.
    + right. exists (A v).
      unfold channel_authenticated_message.
      by rewrite Hsender; itauto.
Qed.

End sec_sub_composition_sender.

Section sec_sub_composition_all.

(** ** A subcomposition with all the components

  If taking the subset of indices used for the sub-composition to be the entire
  set of indices, the obtained sub-composition is trace-equivalent with the
  original composition.
*)

Context
  {message : Type}
  `{finite.Finite index}
  (IM : index -> VLSM message)
  .

Context
  (sub_IM := sub_IM IM (enum index))
  .

Program Definition free_sub_free_index (i : index) : sub_index (enum index) :=
  dexist i _.
Next Obligation.
Proof.
  by intros; apply elem_of_enum.
Qed.

Definition free_sub_free_label (l : composite_label IM) : composite_label sub_IM :=
  let (i, li) := l in
  existT (free_sub_free_index i) li.

Definition free_sub_free_state (sub_s : composite_state sub_IM) : composite_state IM :=
  fun i => sub_s (free_sub_free_index i).

Definition free_sub_free_constraint
  (constraint : composite_label IM -> composite_state IM * option message -> Prop)
  : composite_label sub_IM -> composite_state sub_IM * option message -> Prop
  := fun l som => let (s, om) := som in
    constraint (lift_sub_label IM (enum index) l) (free_sub_free_state s, om).

Context
  (constraint : composite_label IM -> composite_state IM * option message -> Prop)
  (X := composite_vlsm IM constraint)
  (SubX := composite_vlsm sub_IM (free_sub_free_constraint constraint))
  .

Lemma preloaded_sub_composition_all_embedding (seed : message -> Prop) :
  VLSM_embedding (pre_loaded_vlsm X seed) (pre_loaded_vlsm SubX seed)
    free_sub_free_label  (composite_state_sub_projection IM (enum index)).
Proof.
  apply basic_VLSM_strong_embedding.
  - by intros [i li] *; auto.
  - intros [i li] *; cbn.
    unfold sub_IM, SubProjectionTraces.sub_IM at 2; cbn
    ; unfold composite_state_sub_projection at 1; cbn
    ; destruct (vtransition _ _ _) as (si', _om')
    ; inversion_clear 1; f_equal.
    extensionality sub_j; destruct_dec_sig sub_j j Hj Heqj; subst sub_j
    ; unfold composite_state_sub_projection at 2; cbn.
    unfold free_sub_free_index.
    by destruct (decide (i = j)); subst; state_update_simpl.
  - by intros s Hs; rapply (composite_initial_state_sub_projection IM).
  - intros m [[i Hi] | Hseed]; [left | by right].
    by exists (free_sub_free_index i).
Qed.

Lemma sub_composition_all_embedding :
  VLSM_embedding X SubX free_sub_free_label
    (composite_state_sub_projection IM (enum index)).
Proof.
  apply basic_VLSM_strong_embedding.
  - by intros [i li] *; auto.
  - intros [i li] *
    ; cbn; unfold vtransition
    ; cbn; unfold sub_IM, SubProjectionTraces.sub_IM at 2
    ; cbn; unfold composite_state_sub_projection at 1
    ; cbn; destruct (transition _ _) as (si', _om'); inversion_clear 1.
    f_equal; extensionality sub_j; destruct_dec_sig sub_j j Hj Heqj; subst sub_j
    ; unfold composite_state_sub_projection at 2; cbn.
    unfold free_sub_free_index.
    by destruct (decide (i = j)); subst; state_update_simpl.
  - by intros s Hs; rapply (composite_initial_state_sub_projection IM).
  - by intros m [i Hi]; exists (free_sub_free_index i).
Qed.

Lemma sub_composition_all_embedding_rev
  : VLSM_embedding SubX X (lift_sub_label IM (enum index)) free_sub_free_state.
Proof.
  apply basic_VLSM_strong_embedding.
  - intros [sub_i li] * [Hv Hc]; split; [| done].
    destruct_dec_sig sub_i i Hi Heqi; subst sub_i; cbn in *
    ; unfold sub_IM, SubProjectionTraces.sub_IM in Hc; cbn in Hc
    ; unfold free_sub_free_state, free_sub_free_index.
    by rewrite (sub_IM_state_pi s (free_sub_free_index_obligation_1 i) Hi).
  - intros [sub_i li] *; destruct_dec_sig sub_i i Hi Heqi; subst sub_i.
    unfold vtransition; cbn
    ; unfold sub_IM at 2, SubProjectionTraces.sub_IM, free_sub_free_state at 1,
             free_sub_free_index; cbn
    ; rewrite (sub_IM_state_pi s (free_sub_free_index_obligation_1 i) Hi)
    ; destruct (vtransition _ _ _) as (si', _om'); inversion_clear 1.
    f_equal; extensionality j; unfold free_sub_free_state at 2.
    unfold free_sub_free_index, sub_IM.
    by destruct (decide (i = j)); subst; state_update_simpl.
  - intros s Hi i; rapply Hi.
  - by intros m [[i Hi] Him]; exists i.
Qed.

End sec_sub_composition_all.

Section sec_sub_composition_element.

(** ** Relating a sub-composition with one of its components

  *** A component can be lifted to a free subcomposition
*)

Context
  {message : Type}
  `{FinSet index Ci}
  (IM : index -> VLSM message)
  (indices : Ci)
  (j : index)
  (Hj : j ∈ elements indices)
  .

Definition sub_element_label (l : vlabel (IM j))
  : composite_label (sub_IM IM (elements indices)) :=
  existT (dexist j Hj) l.

Definition sub_element_state (s : vstate (IM j)) sub_i
  : vstate (sub_IM IM (elements indices) sub_i) :=
  match (decide (` sub_i = j)) with
  | left e =>
    eq_rect_r (fun j : index => vstate (IM j)) s e
  | right _ => ` (vs0 (IM (` sub_i)))
  end.

Lemma sub_element_state_eq s H_j
  : sub_element_state s (dexist j H_j) = s.
Proof.
  unfold sub_element_state; cbn.
  by rewrite (decide_True_pi eq_refl).
Qed.

Lemma sub_element_state_neq s i Hi
  : i <> j -> sub_element_state s (dexist i Hi) = ` (vs0 (IM i)).
Proof.
  intros Hij.
  unfold sub_element_state; cbn.
  by case_decide; congruence.
Qed.

#[local] Hint Rewrite @sub_element_state_eq : state_update.
#[local] Hint Rewrite @sub_element_state_neq using done : state_update.

Lemma preloaded_sub_element_embedding
  (P Q : message -> Prop)
  (PimpliesQ : forall m, P m -> Q m)
  (PrePXj := pre_loaded_vlsm (IM j) P)
  (PreQSubFree := pre_loaded_vlsm (free_composite_vlsm (sub_IM IM (elements indices))) Q)
  : VLSM_embedding PrePXj PreQSubFree sub_element_label sub_element_state.
Proof.
  apply basic_VLSM_embedding_preloaded_with; [done | ..].
  - intros l s om Hv.
    split; [cbn | done].
    by rewrite sub_element_state_eq with (H_j := Hj).
  - intros l s om s' om'; cbn.
    rewrite sub_element_state_eq with (H_j := Hj).
    intro Ht; replace (vtransition _ _ _) with (s', om'); f_equal.
    extensionality sub_i.
    destruct_dec_sig sub_i i Hi Heqsub_i; subst.
    by destruct (decide (i = j)); subst; state_update_simpl.
  - intros sj Hsj sub_i.
    destruct_dec_sig sub_i i Hi Heqsub_i; subst.
    destruct (decide (i = j)); subst.
    + by rewrite sub_element_state_eq.
    + by rewrite sub_element_state_neq; destruct (vs0 (IM i)).
  - intros m Hm.
    by exists (dexist j Hj), (exist _ m Hm).
Qed.

Lemma sub_valid_preloaded_lifts_can_be_emitted
  (P Q : message -> Prop)
  (HPvalid : forall dm, P dm ->
    valid_message_prop (pre_loaded_vlsm (free_composite_vlsm (sub_IM IM (elements indices))) Q) dm)
  : forall m, can_emit (pre_loaded_vlsm (IM j) P) m ->
    can_emit (pre_loaded_vlsm (free_composite_vlsm (sub_IM IM (elements indices))) Q) m.
Proof.
  intros m Hm.
  eapply VLSM_incl_can_emit.
  - apply (pre_loaded_vlsm_incl_relaxed _ (fun m => Q m \/ P m)).
    by itauto.
  - eapply VLSM_embedding_can_emit; [| done].
    apply preloaded_sub_element_embedding.
    by itauto.
Qed.

(** *** A subcomposition can be projected to one component

  In the following we define the [projection_induced_validator] to a single component
  of the [pre_induced_sub_projection] of a constrained composition so a subset of its
  components.

  Note that, in general, this is not trace-equivalent with the directly obtained
  [projection_induced_validator] of the constrained composition to the corresponding
  component, as the intermediate induced projection might generate more
  [input_valid_transitions] to be considered as a basis for the next projection.
*)

Definition sub_label_element_project
  (l : composite_label (sub_IM IM (elements indices)))
  : option (vlabel (IM j)) :=
  match decide (j = ` (projT1 l)) with
  | left e => Some (eq_rect_r (fun j => vlabel (IM j)) (projT2 l) e)
  | right _ => None
  end.

Definition sub_state_element_project
  (s : composite_state (sub_IM IM (elements indices)))
  : vstate (IM j) := s (dexist j Hj).

Lemma sub_transition_element_project_None
  : forall lX, sub_label_element_project lX = None ->
    forall s om s' om', composite_transition (sub_IM IM (elements indices)) lX (s, om) = (s', om') ->
    sub_state_element_project s' = sub_state_element_project s.
Proof.
  intros (sub_i, li) HlX s om s' om' HtX.
  destruct_dec_sig sub_i i Hi Heqsub_i; subst.
  unfold sub_label_element_project in HlX; cbn in HlX, HtX.
  case_decide as Hij; [by congruence |].
  destruct (vtransition _ _ _) as (si', _om').
  inversion_clear HtX.
  unfold sub_state_element_project.
  by state_update_simpl.
Qed.

Lemma sub_element_label_project
  : forall lY, sub_label_element_project (sub_element_label lY) = Some lY.
Proof.
  intros lY.
  unfold sub_element_label, sub_label_element_project; cbn.
  by rewrite (decide_True_pi eq_refl).
Qed.

Lemma sub_element_state_project
  : forall sY, sub_state_element_project (sub_element_state sY) = sY.
Proof.
  intros sY.
  unfold sub_element_state, sub_state_element_project; cbn.
  by rewrite (decide_True_pi eq_refl).
Qed.

Lemma sub_transition_element_project_Some :
  forall lX1 lX2 lY,
    sub_label_element_project lX1 = Some lY ->
    sub_label_element_project lX2 = Some lY ->
  forall sX1 sX2,
    sub_state_element_project sX1 = sub_state_element_project sX2 ->
  forall iom sX1' oom1,
    composite_transition (sub_IM IM (elements indices)) lX1 (sX1, iom) = (sX1', oom1) ->
  forall sX2' oom2,
    composite_transition (sub_IM IM (elements indices)) lX2 (sX2, iom) = (sX2', oom2) ->
      sub_state_element_project sX1' = sub_state_element_project sX2' /\ oom1 = oom2.
Proof.
  intros [sub_j1 lj1] [sub_j2 lj2] lj.
  destruct_dec_sig sub_j1 j1 Hj1 Heqsub_j1;
  destruct_dec_sig sub_j2 j2 Hj2 Heqsub_j2; subst.
  unfold sub_label_element_project; cbn.
  do 2 (case_decide; inversion 1); subst; cbn in *; subst.
  unfold sub_state_element_project.
  intros sX1 sX2 Hsjeq iom.
  rewrite (sub_IM_state_pi sX1 Hj1 Hj), (sub_IM_state_pi sX2 Hj2 Hj), <- Hsjeq
  ; unfold sub_IM at 3 13; cbn
  ; destruct (vtransition _ _ _) as (si', om').
  do 2 inversion_clear 1.
  by state_update_simpl.
Qed.

Definition induced_sub_element_projection constraint : VLSM message :=
  projection_induced_validator
    (pre_induced_sub_projection IM (elements indices) constraint) (type (IM j))
    sub_label_element_project sub_state_element_project
    sub_element_label sub_element_state.

Definition pre_induced_sub_element_projection constraint : VLSM message :=
  pre_loaded_with_all_messages_vlsm (induced_sub_element_projection constraint).

Lemma induced_sub_element_projection_is_projection constraint
  : VLSM_projection
    (pre_induced_sub_projection IM (elements indices) constraint)
    (pre_induced_sub_element_projection constraint)
    sub_label_element_project sub_state_element_project.
Proof.
  apply @projection_induced_validator_is_projection.
  - by intro; apply sub_element_label_project.
  - by intro; apply sub_element_state_project.
  - intros ? **; eapply sub_transition_element_project_Some; cycle 2.
    2-3: setoid_rewrite <- (induced_sub_projection_transition_is_composite _ _ constraint).
    all: done.
  - intros lX HlX s om s' om' [_ Ht].
    apply sub_transition_element_project_None with lX om om'; [done |].
    by setoid_rewrite <- (induced_sub_projection_transition_is_composite _ _ constraint).
Qed.

End sec_sub_composition_element.

#[export] Hint Rewrite @sub_element_state_eq : state_update.
#[export] Hint Rewrite @sub_element_state_neq using done : state_update.

Section sec_sub_composition_preloaded_lift.

Context
  {message : Type}
  `{EqDecision index}
  (IM : index -> VLSM message)
  indices
  (Free := free_composite_vlsm IM)
  (PreFree := pre_loaded_with_all_messages_vlsm Free)
  (SubFree := free_composite_vlsm (sub_IM IM indices))
  (PreSubFree := pre_loaded_with_all_messages_vlsm SubFree)
  .

Lemma lift_sub_free_preloaded_with_embedding
  (seed : message -> Prop)
  : VLSM_embedding (pre_loaded_vlsm SubFree seed) (pre_loaded_vlsm Free seed)
    (lift_sub_label IM indices) (lift_sub_state IM indices).
Proof.
  apply (basic_VLSM_embedding_preloaded_with SubFree Free seed seed); intro; intros.
  - done.
  - by split; [apply lift_sub_valid, H |].
  - by rapply lift_sub_transition.
  - by apply (lift_sub_state_initial IM).
  - by apply (lift_sub_message_initial IM indices).
Qed.

Lemma lift_sub_free_embedding
  : VLSM_embedding SubFree Free
    (lift_sub_label IM indices) (lift_sub_state IM indices).
Proof.
  constructor.
  intros sX trX HtrX.
  by apply (VLSM_eq_finite_valid_trace (vlsm_is_pre_loaded_with_False Free)),
    (VLSM_embedding_finite_valid_trace (lift_sub_free_preloaded_with_embedding _)),
    (VLSM_eq_finite_valid_trace (vlsm_is_pre_loaded_with_False SubFree)).
Qed.

Lemma lift_sub_preloaded_free_embedding
  : VLSM_embedding PreSubFree PreFree
    (lift_sub_label IM indices) (lift_sub_state IM indices).
Proof.
  constructor.
  intros sX trX HtrX.
  by apply (VLSM_eq_finite_valid_trace
    (pre_loaded_with_all_messages_vlsm_is_pre_loaded_with_True Free)),
    (VLSM_embedding_finite_valid_trace (lift_sub_free_preloaded_with_embedding _)),
    (VLSM_eq_finite_valid_trace (pre_loaded_with_all_messages_vlsm_is_pre_loaded_with_True SubFree)).
Qed.

(**
  Deriving reachable-validity for the component from the input validity
  w.r.t. a sub_composition preloaded with messages.
*)
Lemma pre_loaded_sub_composite_input_valid_projection constraint Q
  i Hi li sub_s im
  : input_valid
      (pre_loaded_vlsm (composite_vlsm (sub_IM IM indices) constraint) Q)
      (existT (dexist i Hi) li) (sub_s, Some im) ->
    input_valid (pre_loaded_with_all_messages_vlsm (IM i))
      li (lift_sub_state IM indices sub_s i, Some im).
Proof.
  intro Ht_sub.
  eapply (VLSM_projection_input_valid (preloaded_component_projection IM i) (existT i li) li)
  ; [by rewrite composite_project_label_eq |].
  cut (input_valid
        (pre_loaded_with_all_messages_vlsm (free_composite_vlsm (sub_IM IM indices)))
        (existT (dexist i Hi) li) (sub_s, Some im));
    [by apply (VLSM_embedding_input_valid lift_sub_preloaded_free_embedding) |].
  eapply VLSM_incl_input_valid; [| done].
  by apply composite_pre_loaded_vlsm_incl_pre_loaded_with_all_messages.
Qed.

Lemma can_emit_sub_projection
  {validator : Type}
  (A : validator -> index)
  (sender : message -> option validator)
  (Hsender_safety : sender_safety_alt_prop IM A sender)
  (j : index)
  (m : message)
  (Hj : option_map A (sender m) = Some j)
  : can_emit PreSubFree m -> can_emit (pre_loaded_with_all_messages_vlsm (IM j)) m.
Proof.
  intro Hemit.
  apply can_emit_projection with validator A sender; [done | done |].
  by apply (VLSM_embedding_can_emit lift_sub_preloaded_free_embedding).
Qed.

(**
  If a node can emit a message, it can also emit it in a subcomposition with
  other nodes, and starting with more pre-loaded messages.
*)
Lemma can_emit_with_more
  (j : index)
  (m : message)
  (Hj : j ∈ indices)
  (P Q : message -> Prop)
  (PimpliesQ : forall m, P m -> Q m)
  : can_emit (pre_loaded_vlsm (IM j) P) m -> can_emit (pre_loaded_vlsm SubFree Q) m.
Proof.
  intro Hemit.
  specialize
    (lift_to_composite_generalized_preloaded_VLSM_embedding
      (sub_IM IM indices) _ _ PimpliesQ (dexist j Hj))
    as Hproj.
  by apply (VLSM_embedding_can_emit Hproj).
Qed.

End sec_sub_composition_preloaded_lift.

Section sec_empty_sub_composition.

(** ** A subcomposition with no components

  If taking the subset of indices used for the sub-composition to be the empty
  set of indices, the obtained sub-composition is an empty composition.
*)

Context
  {message : Type}
  `{EqDecision index}
  (IM : index -> VLSM message)
  indices
  (sub_IM := sub_IM IM indices)
  (Hno_indices : indices = [])
  .

(**
  If a sub-composition [can_emit] a message then its sender must be one of
  the components of the sub-composition.
*)
Lemma sub_no_indices_no_can_emit (P : message -> Prop)
  : forall m, ~ can_emit (pre_loaded_vlsm (free_composite_vlsm sub_IM) P) m.
Proof.
  apply pre_loaded_empty_composition_no_emit, elem_of_nil_inv.
  by intro sub_i; destruct_dec_sig sub_i i Hi Heqsub_i; subst; inversion Hi.
Qed.

End sec_empty_sub_composition.

Section sec_update_IM.

Context
  {message : Type}
  `{FinSet index Ci}
  `{@finite.Finite index _}
  (IM : index -> VLSM message)
  (selection : Ci)
  .

Definition update_IM
  (replacement_IM : sub_index (elements selection) -> VLSM message)
  (i : index)
  : VLSM message :=
  match decide (i ∈ elements selection) with
  | left i_in => replacement_IM (@dexist _ (sub_index_prop (elements selection)) _ i i_in)
  | _ => IM i
  end.

(*
  TODO(bmmoore): use the definition above to provide an alternate definition
  for fixed-set equivocation model, similar to the one for byzantine traces.
*)

Context
  (replacement_IM : sub_index (elements selection) -> VLSM message)
  (updated_IM := update_IM replacement_IM)
  (selection_complement : Ci := list_to_set (enum index) ∖ selection)
  .

#[export] Instance update_IM_complement_Hbs
  `{forall i : index, HasBeenSentCapability (IM i)}
  : forall sub_i : sub_index (elements selection_complement),
    HasBeenSentCapability (sub_IM updated_IM (elements selection_complement) sub_i).
Proof.
  intros sub_i.
  unfold sub_IM, updated_IM, update_IM.
  case_decide as Hi; [| typeclasses eauto].
  contradict Hi.
  destruct_dec_sig sub_i i Hi Heqsub_i; subst sub_i; simpl.
  apply elem_of_elements, elem_of_difference in Hi as [_ Hi].
  by rewrite elem_of_elements.
Qed.

End sec_update_IM.<|MERGE_RESOLUTION|>--- conflicted
+++ resolved
@@ -1,11 +1,7 @@
 From VLSM.Lib Require Import Itauto.
 From Coq Require Import FunctionalExtensionality Lia.
 From stdpp Require Import prelude finite.
-<<<<<<< HEAD
-From VLSM.Lib Require Import Preamble ListExtras StdppListSet StdppExtras. (*  StdppListFinSet. *)
-=======
 From VLSM.Lib Require Import Preamble ListExtras StdppListSet StdppExtras.
->>>>>>> ac81709e
 From VLSM.Core Require Import VLSM VLSMProjections ProjectionTraces Composition Validator.
 From VLSM.Core Require Import Equivocation EquivocationProjections Equivocation.NoEquivocation.
 
