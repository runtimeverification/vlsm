From Cdcl Require Import Itauto. Local Tactic Notation "itauto" := itauto auto.
From stdpp Require Import prelude finite.
From Coq Require Import FunctionalExtensionality Lia FinFun Eqdep Program.
From VLSM Require Import Lib.Preamble Lib.ListExtras Lib.StdppListSet.
From VLSM Require Import Core.VLSM Core.VLSMProjections Core.ProjectionTraces Core.Composition Core.Equivocation Core.EquivocationProjections Core.Equivocation.NoEquivocation.

(** * VLSM Subcomposition *)

Section sub_composition.

Context
  {message : Type}
  `{finite.Finite index}
  (IM : index -> VLSM message)
  (sub_index_list : list index)
  .

Definition sub_index_prop (i : index) : Prop := i ∈ sub_index_list.

Local Program Instance sub_index_prop_dec
  (i : index)
  : Decision (sub_index_prop i).
Next Obligation.
  intros; apply decide_rel; typeclasses eauto.
Qed.

Definition sub_index : Type
  := dec_sig sub_index_prop.

Definition sub_IM
  (ei : sub_index)
  : VLSM message
  := IM (proj1_sig ei).

Lemma sub_IM_state_pi
  {i : index}
  (s : composite_state sub_IM)
  (e1 e2 : sub_index_prop i)
  : s (dexist i e1) = s (dexist i e2).
Proof.
  unfold composite_state in s. simpl in s.
  apply (dsig_f_equal (fun i => vstate (IM i)) s).
Qed.

Lemma sub_IM_state_update_eq
  (i : index)
  (s : composite_state sub_IM)
  (si : vstate (IM i))
  (e1 e2 : sub_index_prop i)
  : state_update sub_IM s (dexist i e1) si (dexist i e2) = si.
Proof.
  cut (forall be1 be2, be1 = be2 ->
      state_update sub_IM s (exist _ i be1) si (exist _ i be2) = si).
  { intro Heq. apply Heq. apply proof_irrel. }
  intros. subst. apply state_update_eq.
Qed.

Lemma sub_IM_state_update_neq
  (s : composite_state sub_IM)
  (i : index)
  (ei : sub_index_prop i)
  (si : vstate (IM i))
  (j : index)
  (ej : sub_index_prop j)
  : i <> j ->
      state_update sub_IM s (dexist i ei) si (dexist j ej)
        =
      s (dexist j ej).
Proof.
  intro Hneq.
  apply state_update_neq.
  setoid_rewrite dsig_eq.
  simpl. congruence.
Qed.

Definition free_sub_vlsm_composition : VLSM message
  := free_composite_vlsm sub_IM.

Definition seeded_free_sub_composition
  (messageSet : message -> Prop)
  := pre_loaded_vlsm free_sub_vlsm_composition
      (fun m => messageSet m \/ composite_initial_message_prop IM m).

Definition composite_state_sub_projection
  (s : composite_state IM)
  : composite_state sub_IM
  := fun (subi : sub_index) => s (proj1_sig subi) : vstate (sub_IM subi).

Lemma composite_initial_state_sub_projection
  (s : composite_state IM)
  (Hs : composite_initial_state_prop IM s)
  : composite_initial_state_prop sub_IM (composite_state_sub_projection s).
Proof.
  intros (i, Hi). apply Hs.
Qed.

Definition composite_label_sub_projection
  (l : composite_label IM)
  (i := projT1 l)
  (e : sub_index_prop i)
  : composite_label sub_IM
  :=
  existT (dexist i e) (projT2 l).

Lemma composite_label_sub_projection_pi
  (l : composite_label IM)
  (i := projT1 l)
  (e e' : sub_index_prop i)
  : composite_label_sub_projection l e = composite_label_sub_projection l e'.
Proof.
  apply (@dec_sig_sigT_eq _ _ sub_index_prop_dec (fun i => vlabel (IM i))); reflexivity.
Qed.

Definition lift_sub_label
  (l : composite_label sub_IM)
  : composite_label IM
  :=
  existT (proj1_sig (projT1 l)) (projT2 l).

Definition lift_sub_state_to
  (s0 : composite_state IM)
  (s : composite_state sub_IM)
  : composite_state IM
  := fun i =>
    match @decide  (sub_index_prop i) (sub_index_prop_dec i) with
    | left e =>  s (dexist i e)
    | _ => s0 i
    end.

Definition lift_sub_state := lift_sub_state_to (fun (n : index) => proj1_sig (vs0 (IM n))).

Lemma lift_sub_state_to_eq
  (s0 : composite_state IM)
  (s : composite_state sub_IM)
  i
  (Hi : sub_index_prop i)
  : lift_sub_state_to s0 s i = s (dexist i Hi).
Proof.
  unfold lift_sub_state_to.
  by case_decide; [apply sub_IM_state_pi|].
Qed.

Lemma lift_sub_state_to_neq
  (s0 : composite_state IM)
  (s : composite_state sub_IM)
  i
  (Hni : ~sub_index_prop i)
  : lift_sub_state_to s0 s i = s0 i.
Proof.
  by unfold lift_sub_state_to; case_decide.
Qed.

Lemma composite_state_sub_projection_lift_to
  (s0 : composite_state IM)
  (s : composite_state sub_IM)
  : composite_state_sub_projection (lift_sub_state_to s0 s) = s.
Proof.
  extensionality sub_i.
  destruct_dec_sig sub_i i Hi Heqsub_i.
  subst.
  unfold composite_state_sub_projection.
  simpl.
  by rewrite lift_sub_state_to_eq with (Hi := Hi).
Qed.

Lemma lift_sub_state_to_neq_state_update
  (s0 : composite_state IM)
  (s : composite_state sub_IM)
  i
  (Hni : ~sub_index_prop i)
  si'
  : state_update IM (lift_sub_state_to s0 s) i si' =
    lift_sub_state_to (state_update IM s0 i si') s.
Proof.
  symmetry.
  apply functional_extensionality_dep. intro j.
  destruct (decide (j = i)).
  - subst. rewrite state_update_eq.
    unfold lift_sub_state_to. case_decide; [done |].
    apply state_update_eq.
  - by unfold lift_sub_state_to; rewrite !state_update_neq.
Qed.

Section sec_induced_sub_projection.

Context
  (constraint : composite_label IM -> composite_state IM * option message -> Prop)
  (X := composite_vlsm IM constraint)
  .

Definition composite_label_sub_projection_option
  (l : composite_label IM)
  : option (composite_label sub_IM) :=
  match decide (projT1 l ∈ sub_index_list) with
  | left i_in => Some (composite_label_sub_projection l i_in)
  | _ => None
  end.

(** By restricting the components of a composition to a subset we obtain a
[projection_induced_vlsm].
*)
Definition induced_sub_projection : VLSM message :=
  projection_induced_vlsm X (composite_type sub_IM)
    composite_label_sub_projection_option
    composite_state_sub_projection
    lift_sub_label lift_sub_state.

Lemma induced_sub_projection_transition_consistency_None
  : weak_projection_transition_consistency_None X (composite_type sub_IM)
      composite_label_sub_projection_option composite_state_sub_projection.
Proof.
  intros lX HlX sX om s'X om' HtX.
  extensionality sub_i.
  destruct_dec_sig sub_i i Hi Heqsub_i.
  subst sub_i.
  unfold composite_state_sub_projection. simpl.
  destruct lX as [x v].
  apply proj2 in HtX. cbn in HtX.
  destruct (vtransition _ _ _) as (si', _om').
  inversion_clear HtX.
  rewrite state_update_neq; [done |].
  intros ->.
  unfold composite_label_sub_projection_option in HlX.
  simpl in HlX.
  by case_decide.
Qed.

Lemma composite_label_sub_projection_option_lift
  : induced_projection_label_lift_prop (free_composite_vlsm IM) (composite_type sub_IM)
      composite_label_sub_projection_option lift_sub_label.
Proof.
  intros (sub_i, li).
  destruct_dec_sig sub_i i Hi Heqsub_i.
  subst.
  unfold lift_sub_label, composite_label_sub_projection_option.
  simpl.
  case_decide; [| done].
  unfold composite_label_sub_projection.
  f_equal. simpl.
  by apply (@dec_sig_sigT_eq _ _ sub_index_prop_dec (fun i => vlabel (IM i))).
Qed.

Lemma composite_state_sub_projection_lift
  : induced_projection_state_lift_prop (free_composite_vlsm IM) (composite_type sub_IM)
      composite_state_sub_projection lift_sub_state.
Proof.
  intro.
  apply composite_state_sub_projection_lift_to.
Qed.

Lemma composite_trace_sub_projection_lift
  (tr : list (composite_transition_item sub_IM))
  : @pre_VLSM_projection_finite_trace_project _ (composite_type IM) _
    composite_label_sub_projection_option composite_state_sub_projection
    (pre_VLSM_full_projection_finite_trace_project _ _ lift_sub_label lift_sub_state tr)
    = tr.
Proof.
  apply (induced_projection_trace_lift (free_composite_vlsm IM)).
  - apply composite_label_sub_projection_option_lift.
  - apply composite_state_sub_projection_lift.
Qed.

Lemma induced_sub_projection_transition_consistency_Some
  : induced_projection_transition_consistency_Some X (composite_type sub_IM)
      composite_label_sub_projection_option composite_state_sub_projection.
Proof.
  intros lX1 lX2 lY HlX1_pr HlX2_pr sX1 sX2 HsXeq_pr iom sX1' oom1 Ht1 sX2' oom2 Ht2.
  destruct lX1 as (i, lXi).
  unfold composite_label_sub_projection_option in HlX1_pr.
  simpl in HlX1_pr. case_decide as Hi; [| done].
  apply Some_inj in HlX1_pr. subst lY.
  destruct lX2 as (_i, _lXi).
  unfold composite_label_sub_projection_option in HlX2_pr.
  simpl in HlX2_pr. case_decide as H_i; [| done].
  apply Some_inj in HlX2_pr.
  unfold composite_label_sub_projection in HlX2_pr.
  simpl in HlX2_pr.
  inversion HlX2_pr.
  subst _i.
  apply
    (@dec_sig_sigT_eq_rev _ _ _ sub_index_prop_dec (fun i => vlabel (IM i)))
    in HlX2_pr as ->.
  apply f_equal_dep with (x := dexist i Hi) in HsXeq_pr as HsXeq_pri.
  cbv in HsXeq_pri.
  cbn in Ht1, Ht2.
  rewrite <- HsXeq_pri in Ht2.
  destruct (vtransition _ _ _) as (si', om').
  inversion Ht1. subst. clear Ht1.
  inversion Ht2. subst. clear Ht2.
  split; [| done].
  extensionality sub_j.
  apply f_equal_dep with (x := sub_j) in HsXeq_pr.
  destruct_dec_sig sub_j j Hj Heqsub_j.
  subst.
  unfold composite_state_sub_projection in HsXeq_pr |- *.
  simpl in HsXeq_pr |- *.
  destruct (decide (i = j)).
  - by subst; rewrite !state_update_eq.
  - by rewrite !state_update_neq.
Qed.

Lemma weak_induced_sub_projection_transition_consistency_Some
  : weak_projection_transition_consistency_Some X (composite_type sub_IM)
      composite_label_sub_projection_option composite_state_sub_projection
      lift_sub_label lift_sub_state.
Proof.
  apply basic_weak_projection_transition_consistency_Some.
  - apply composite_label_sub_projection_option_lift.
  - apply composite_state_sub_projection_lift.
  - apply induced_sub_projection_transition_consistency_Some.
Qed.

(** The [induced_sub_projection] is actually a [VLSM_projection] of the
original composition.
*)
Lemma induced_sub_projection_is_projection
  : VLSM_projection X induced_sub_projection
    composite_label_sub_projection_option
    composite_state_sub_projection.
Proof.
  apply projection_induced_vlsm_is_projection.
  - apply induced_sub_projection_transition_consistency_None.
  - apply weak_induced_sub_projection_transition_consistency_Some.
Qed.

Lemma induced_sub_projection_valid_projection_strong i Hi li s om
  : vvalid induced_sub_projection (existT (dexist i Hi) li) (s, om) ->
    input_valid (pre_loaded_with_all_messages_vlsm (IM i)) li (s (dexist i Hi), om).
Proof.
<<<<<<< HEAD
  intros ((_i, _li) & sX & HlX & Heqs & HsX & Hom & Hv);
  unfold composite_label_sub_projection_option in HlX; cbn in HlX.
  case_decide as H_i; [|congruence].
  unfold composite_label_sub_projection in HlX; cbn in HlX.
  apply Some_inj in HlX; inversion HlX; subst; unfold sub_IM in li; cbn in li.
  apply (@dec_sig_sigT_eq_rev _ _ _ sub_index_prop_dec (fun i => vlabel (IM i)))
    in HlX; subst.
=======
  destruct l as (sub_i, li).
  destruct Hv as [lX [sX [HlX [Heqs [HsX [Hom Hv]]]]]].
  destruct lX as [i _li].
  unfold composite_label_sub_projection_option in HlX.
  simpl in HlX.
  case_decide; [|congruence].
  unfold composite_label_sub_projection in HlX.
  simpl in HlX.
  apply Some_inj in HlX.
  inversion HlX. subst.
  simpl_existT. subst.
  exists i.
  split; [done |].
  cbn in Hv.
  exists li, (sX i).
>>>>>>> 44d084eb
  repeat split; [|apply any_message_is_valid_in_preloaded|apply Hv].
  apply (VLSM_projection_valid_state (preloaded_component_projection IM i)).
  apply (VLSM_incl_valid_state (vlsm_incl_pre_loaded_with_all_messages_vlsm (free_composite_vlsm IM))).
  by apply (VLSM_incl_valid_state (constraint_free_incl IM constraint)).
Qed.

Lemma induced_sub_projection_valid_projection l s om
  (Hv : vvalid induced_sub_projection l (s, om))
  : exists i, i ∈ sub_index_list /\
    exists l s, input_valid (pre_loaded_with_all_messages_vlsm (IM i)) l (s, om).
Proof.
  destruct l as (sub_i, li); destruct_dec_sig sub_i i Hi Heqsub_i; subst.
  exists i; split; [assumption|].
  eexists _,_; eapply induced_sub_projection_valid_projection_strong; eassumption.
Qed.

Lemma induced_sub_projection_transition_is_composite l s om
  : vtransition induced_sub_projection l (s, om) = composite_transition sub_IM l (s, om).
Proof.
  destruct l as (sub_i, li).
  destruct_dec_sig sub_i i Hi Heqsub_i; subst.
  cbn; unfold sub_IM, lift_sub_state;
  rewrite lift_sub_state_to_eq with (Hi := Hi); cbn;
  destruct (vtransition _ _ _) as (si', om').
  f_equal; extensionality sub_k.
  destruct_dec_sig sub_k k Hk Heqsub_k; subst.
  unfold composite_state_sub_projection; cbn.
  destruct (decide (i = k)); subst.
  + by rewrite state_update_eq, sub_IM_state_update_eq.
  + rewrite sub_IM_state_update_neq, state_update_neq by congruence.
    apply lift_sub_state_to_eq.
Qed.

Lemma induced_sub_projection_preloaded_free_incl
  : VLSM_incl induced_sub_projection (pre_loaded_with_all_messages_vlsm (free_composite_vlsm sub_IM)).
Proof.
  apply basic_VLSM_strong_incl.
  - intros s (sX & <- & HsX) sub_i.
    destruct_dec_sig sub_i i Hi Heqsub_i.
    subst. apply HsX.
  - cbv; intuition.
  - intros (sub_i, li) s om Hv.
    split; [cbn |exact I].
    destruct_dec_sig sub_i i Hi Heqsub_i; subst.
    apply induced_sub_projection_valid_projection_strong.
    assumption.
  - intros l s om s' om'; cbn; intros <-.
    symmetry.
    rapply induced_sub_projection_transition_is_composite.
Qed.

End sec_induced_sub_projection.

Section induced_sub_projection_subsumption.

Context
  (constraint1 : composite_label IM -> composite_state IM * option message -> Prop)
  (constraint2 : composite_label IM -> composite_state IM * option message -> Prop)
  .

Lemma induced_sub_projection_constraint_subsumption_incl
  (Hsubsumption : input_valid_constraint_subsumption IM constraint1 constraint2)
  : VLSM_incl (induced_sub_projection constraint1) (induced_sub_projection constraint2).
Proof.
  apply projection_induced_vlsm_incl.
  - apply weak_induced_sub_projection_transition_consistency_Some.
  - apply weak_induced_sub_projection_transition_consistency_Some.
  - by apply constraint_subsumption_incl.
Qed.

End induced_sub_projection_subsumption.

Definition from_sub_projection : composite_transition_item IM -> Prop :=
  @pre_VLSM_projection_in_projection _ (composite_type IM) _ composite_label_sub_projection_option.

Definition finite_trace_sub_projection
  : list (composite_transition_item IM) -> list (composite_transition_item sub_IM) :=
  @pre_VLSM_projection_finite_trace_project _ (composite_type IM) _ composite_label_sub_projection_option composite_state_sub_projection.

Section sub_projection_with_no_equivocation_constraints.

Context
  (constraint : composite_label IM -> composite_state IM * option message -> Prop)
  `{forall i : index, (HasBeenSentCapability (IM i))}
  (Free := free_composite_vlsm IM)
  (Sub_Free := free_composite_vlsm sub_IM)
  (X := composite_vlsm IM constraint)
  (Pre := pre_loaded_with_all_messages_vlsm (free_composite_vlsm IM))
  .

Program Definition sub_index_list_annotate : list sub_index :=
  list_annotate _ sub_index_list _.
Next Obligation.
  apply Forall_forall.
  itauto.
Qed.

Global Instance stdpp_finite_sub_index
  : finite.Finite sub_index.
Proof.
  exists (remove_dups sub_index_list_annotate).
  - apply NoDup_remove_dups.
  - intro sub_x.
    apply elem_of_remove_dups, elem_of_list_annotate.
    by destruct_dec_sig sub_x x Hx Heqsub_x; subst.
Qed.

Definition finite_trace_sub_projection_app
  (tr1 tr2 : list (composite_transition_item IM))
  : finite_trace_sub_projection (tr1 ++ tr2) =
    finite_trace_sub_projection tr1 ++ finite_trace_sub_projection tr2
  :=
  @pre_VLSM_projection_finite_trace_project_app _ (composite_type IM) _ composite_label_sub_projection_option composite_state_sub_projection tr1 tr2.

Lemma X_incl_Pre : VLSM_incl X Pre.
Proof.
  apply VLSM_incl_trans with (machine (free_composite_vlsm IM)).
  - apply (constraint_free_incl IM constraint).
  - apply vlsm_incl_pre_loaded_with_all_messages_vlsm.
Qed.

Lemma finite_trace_sub_projection_last_state
  (start : composite_state IM)
  (transitions : list (composite_transition_item IM))
  (Htr : finite_valid_trace_from X start transitions)
  (lstx := finite_trace_last start transitions)
  (lstj := finite_trace_last
    (composite_state_sub_projection start)
    (finite_trace_sub_projection transitions))
  : lstj = composite_state_sub_projection lstx.
Proof.
  by apply (VLSM_projection_finite_trace_last (induced_sub_projection_is_projection constraint))
        in Htr.
Qed.

Lemma transition_sub_projection
  l s om s' om'
  (Ht : composite_transition IM l  (s, om) = (s', om'))
  (Hsub : sub_index_prop (projT1 l))
  : composite_transition sub_IM
    (existT
      (dexist (projT1 l) Hsub)
      (projT2 l)
    )
    (composite_state_sub_projection s, om)
    = (composite_state_sub_projection s', om').
Proof.
  simpl. simpl in Ht.
  destruct l as (i, li).
  unfold vtransition. simpl.
  unfold composite_state_sub_projection at 1. simpl.
  destruct (vtransition (IM i) li (s i, om)) as (si', omi') eqn:Hti.
  inversion Ht. subst omi' s'. clear Ht.
  match goal with
  |- (let (_, _) := ?t in _) = _ =>
    replace t with (si', om')
  end.
  f_equal.
  extensionality sub_j.
  destruct_dec_sig sub_j j Hj Heqj.
  subst sub_j. unfold composite_state_sub_projection at 2.
  destruct (decide (j = i)).
  - subst.
    simpl. rewrite state_update_eq.
    apply sub_IM_state_update_eq.
  - rewrite! state_update_neq; cbn; [done | done | by inversion 1].
Qed.

Lemma valid_sub_projection
  l s om
  (Hv : composite_valid IM l  (s, om))
  (Hsub : sub_index_prop (projT1 l))
  : composite_valid sub_IM
    (existT
      (dexist (projT1 l) Hsub)
      (projT2 l)
    )
    (composite_state_sub_projection s, om).
Proof. by destruct l. Qed.

Context
  (seed : message -> Prop)
  (sub_constraint : composite_label sub_IM -> composite_state sub_IM * option message -> Prop)
  (Xj := composite_no_equivocation_vlsm_with_pre_loaded sub_IM (free_constraint sub_IM) seed )
  .

Lemma Xj_incl_Pre_Sub_Free
  : VLSM_incl Xj (pre_loaded_with_all_messages_vlsm Sub_Free).
Proof.
  subst Xj.
  unfold composite_no_equivocation_vlsm_with_pre_loaded.
  specialize
    (preloaded_constraint_subsumption_incl sub_IM
      (no_equivocations_additional_constraint_with_pre_loaded sub_IM
        (free_constraint sub_IM)
        seed)
      (free_constraint sub_IM)
    ) as Hincl.
  spec Hincl; [done |].
  match goal with
  |- context [pre_loaded_vlsm ?v _] =>
    apply VLSM_incl_trans with (machine (pre_loaded_with_all_messages_vlsm v))
  end; [| apply Hincl].
  clear Hincl.
  match goal with
  |- context [pre_loaded_with_all_messages_vlsm ?v] =>
    apply VLSM_incl_trans with (machine (pre_loaded_vlsm v (fun m => True)))
  end.
  - match goal with
    |- context [pre_loaded_vlsm ?v _] =>
      apply (pre_loaded_vlsm_incl v seed (fun m => True))
    end.
    itauto.
  - match goal with
    |- context [pre_loaded_with_all_messages_vlsm ?v] =>
      specialize (pre_loaded_with_all_messages_vlsm_is_pre_loaded_with_True v) as Hincl
    end.
    by apply VLSM_eq_incl_iff, proj2 in Hincl.
Qed.

(**
Property of a composite trace requiring that every message received in an
transition involving a machine in the chosen subset must either belong to
the set specified by [seed], or it must [have_been_sent] by some machine
in the chosen subset (prior to it being received).
*)
Definition trace_sub_item_input_is_seeded_or_sub_previously_sent
  (tr : list (composite_transition_item IM))
  : Prop
  :=
  forall pre item suf m,
    tr = pre ++ [item] ++ suf ->
    input item = Some m ->
    from_sub_projection item ->
    seed m \/ exists pre_item, pre_item ∈ pre /\ output pre_item = Some m /\ from_sub_projection pre_item.

Definition state_sub_item_input_is_seeded_or_sub_previously_sent
  (s : composite_state IM)
  : Prop
  := forall is tr,
    finite_valid_trace_init_to Pre is s tr ->
    trace_sub_item_input_is_seeded_or_sub_previously_sent tr.

Lemma finite_valid_trace_sub_projection
  (s : composite_state IM)
  (tr : list (composite_transition_item IM))
  (Hmsg :  trace_sub_item_input_is_seeded_or_sub_previously_sent tr)
  (Htr : finite_valid_trace X s tr)
  : finite_valid_trace Xj (composite_state_sub_projection s) (finite_trace_sub_projection tr).
Proof.
  destruct Htr as [Htr His].
  apply (composite_initial_state_sub_projection s) in His.
  split; [| done].
  apply (initial_state_is_valid Xj) in His as Hisp.
  induction tr using rev_ind; simpl
  ; [by constructor |].
  apply finite_valid_trace_from_app_iff in Htr.
  destruct Htr as [Htr Hx].
  spec IHtr.
  { intros pre item suf m Heq Hin_m Hitem.
    subst tr.
    specialize (Hmsg pre item (suf ++ [x]) m).
    rewrite! app_assoc in Hmsg.
    by destruct (Hmsg eq_refl Hin_m Hitem); [left | right].
  }
  spec IHtr Htr.
  rewrite finite_trace_sub_projection_app.
  apply finite_valid_trace_from_app_iff.
  split; [done |].
  match goal with
  |- finite_valid_trace_from _ ?l _ => remember l as lst
  end.
  assert (Hlst : valid_state_prop Xj lst).
  { by apply finite_valid_trace_last_pstate in IHtr; subst. }
  simpl.
  unfold pre_VLSM_projection_transition_item_project, composite_label_sub_projection_option.
  case_decide as Hlx; [| by constructor].
  apply (finite_valid_trace_singleton Xj).
  inversion Hx; subst. simpl in *.
  destruct Ht as [Hv Ht].
  specialize (transition_sub_projection _ _ _ _ _ Ht Hlx)
    as Htj.
  destruct Hv as [_ [_ [Hv Hc]]].
  specialize (valid_sub_projection _ _ _ Hv Hlx)
    as Hvj.
  rewrite <- (finite_trace_sub_projection_last_state s tr Htr) in Htj, Hvj.
  repeat split; [done | | done | | done].
  - destruct iom as [m|]; [|apply (option_valid_message_None Xj)].
    apply (option_valid_message_Some Xj).
    clear -Hmsg m Hlx IHtr tr.
    remember {| input := Some m |} as x.
    specialize (Hmsg tr x []).
    assert (Hx : from_sub_projection x).
    { unfold from_sub_projection at 1, pre_VLSM_projection_in_projection, composite_label_sub_projection_option.
      subst. by case_decide.
    }
    rewrite Heqx in Hmsg.
    specialize (Hmsg m eq_refl eq_refl).
    spec Hmsg; [by subst |].
    destruct Hmsg as [Hseed | [item [Hitem [Hout Hsub_item]]]]
    ; [by apply (initial_message_is_valid Xj); right |].
    apply (valid_trace_output_is_valid Xj _ _ IHtr).
    apply Exists_exists.
    specialize
      (@pre_VLSM_projection_transition_item_project_is_Some _ (composite_type IM) _
        composite_label_sub_projection_option composite_state_sub_projection
        item Hsub_item)
      as [itemX HitemX].
    exists itemX.
    split.
    + apply elem_of_map_option. by exists item.
    + unfold pre_VLSM_projection_transition_item_project in HitemX.
      destruct (composite_label_sub_projection_option _); [|congruence].
      by inversion HitemX.
  - clear -Hmsg Sub_Free Hlst His IHtr.
    destruct iom as [m|]; [| done].
    simpl in *.
    remember {| input := Some m |} as x.
    assert (Hx : from_sub_projection x).
    { unfold from_sub_projection at 1, pre_VLSM_projection_in_projection, composite_label_sub_projection_option.
      by subst; case_decide.
    }
     specialize (Hmsg tr x []). rewrite Heqx in Hmsg.
    specialize (Hmsg m eq_refl eq_refl).
    spec Hmsg; [by subst |].
    destruct Hmsg as [Hseed | [item [Hitem [Hout Hsub_item]]]]; [by right |].
    left.
    remember (finite_trace_last (composite_state_sub_projection _) _) as lst.
    assert (Hlst_pre : valid_state_prop (pre_loaded_with_all_messages_vlsm Sub_Free) lst).
    { revert Hlst. apply VLSM_incl_valid_state.  apply Xj_incl_Pre_Sub_Free.  }
    apply composite_proper_sent; [done |].
    apply has_been_sent_consistency; [typeclasses eauto | done |].
    exists (composite_state_sub_projection s), (finite_trace_sub_projection tr).
    split.
    + split; [| done].
       apply (VLSM_incl_finite_valid_trace_from_to Xj_incl_Pre_Sub_Free).
       apply valid_trace_add_last; auto.
    + apply Exists_exists.
      assert
        (Hsome: is_Some
          (pre_VLSM_projection_transition_item_project
            (composite_type IM) (composite_type sub_IM)
            composite_label_sub_projection_option composite_state_sub_projection
            item))
        by (apply pre_VLSM_projection_transition_item_project_is_Some; done).
      exists (is_Some_proj Hsome).
      destruct (pre_VLSM_projection_transition_item_project _ _ _ _ _) eqn:Hproj;
      [|contradict Hsome; apply is_Some_None].
      cbn.
      split.
      * apply elem_of_map_option. by exists item.
      * unfold pre_VLSM_projection_transition_item_project in Hproj.
        destruct (composite_label_sub_projection_option _); [|congruence].
        by inversion Hproj.
Qed.

Lemma valid_state_sub_projection
  (s : state)
  (Hs : state_sub_item_input_is_seeded_or_sub_previously_sent s)
  (Hps : valid_state_prop X s)
  : valid_state_prop Xj (composite_state_sub_projection s).
Proof.
  apply valid_state_has_trace in Hps.
  destruct Hps as [is [tr Htr]].
  specialize (Hs _ _ (VLSM_incl_finite_valid_trace_init_to X_incl_Pre _ _ _ Htr)).
  apply valid_trace_get_last in Htr as Hlst.
  apply valid_trace_forget_last in Htr.
  specialize (finite_trace_sub_projection_last_state _ _ (proj1 Htr)) as Hlst'.
  apply (finite_valid_trace_sub_projection _ _ Hs) in Htr as Hptr.
  - destruct Hptr as [Hptr _]. apply finite_valid_trace_last_pstate in Hptr.
    by cbn in *; rewrite Hlst' in Hptr; subst.
Qed.

Lemma finite_valid_trace_from_sub_projection
  (s : composite_state IM)
  (tr : list (composite_transition_item IM))
  (lst := finite_trace_last s tr)
  (Hmsg : state_sub_item_input_is_seeded_or_sub_previously_sent lst)
  (Htr : finite_valid_trace_from X s tr)
  : finite_valid_trace_from Xj (composite_state_sub_projection s) (finite_trace_sub_projection tr).
Proof.
  apply finite_valid_trace_from_complete_left in Htr.
  destruct Htr as [is [pre [Htr Hs]]].
  assert (Hpre := proj1 Htr).
  apply finite_valid_trace_from_app_iff in Hpre.
  destruct Hpre as [Hpre _].
  specialize (finite_trace_sub_projection_last_state _ _ Hpre) as Hpre_lst.
  apply finite_valid_trace_sub_projection in Htr.
  - destruct Htr as [Htr His].
    rewrite finite_trace_sub_projection_app in Htr.
    apply finite_valid_trace_from_app_iff in Htr.
    destruct Htr as [_ Htr].
    subst s. simpl in *.
    by rewrite Hpre_lst in Htr.
  - specialize (Hmsg is (pre ++ tr)).
    apply Hmsg.
    apply (VLSM_incl_finite_valid_trace_init_to X_incl_Pre).
    apply valid_trace_add_last; [done |].
    rewrite finite_trace_last_app.
    by unfold lst; subst.
Qed.

End sub_projection_with_no_equivocation_constraints.

Lemma lift_sub_state_initial
  (s : composite_state sub_IM)
  (Hs : composite_initial_state_prop sub_IM s)
  : composite_initial_state_prop IM (lift_sub_state s).
Proof.
  intros i.
  unfold lift_sub_state, lift_sub_state_to.
  case_decide as Hi.
  - apply (Hs (dexist i Hi)).
  - by destruct (vs0 _).
Qed.

Lemma lift_sub_state_to_initial
  (s0 : composite_state IM)
  (Hs0 : composite_initial_state_prop IM s0)
  (s : composite_state sub_IM)
  (Hs : composite_initial_state_prop sub_IM s)
  : composite_initial_state_prop IM (lift_sub_state_to s0 s).
Proof.
  intros i.
  unfold lift_sub_state_to.
  case_decide as Hi.
  - apply (Hs (dexist i Hi)).
  - apply Hs0.
Qed.

Lemma lift_sub_message_initial
  (m : message)
  (Hm : composite_initial_message_prop sub_IM m)
  : composite_initial_message_prop IM m.
Proof.
  destruct Hm as [[i Hi] Hm].
  unfold sub_IM in Hm. simpl in Hm.
  by exists i.
Qed.

Lemma lift_sub_valid l s om
  (Hv: composite_valid sub_IM l (s, om))
  : composite_valid IM (lift_sub_label l) (lift_sub_state s, om).
Proof.
  revert Hv.
  destruct l as (sub_i, li).
  destruct_dec_sig sub_i i Hi Heqsub_i.
  simpl.
  unfold vvalid. unfold lift_sub_state, lift_sub_state_to.
  simpl.
  subst. simpl.
  unfold sub_IM in li. simpl in li.
  case_decide as _Hi; [| done].
  rewrite (sub_IM_state_pi s _Hi Hi); auto.
Qed.

Lemma lift_sub_transition l s om s' om'
  (Ht: composite_transition sub_IM l (s, om) = (s', om'))
  : composite_transition IM
    (lift_sub_label l) (lift_sub_state s, om) = (lift_sub_state s', om').
Proof.
  revert Ht.
  destruct l as (sub_i, li).
  destruct_dec_sig sub_i i Hi Heqsub_i.
  simpl.
  unfold vtransition. unfold lift_sub_state at 1. unfold lift_sub_state_to.
  simpl.
  subst. simpl.
  unfold sub_IM in li. simpl in li.
  case_decide as _Hi; [| done].
  rewrite (sub_IM_state_pi s _Hi Hi).
  clear _Hi; destruct (transition _ _) as (si', _om'); inversion_clear 1.
  f_equal.
  extensionality j.
  destruct (decide (i = j)).
  - subst.
    rewrite state_update_eq.
    unfold lift_sub_state, lift_sub_state_to. simpl.
    by case_decide; rewrite ?sub_IM_state_update_eq.
  - rewrite state_update_neq by congruence.
    unfold lift_sub_state, lift_sub_state_to. simpl.
    case_decide; [| done].
    rewrite state_update_neq; [done |].
    by inversion 1.
Qed.

End sub_composition.

Arguments sub_IM_state_pi {_ _ _ _ _ _} _ _ _.
(* make initial arguments of lift_sub_transition not maximally inserted,
   so tactics like rapply lift_sub_transition
   do not try to guess those arguments before looking at the goal,
   and we don't have to always write rapply @lift_sub_transition.
 *)
Arguments lift_sub_transition [message index]%type_scope {EqDecision0} IM%function_scope
  sub_index_list%list_scope l s om s' om' Ht.

(** ** Lifting a trace from a sub-composition to the full composition

In this section we first show that given a valid state for a composition of
all nodes we can reset some of its state-components to initial states for those
components without losing the valid state property.

The set of nodes for which the reset operation will happen is <<equivocators>>.

We then show that a similar result holds for replacing the equivocator
components with the components corresponding to any valid state of the
composition of just the equivocators.

We proving those results for compositions pre-loaded with all messages
(Lemmas [reset_equivocating_transitions_preloaded_projection] and
[PreSubFree_PreFree_weak_full_projection]).
*)

Section lift_sub_state_to_preloaded.

Context
  {message : Type}
  `{finite.Finite index}
  (IM : index -> VLSM message)
  (equivocators : list index)
  (Free := free_composite_vlsm IM)
  (PreFree := pre_loaded_with_all_messages_vlsm Free)
  (equivocating_IM := sub_IM IM equivocators )
  (SubFree : VLSM message :=  free_composite_vlsm equivocating_IM)
  (PreSubFree := pre_loaded_with_all_messages_vlsm SubFree)
  (base_s : composite_state IM)
  (Hbase_s : valid_state_prop PreFree base_s)
  .

(** A partial label projection function which only keeps non-equivocating transitions.
*)
Definition remove_equivocating_label_project (l : composite_label IM) : option (composite_label IM)
  := if decide (projT1 l ∈ equivocators) then None else Some l.

(** Replaces the state components of the given state with those of <<eqv_is>>.
*)
Definition remove_equivocating_state_project eqv_is
  : composite_state IM -> composite_state IM
  := fun s => lift_sub_state_to IM equivocators s eqv_is.

Lemma remove_equivocating_strong_projection_valid_preservation eqv_is
  : strong_projection_valid_preservation Free Free remove_equivocating_label_project (remove_equivocating_state_project eqv_is).
Proof.
  intros lX lY Hl s om Hv.
  destruct lX as (i, liX).
  unfold remove_equivocating_label_project in Hl.
  simpl in Hl.
  destruct (decide _); [congruence|].
  inversion Hl. subst lY. clear Hl.
  split; [| done].
  cbn in Hv |- *.
  unfold remove_equivocating_state_project.
  rewrite lift_sub_state_to_neq; [apply Hv | done].
Qed.

Lemma remove_equivocating_strong_projection_transition_preservation_Some eqv_is
  : strong_projection_transition_preservation_Some Free Free remove_equivocating_label_project (remove_equivocating_state_project eqv_is).
Proof.
  intros lX lY Hl s om s' om' Ht.
  destruct lX as (i, liX).
  unfold remove_equivocating_label_project in Hl.
  simpl in Hl.
  destruct (decide _); [congruence|].
  inversion Hl. subst lY. clear Hl.
  cbn in Ht |- *.
  unfold remove_equivocating_state_project.
  rewrite lift_sub_state_to_neq by done.
  destruct (vtransition _ _ _) as (si', _om').
  inversion_clear Ht.
  f_equal.
  apply functional_extensionality_dep.
  intro j.
  destruct (decide (i = j)).
  - subst. rewrite state_update_eq.
    by rewrite lift_sub_state_to_neq, state_update_eq.
  - by unfold lift_sub_state_to; rewrite !state_update_neq.
Qed.

Lemma remove_equivocating_strong_projection_transition_consistency_None eqv_is
  : @strong_projection_transition_consistency_None _ Free _ remove_equivocating_label_project (remove_equivocating_state_project eqv_is).
Proof.
  intros lX Hl s om s' om' Ht.
  destruct lX as (i, liX).
  unfold remove_equivocating_label_project in Hl.
  simpl in Hl.
  case_decide; [|congruence]. clear Hl.
  cbn in Ht.
  destruct (vtransition _ _ _) as (si', _om').
  inversion_clear Ht.
  apply functional_extensionality_dep.
  intro j.
  unfold remove_equivocating_state_project.
  unfold lift_sub_state_to.
  case_decide; [done |].
  apply state_update_neq.
  by intro; subst.
Qed.

Lemma remove_equivocating_strong_full_projection_initial_state_preservation eqv_is
  (Heqv_is : composite_initial_state_prop (sub_IM IM equivocators) eqv_is)
  : strong_full_projection_initial_state_preservation Free Free (remove_equivocating_state_project eqv_is).
Proof.
  intros s Hs i.
  unfold remove_equivocating_state_project, lift_sub_state_to.
  destruct (decide _); [| done].
  exact (Heqv_is (dexist i s0)).
Qed.

(**
Given any valid trace for the composition of all nodes and an initial state
for the composition of just the equivocators, the trace obtained by resetting
the components corresponding to the equivocators to those of the given initial
state and removing the transitions corresponding to the equivocators is
still a valid trace.
*)
Lemma remove_equivocating_transitions_preloaded_projection eqv_is
  (Heqv_is : composite_initial_state_prop (sub_IM IM equivocators) eqv_is)
  : VLSM_projection PreFree PreFree remove_equivocating_label_project (remove_equivocating_state_project eqv_is).
Proof.
  apply basic_VLSM_projection_preloaded.
  - apply remove_equivocating_strong_projection_valid_preservation.
  - apply remove_equivocating_strong_projection_transition_preservation_Some.
  - apply remove_equivocating_strong_projection_transition_consistency_None.
  - by apply remove_equivocating_strong_full_projection_initial_state_preservation.
Qed.

Lemma preloaded_lift_sub_state_to_initial_state
  : weak_full_projection_initial_state_preservation PreSubFree PreFree (lift_sub_state_to IM equivocators base_s).
Proof.
  apply valid_state_has_trace in Hbase_s as Htr.
  destruct Htr as [is [tr Htr]].
  intros eqv_is Heqv_is.
  by apply (VLSM_projection_finite_valid_trace_init_to (remove_equivocating_transitions_preloaded_projection _ Heqv_is)),
           valid_trace_last_pstate in Htr.
Qed.

Lemma lift_sub_to_valid l s om
  (Hv: composite_valid (sub_IM IM equivocators) l (s, om))
  : composite_valid IM (lift_sub_label IM equivocators l) (lift_sub_state_to IM equivocators base_s s, om).
Proof.
  revert Hv. destruct l as (i, li).
  destruct_dec_sig i j Hj Heq. subst i.
  simpl. unfold equivocating_IM, sub_IM. simpl.
  by erewrite lift_sub_state_to_eq.
Qed.

Lemma lift_sub_to_transition l s om s' om'
  (Ht: composite_transition (sub_IM IM equivocators) l (s, om) = (s', om'))
  : composite_transition IM
    (lift_sub_label IM equivocators l) (lift_sub_state_to IM equivocators base_s s, om) =
    (lift_sub_state_to IM equivocators base_s s', om').
Proof.
  destruct l as (i, li).
  destruct_dec_sig i j Hj Heq. subst i.
  revert Ht. unfold vtransition. simpl. unfold vtransition. simpl.
  rewrite lift_sub_state_to_eq with (Hi := Hj).
  destruct (transition _ _) as (si', _om').
  inversion_clear 1.
  f_equal.
  apply functional_extensionality_dep. intro i.
  destruct (decide (i = j)).
  - by subst; rewrite lift_sub_state_to_eq with (Hi := Hj), !state_update_eq.
  - rewrite state_update_neq by congruence.
    destruct (decide (i ∈ equivocators)).
    + rewrite !lift_sub_state_to_eq with (Hi := e).
      rewrite state_update_neq; [done |].
      by inversion 1.
    + by rewrite !lift_sub_state_to_neq.
Qed.

(**
Given any valid state for the composition of all nodes and a valid trace
for the composition of just the equivocators, the trace obtained by completing
the state-components from the trace with the components from the given
valid state is a valid trace for the composition of all nodes.
**)
Lemma PreSubFree_PreFree_weak_full_projection
  : VLSM_weak_full_projection PreSubFree PreFree (lift_sub_label IM equivocators) (lift_sub_state_to IM equivocators base_s).
Proof.
  apply basic_VLSM_weak_full_projection.
  - split; [| done].
    apply lift_sub_to_valid, Hv.
  - intros l s om s' om' Hv.
    apply lift_sub_to_transition, Hv.
  - apply preloaded_lift_sub_state_to_initial_state.
  - intro; intros; apply any_message_is_valid_in_preloaded.
Qed.

(** If the composition constraint only depends on the projection sub-state,
then valid traces of the [induced_sub_projection] can be lifted to valid traces
of the constrained composition.
*)
Lemma induced_sub_projection_lift
  (constraint : composite_label IM -> composite_state IM * option message -> Prop)
  (Hconstraint_consistency :
    forall s1 s2,
      composite_state_sub_projection IM equivocators s1 = composite_state_sub_projection IM equivocators s2 ->
      forall l om, constraint l (s1, om) -> constraint l (s2, om)
    )
  : VLSM_full_projection
    (induced_sub_projection IM equivocators constraint)
    (composite_vlsm IM constraint)
    (lift_sub_label IM equivocators)
    (lift_sub_state IM equivocators).
Proof.
  apply basic_VLSM_full_projection.
  - intros l s om (_ & _ & (i, li) & sX & Heql & Heqs & HsX & Hom & Hv & Hc) _ _.
    unfold composite_label_sub_projection_option in Heql; cbn in Heql.
    case_decide as Hi; [| congruence].
    apply Some_inj in Heql; subst l; cbn.
    unfold constrained_composite_valid, lift_sub_state; cbn;
    rewrite (lift_sub_state_to_eq _ _ _ _ _ Hi); subst.
    split; [done |].
    eapply Hconstraint_consistency; [| done].
    symmetry; apply composite_state_sub_projection_lift_to.
  - intros l s om s' om' [_ Ht].
    revert Ht; cbn;
    destruct (vtransition _ _ _) as (si', _om');
    inversion_clear 1.
    f_equal; extensionality i.
    destruct l as (sub_j, lj);
    destruct_dec_sig sub_j j Hj Heqsub_j; subst; cbn;
    destruct (decide (i = j)); subst.
    + unfold lift_sub_state.
      rewrite state_update_eq, lift_sub_state_to_eq with (Hi := Hj).
      unfold composite_state_sub_projection; cbn.
      by rewrite state_update_eq.
    + rewrite state_update_neq by congruence.
      destruct (decide (i ∈ equivocators)).
      * unfold lift_sub_state.
        rewrite !lift_sub_state_to_eq with (Hi := e).
        unfold composite_state_sub_projection; cbn.
        rewrite state_update_neq by congruence.
        by rewrite lift_sub_state_to_eq with (Hi := e).
      * by unfold lift_sub_state, lift_sub_state_to; case_decide.
  - intros s Hs.
    apply (lift_sub_state_initial IM).
    destruct Hs as [sX [<- HsX]].
    intro sub_i; destruct_dec_sig sub_i i Hi Heqsub_i; subst.
    apply HsX.
  - by intro.
Qed.

(** A specialization of [basic_projection_induces_friendliness] for
[induced_sub_projection]s.
*)
Lemma induced_sub_projection_friendliness
  (constraint : composite_label IM -> composite_state IM * option message -> Prop)
  (Hlift_proj : VLSM_full_projection
    (induced_sub_projection IM equivocators constraint)
    (composite_vlsm IM constraint)
    (lift_sub_label IM equivocators)
    (lift_sub_state IM equivocators))
  : projection_friendly_prop (induced_sub_projection_is_projection IM equivocators constraint).
Proof.
  by eapply basic_projection_induces_friendliness.
  Unshelve.
  - apply induced_sub_projection_transition_consistency_None.
  - apply composite_label_sub_projection_option_lift.
  - apply composite_state_sub_projection_lift.
  - apply induced_sub_projection_transition_consistency_Some.
Qed.

End lift_sub_state_to_preloaded.

Section sub_composition_incl.

Context
  {message : Type}
  `{EqDecision index}
  (IM : index -> VLSM message)
  (indices1 indices2 : list index)
  (Hincl : indices1 ⊆ indices2)
  (sub_IM1 := sub_IM IM indices1)
  (sub_IM2 := sub_IM IM indices2)
  (sub_index1_prop_dec : forall i, Decision (sub_index_prop indices1 i) := fun i => sub_index_prop_dec indices1 i)
  (sub_index2_prop_dec : forall i, Decision (sub_index_prop indices2 i) := fun i => sub_index_prop_dec indices2 i)
  .

Definition lift_sub_incl_state
  (s : composite_state sub_IM1)
  : composite_state sub_IM2
  := fun sub_i2 =>
    let i := proj1_sig sub_i2 in
    match @decide  (sub_index_prop indices1 i) (sub_index1_prop_dec i) with
    | left e =>  s (dexist i e)
    | _ => proj1_sig (vs0 (IM i))
    end.

Lemma lift_sub_incl_state_initial
  (s : composite_state sub_IM1)
  (Hs : composite_initial_state_prop sub_IM1 s)
  : composite_initial_state_prop sub_IM2 (lift_sub_incl_state s).
Proof.
  intros [i Hi].
  unfold lift_sub_incl_state.
  case_decide.
  - by apply (Hs (dexist i H)).
  - by destruct (vs0 _).
Qed.

Lemma lift_sub_incl_message_initial
  (m : message)
  (Hm : composite_initial_message_prop sub_IM1 m)
  : composite_initial_message_prop sub_IM2 m.
Proof.
  destruct Hm as [[i Hi] Hm].
  unfold sub_IM1, sub_IM in Hm. simpl in Hm.
  apply bool_decide_spec, Hincl in Hi.
  by exists (dexist i Hi).
Qed.

Definition lift_sub_incl_label
  (l : composite_label sub_IM1)
  : composite_label sub_IM2
  :=
  let sub1_i := projT1 l in
  let i := dec_proj1_sig sub1_i in
  let H1i := dec_proj2_sig sub1_i in
  let H2i := Hincl _ H1i in
  existT (dexist i H2i) (projT2 l).

Lemma lift_sub_incl_valid l s om
  (Hv: composite_valid (sub_IM IM indices1) l (s, om))
  : composite_valid (sub_IM IM indices2) (lift_sub_incl_label l) (lift_sub_incl_state s, om).
Proof.
  revert Hv.
  destruct l as (sub1_i, li); destruct_dec_sig sub1_i i Hi Heqsub1_i; subst; cbn.
  unfold vvalid, lift_sub_incl_state; cbn.
  unfold sub_IM in li; simpl in li.
  destruct (decide (sub_index_prop indices1 i)) as [H_i|]
  ; [| done].
  rewrite (sub_IM_state_pi s H_i Hi); auto.
Qed.

Lemma lift_sub_incl_transition l s om s' om'
  (Ht: composite_transition (sub_IM IM indices1) l (s, om) = (s', om'))
  : composite_transition (sub_IM IM indices2)
    (lift_sub_incl_label l) (lift_sub_incl_state s, om) = (lift_sub_incl_state s', om').
Proof.
  revert Ht.
  destruct l as (sub1_i, li); destruct_dec_sig sub1_i i Hi Heqsub1_i; subst
  ; cbn; unfold vtransition, lift_sub_incl_state at 1
  ; cbn; unfold sub_IM in li; simpl in li.
  destruct (decide (sub_index_prop indices1 i)) as [H_i|]
  ; [| done].
  rewrite (sub_IM_state_pi s H_i Hi).
  destruct (transition _ _) as (si', _om'); inversion_clear 1; f_equal.
  extensionality sub2_j; destruct_dec_sig sub2_j j Hj Heqsub2_j; subst.
  destruct (decide (i = j)) as [| Hij]; subst.
  - rewrite sub_IM_state_update_eq.
    unfold lift_sub_incl_state; cbn.
    case_decide; [| done].
    by rewrite sub_IM_state_update_eq.
  - rewrite sub_IM_state_update_neq by done.
    unfold lift_sub_incl_state; cbn.
    case_decide; [| done].
    by rewrite sub_IM_state_update_neq.
Qed.

Lemma lift_sub_incl_full_projection
  : VLSM_full_projection (free_composite_vlsm sub_IM1) (free_composite_vlsm sub_IM2) lift_sub_incl_label lift_sub_incl_state.
Proof.
  apply basic_VLSM_strong_full_projection; intro; intros.
  - split; [| done].
    apply lift_sub_incl_valid. apply H.
  - by apply lift_sub_incl_transition.
  - by apply lift_sub_incl_state_initial.
  - by apply lift_sub_incl_message_initial.
Qed.

Lemma lift_sub_incl_preloaded_full_projection
  (P Q : message -> Prop)
  (Hpq : forall m, P m -> Q m)
  : VLSM_full_projection (pre_loaded_vlsm (free_composite_vlsm sub_IM1) P) (pre_loaded_vlsm (free_composite_vlsm sub_IM2) Q) lift_sub_incl_label lift_sub_incl_state.
Proof.
  apply basic_VLSM_full_projection_preloaded_with; [done |..]; intro; intros.
  - split; [| done].
    apply lift_sub_incl_valid. apply H.
  - by apply lift_sub_incl_transition.
  - by apply lift_sub_incl_state_initial.
  - by apply lift_sub_incl_message_initial.
Qed.

End sub_composition_incl.

Section sub_composition_sender.

Context
  {message : Type}
  `{EqDecision index}
  (IM : index -> VLSM message)
  indices
  (sub_IM := sub_IM IM indices)
  (sub_index_prop_dec : forall i, Decision (sub_index_prop indices i) := sub_index_prop_dec indices)
  {validator : Type}
  (A : validator -> index)
  (sender : message -> option validator)
  (Hsender_safety : sender_safety_alt_prop IM A sender)
  .

(** If a sub-composition [can_emit] a message then its sender must be one of
the components of the sub-composition.
*)
Lemma sub_can_emit_sender (P : message -> Prop)
  : forall m v,
    sender m = Some v ->
    can_emit (pre_loaded_vlsm (free_composite_vlsm sub_IM) P)  m ->
    A v ∈ indices.
Proof.
  intros m v Hsender Hemit.
  specialize (Hsender_safety m v Hsender).
  destruct Hemit as [(s, om) [(sub_i, li) [s' Ht]]].
  destruct_dec_sig sub_i i Hi Heqsub_i.
  subst. unfold sub_IM, SubProjectionTraces.sub_IM in li. simpl in li.
  specialize (PreSubFree_PreFree_weak_full_projection IM indices (proj1_sig (composite_s0 IM)))
    as Hproj.
  spec Hproj; [by apply initial_state_is_valid; destruct (composite_s0 IM) |].
  apply
    (VLSM_incl_input_valid_transition
      (pre_loaded_vlsm_incl_pre_loaded_with_all_messages (free_composite_vlsm sub_IM) P))
    in Ht.
  apply (VLSM_weak_full_projection_input_valid_transition Hproj) in Ht.
  clear Hproj.
  specialize (ProjectionTraces.preloaded_component_projection IM i)
    as Hproj.
  remember (lift_sub_state_to _ _ _ s) as sX.
  remember (lift_sub_state_to _ _ _ s') as sX'.
  remember (lift_sub_label _ _ _) as lX.
  specialize (VLSM_projection_input_valid_transition Hproj lX li) as Hproj_t.
  subst lX. unfold lift_sub_label in Hproj_t.
  simpl in Hproj_t.
  spec Hproj_t.
  { unfold ProjectionTraces.composite_project_label.
    simpl.
    case_decide; [|congruence].
    replace H with (eq_refl (A := index) (x := i)); [done |].
    by apply Eqdep_dec.UIP_dec.
  }
  rewrite (Hsender_safety i); [done |]. eexists _; eauto.
Qed.

(** *** Sender and sender-safety specialized for the subcomposition *)

Definition sub_IM_sender (m : message)
  : option (dsig (fun v => A v ∈ indices)) :=
  match sender m with
  | None => None
  | Some v =>
    match (decide (A v ∈ indices)) with
    | left Av_in => Some (@dexist _ (fun v => A v ∈ indices) _ v Av_in)
    | _ => None
    end
  end.

Definition sub_IM_A
  (v : dsig (fun v => A v ∈ indices))
  : sub_index indices :=
  dexist (A (proj1_sig v)) (proj2_dsig v).

Lemma sub_IM_preserves_channel_authentication
  : channel_authentication_prop IM A sender ->
    channel_authentication_prop sub_IM sub_IM_A sub_IM_sender.
Proof.
  intros Hsigned sub_i m Hemit.
  destruct_dec_sig sub_i i Hi Heqsub_i.
  subst.
  apply Hsigned in Hemit.
  unfold channel_authenticated_message in *.
  simpl in Hemit.
  unfold sub_IM_sender.
  destruct (sender m) as [v|]; [|simpl in Hemit; congruence].
  apply Some_inj in Hemit. subst.
  case_decide; [| done].
  simpl.
  f_equal.
  apply dec_sig_eq_iff; itauto.
Qed.

Lemma sub_IM_preserves_no_initial_messages
  : no_initial_messages_in_IM_prop IM ->
    no_initial_messages_in_IM_prop sub_IM.
Proof.
  intros Hno_init sub_i m.
  destruct_dec_sig sub_i i Hi Heqsub_i.
  subst.
  apply Hno_init.
Qed.

Lemma sub_IM_sender_safety
  : sender_safety_alt_prop sub_IM sub_IM_A sub_IM_sender.
Proof.
  intros m sub_v Hsender sub_i Hm.
  destruct_dec_sig sub_v v HAv Heqsub_v.
  destruct_dec_sig sub_i i Hi Heqsub_i.
  subst.
  unfold sub_IM_A.
  apply dsig_eq. simpl.
  apply (Hsender_safety m v); [| done].
  clear -Hsender.
  unfold sub_IM_sender in Hsender.
  destruct (sender m) as [_v|] eqn:Hsender_v; [|congruence].
  case_decide; [|congruence].
  by inversion Hsender; itauto.
Qed.

Context
  `{forall sub_i, HasBeenSentCapability (sub_IM sub_i)}
  .

Lemma sub_IM_has_been_sent_iff_by_sender s
  (Hs : valid_state_prop (pre_loaded_with_all_messages_vlsm (free_composite_vlsm sub_IM)) s)
  m v
  (Hsender : sender m = Some v)
  (Hv : A v ∈ indices)
  : composite_has_been_sent sub_IM s m ->
    has_been_sent (sub_IM (dexist (A v) Hv)) (s (dexist (A v) Hv)) m.
Proof.
  apply valid_state_has_trace in Hs as Htr.
  destruct Htr as [is [tr Htr]].
  assert (Hsub_sender : sub_IM_sender m = Some (dexist v Hv)).
  { unfold sub_IM_sender. rewrite Hsender.
    case_decide; [| done].
    f_equal.
    by apply dsig_eq.
  }
  erewrite has_been_sent_iff_by_sender
  ; [| apply sub_IM_sender_safety | done | done].
  unfold sub_IM_A, sub_IM, SubProjectionTraces.sub_IM; cbn.
  rewrite (sub_IM_state_pi s (proj2_dsig (dexist v Hv)) Hv).
  apply has_been_sent_irrelevance.
  revert Hs; apply preloaded_valid_state_projection with (j := dexist (A v) Hv).
Qed.

(** ** No-equivocation results for sub-composition *)

(** Constraining (only) a subset of the nodes of a composition to not message-
equivocate.
*)
Definition sub_IM_not_equivocating_constraint
  (l : composite_label IM)
  (som : composite_state IM * option message)
  : Prop :=
  let (s, om) := som in
  match om with
  | None => True
  | Some m =>
    match option_map A (sender m) with
    | None => True
    | Some i =>
      match decide (i ∈ indices) with
      | left non_byzantine_i =>
        let sub_i := @dexist _ (sub_index_prop indices) _ i non_byzantine_i in
        has_been_sent (sub_IM sub_i) (s i) m
      | _ => True
      end
    end
  end.

Definition non_sub_index_authenticated_message (m : message) : Prop :=
  exists i, i ∉ indices /\ channel_authenticated_message A sender i m.

Context
  (no_initial_messages_in_IM : no_initial_messages_in_IM_prop IM)
  (can_emit_signed : channel_authentication_prop IM A sender)
  .

Lemma induced_sub_projection_valid_preservation constraint l s om
  (Hv : vvalid (induced_sub_projection IM indices constraint) l (s, om))
  : composite_valid sub_IM l (s, om).
Proof.
  destruct Hv as [lX [sX [Heql [Heqs [HsX [Hom [Hv Hc]]]]]]].
  revert Hv.
  destruct lX as (i, lXi).
  unfold composite_label_sub_projection_option in Heql.
  simpl in Heql.
  case_decide; [|congruence].
  by inversion Heql; subst.
Qed.

Lemma induced_sub_projection_transition_preservation [constraint]
  : forall l s om s' om',
  vtransition (induced_sub_projection IM indices constraint) l (s, om) = (s', om') <->
  composite_transition sub_IM l (s, om) = (s', om').
Proof.
  intros.
  destruct l as (sub_i, li).
  destruct_dec_sig sub_i i Hi Heqsub_i.
  subst.
  cbn. unfold sub_IM at 6. simpl.
  unfold lift_sub_state at 1. rewrite (lift_sub_state_to_eq _ _ _ _ _ Hi).
  destruct (vtransition _ _ _) as (si', _om').
  split; inversion 1; subst; clear H; f_equal; extensionality sub_j
  ; destruct_dec_sig sub_j j Hj Heqsub_j
  ; subst sub_j
  ; unfold composite_state_sub_projection
  ; simpl
  ; unfold sub_IM
  ; (destruct (decide (i = j))
    ; [by subst; rewrite state_update_eq, sub_IM_state_update_eq|])
  ; rewrite (state_update_neq _ (lift_sub_state _ _ _)) by congruence
  ; rewrite state_update_neq by (setoid_rewrite dsig_eq; simpl; congruence)
  ; unfold lift_sub_state
  ; rewrite (lift_sub_state_to_eq _ _ _ _ _ Hj)
  ; itauto.
Qed.

Lemma sub_IM_no_equivocation_preservation
  l s om
  (Hv : vvalid (induced_sub_projection IM indices sub_IM_not_equivocating_constraint)
    l (s, om))
  : composite_no_equivocations_except_from sub_IM
      non_sub_index_authenticated_message l (s, om).
Proof.
  destruct om as [m |]; [| done].
  destruct Hv as [lX [sX [_ [Heqs [_ [Hm [_ Hc]]]]]]].
  cbn in Hc |- *.
  specialize
    (composite_no_initial_valid_messages_have_sender IM A sender
      can_emit_signed no_initial_messages_in_IM _ _ Hm)
    as Hhas_sender.
  destruct (sender m) as [v|] eqn:Hsender; [|congruence].
  clear Hhas_sender.
  simpl in Hc.
  apply (emitted_messages_are_valid_iff (composite_vlsm IM sub_IM_not_equivocating_constraint) m)
    in Hm as [[i [[im Him] Heqm]] | Hemitted].
  - by elim (no_initial_messages_in_IM i im).
  - apply (VLSM_incl_can_emit (constraint_preloaded_free_incl _ _)) in Hemitted.
    specialize (can_emit_projection IM A sender Hsender_safety (A v) m) as Hemit.
    spec Hemit; [rewrite Hsender; itauto|].
    apply Hemit in Hemitted. clear Hemit.
    case_decide.
    + left. subst.
      eexists; exact Hc.
    + right. exists (A v).
      unfold channel_authenticated_message.
      rewrite Hsender; itauto.
Qed.

End sub_composition_sender.

Section sub_composition_all.
(** ** A subcomposition with all the components

If taking the subset of indices used for the sub-composition to be the entire
set of indices, the obtained sub-composition is trace-equivalent with the
original composition.
*)

Context
  {message : Type}
  `{finite.Finite index}
  (IM : index -> VLSM message)
  .

Context
  (sub_IM := sub_IM IM (enum index))
  .

Program Definition free_sub_free_index (i : index) : sub_index (enum index) :=
  dexist i _.
Next Obligation.
  intros. apply elem_of_enum.
Qed.

Definition free_sub_free_label (l : composite_label IM) : composite_label sub_IM :=
  let (i, li) := l in
  existT (free_sub_free_index i) li.

Definition free_sub_free_state (sub_s : composite_state sub_IM) : composite_state IM :=
  fun i => sub_s (free_sub_free_index i).

Definition free_sub_free_constraint
  (constraint : composite_label IM -> composite_state IM * option message -> Prop)
  : composite_label sub_IM -> composite_state sub_IM * option message -> Prop
  := fun l som => let (s, om) := som in
    constraint (lift_sub_label IM (enum index) l) (free_sub_free_state s, om).

Context
  (constraint : composite_label IM -> composite_state IM * option message -> Prop)
  (X := composite_vlsm IM constraint)
  (SubX := composite_vlsm sub_IM (free_sub_free_constraint constraint))
  .

Lemma preloaded_sub_composition_all_full_projection
  (seed : message -> Prop)
  : VLSM_full_projection (pre_loaded_vlsm X seed) (pre_loaded_vlsm SubX seed) free_sub_free_label (composite_state_sub_projection IM (enum index)).
Proof.
  apply basic_VLSM_strong_full_projection.
  - intros [i li] *; auto.
  - intros [i li] *; cbn.
    unfold sub_IM, SubProjectionTraces.sub_IM at 2; cbn
    ; unfold composite_state_sub_projection at 1; cbn
    ; destruct (vtransition _ _ _) as (si', _om')
    ; inversion_clear 1; f_equal.
    extensionality sub_j; destruct_dec_sig sub_j j Hj Heqj; subst sub_j
    ; unfold composite_state_sub_projection at 2; cbn.
    destruct (decide (i = j)) as [| Hij]; subst.
    + unfold free_sub_free_index.
      by rewrite state_update_eq, sub_IM_state_update_eq.
    + rewrite !state_update_neq; [done | done |].
      contradict Hij; apply dsig_eq in Hij; cbn in Hij; congruence.
  - by intros s Hs; rapply (composite_initial_state_sub_projection IM).
  - intros m [[i Hi] | Hseed]; [left | by right].
    by exists (free_sub_free_index i).
Qed.

Lemma sub_composition_all_full_projection
  : VLSM_full_projection X SubX free_sub_free_label (composite_state_sub_projection IM (enum index)).
Proof.
  apply basic_VLSM_strong_full_projection.
  - intros [i li] *; auto.
  - intros [i li] *
    ; cbn; unfold vtransition
    ; cbn; unfold sub_IM, SubProjectionTraces.sub_IM at 2
    ; cbn; unfold composite_state_sub_projection at 1
    ; cbn; destruct (transition _ _) as (si', _om'); inversion_clear 1.
    f_equal; extensionality sub_j; destruct_dec_sig sub_j j Hj Heqj; subst sub_j
    ; unfold composite_state_sub_projection at 2; cbn.
    destruct (decide (i = j)) as [| Hij]; subst.
    + unfold free_sub_free_index.
      by rewrite state_update_eq, sub_IM_state_update_eq.
    + rewrite !state_update_neq; [done | done |].
      contradict Hij; apply dsig_eq in Hij; simpl in Hij; congruence.
  - by intros s Hs; rapply (composite_initial_state_sub_projection IM).
  - by intros m [i Hi]; exists (free_sub_free_index i).
Qed.

Lemma sub_composition_all_full_projection_rev
  : VLSM_full_projection SubX X (lift_sub_label IM (enum index)) free_sub_free_state.
Proof.
  apply basic_VLSM_strong_full_projection.
  - intros [sub_i li] * [Hv Hc]; split; [| done].
    destruct_dec_sig sub_i i Hi Heqi; subst sub_i; cbn in *
    ; unfold sub_IM, SubProjectionTraces.sub_IM in Hc; cbn in Hc
    ; unfold free_sub_free_state, free_sub_free_index.
    by rewrite (sub_IM_state_pi s (free_sub_free_index_obligation_1 i) Hi).
  - intros [sub_i li] *; destruct_dec_sig sub_i i Hi Heqi; subst sub_i.
    unfold vtransition; cbn
    ; unfold sub_IM at 2, SubProjectionTraces.sub_IM, free_sub_free_state at 1,
             free_sub_free_index; cbn
    ; rewrite (sub_IM_state_pi s (free_sub_free_index_obligation_1 i) Hi)
    ; destruct (vtransition _ _ _) as (si', _om'); inversion_clear 1.
    f_equal; extensionality j; unfold free_sub_free_state at 2.
    destruct (decide (i = j)) as [| Hij]; subst.
    + unfold free_sub_free_index, sub_IM.
      by rewrite state_update_eq, sub_IM_state_update_eq.
    + rewrite !state_update_neq; [done | | congruence].
      contradict Hij; apply dsig_eq in Hij; simpl in Hij; congruence.
  - intros s Hi i; rapply Hi.
  - by intros m [[i Hi] Him]; exists i.
Qed.

End sub_composition_all.

Section sub_composition_element.

(** ** Relating a sub-composition with one of its components

*** A component can be lifted to a free subcomposition *)

Context
  {message : Type}
  `{EqDecision index}
  (IM : index -> VLSM message)
  (indices : set index)
  (j : index)
  (Hj : j ∈ indices)
  .

Definition sub_element_label (l : vlabel (IM j))
  : composite_label (sub_IM IM indices) :=
  existT (dexist j Hj) l.

Definition sub_element_state (s : vstate (IM j)) sub_i
  : vstate (sub_IM IM indices sub_i) :=
  match (decide (` sub_i = j)) with
  | left e =>
    eq_rect_r (λ j : index, vstate (IM j)) s e
  | right _ => ` (vs0 (IM (` sub_i)))
  end.

Lemma sub_element_state_eq s H_j
  : sub_element_state s (dexist j H_j) = s.
Proof.
  unfold sub_element_state; cbn.
  by rewrite (decide_True_pi eq_refl).
Qed.

Lemma sub_element_state_neq s i Hi
  : i <> j -> sub_element_state s (dexist i Hi) = ` (vs0 (IM i)).
Proof.
  intros Hij.
  unfold sub_element_state; cbn.
  case_decide; congruence.
Qed.

Lemma preloaded_sub_element_full_projection
  (P Q : message -> Prop)
  (PimpliesQ : forall m, P m -> Q m)
  (PrePXj := pre_loaded_vlsm (IM j) P)
  (PreQSubFree := pre_loaded_vlsm (free_composite_vlsm (sub_IM IM indices)) Q)
  : VLSM_full_projection PrePXj PreQSubFree sub_element_label sub_element_state.
Proof.
  apply basic_VLSM_full_projection_preloaded_with; [done |..].
  - intros l s om Hv.
    split; [cbn | done].
    by rewrite sub_element_state_eq with (H_j := Hj).
  - intros l s om s' om'; cbn.
    rewrite sub_element_state_eq with (H_j := Hj).
    intro Ht; replace (vtransition _ _ _) with (s', om'); f_equal.
    extensionality sub_i.
    destruct_dec_sig sub_i i Hi Heqsub_i; subst.
    destruct (decide (i = j)); subst.
    + by rewrite sub_IM_state_update_eq, sub_element_state_eq.
    + by rewrite sub_IM_state_update_neq, !sub_element_state_neq.
  - intros sj Hsj sub_i.
    destruct_dec_sig sub_i i Hi Heqsub_i; subst.
    destruct (decide (i = j)); subst.
    + by rewrite sub_element_state_eq.
    + by rewrite sub_element_state_neq; destruct (vs0 (IM i)).
  - intros m Hm.
    by exists (dexist j Hj), (exist _ m Hm).
Qed.

Lemma sub_valid_preloaded_lifts_can_be_emitted
  (P Q : message -> Prop)
  (HPvalid : forall dm, P dm -> valid_message_prop (pre_loaded_vlsm (free_composite_vlsm (sub_IM IM indices)) Q) dm)
  : forall m, can_emit (pre_loaded_vlsm (IM j) P) m ->
    can_emit (pre_loaded_vlsm (free_composite_vlsm (sub_IM IM indices)) Q) m.
Proof.
  intros m Hm.
  eapply VLSM_incl_can_emit.
  - apply (pre_loaded_vlsm_incl_relaxed _ (fun m => Q m \/ P m)).
    itauto.
  - eapply VLSM_full_projection_can_emit; [| done].
    apply preloaded_sub_element_full_projection.
    itauto.
Qed.

(** *** A subcomposition can be projected to one component

In the following we define the [projection_induced_vlsm] to a single component
of the [induced_sub_projection] of a constrained composition so a subset of its
components.

Note that, in general, this is not trace-equivalent with the direclty obtained
[projection_induced_vlsm] of the constrained composition to the corresponding
component, as the intermediate induced projection might generate more
[input_valid_transitions] to be considered as a basis for the next proejction.
*)

Definition sub_label_element_project
  (l : composite_label (sub_IM IM indices))
  : option (vlabel (IM j)) :=
  match decide (j = ` (projT1 l)) with
  | left e => Some (eq_rect_r (fun j => vlabel (IM j)) (projT2 l) e)
  | in_right => None
  end.

Definition sub_state_element_project
  (s : composite_state (sub_IM IM indices))
  : vstate (IM j) := s (dexist j Hj).

Lemma sub_transition_element_project_None
  : forall lX, sub_label_element_project lX = None ->
    forall s om s' om', composite_transition (sub_IM IM indices) lX (s, om) = (s', om') ->
    sub_state_element_project s' = sub_state_element_project s.
Proof.
  intros (sub_i,li) HlX s om s' om' HtX.
  destruct_dec_sig sub_i i Hi Heqsub_i; subst.
  unfold sub_label_element_project in HlX; cbn in HlX, HtX.
  case_decide as Hij; [congruence|].
  destruct (vtransition _ _ _) as (si', _om').
  inversion_clear HtX.
  unfold sub_state_element_project.
  apply sub_IM_state_update_neq.
  congruence.
Qed.

Lemma sub_element_label_project
  : forall lY, sub_label_element_project (sub_element_label lY) = Some lY.
Proof.
  intros lY.
  unfold sub_element_label, sub_label_element_project; cbn.
  by rewrite (decide_True_pi eq_refl).
Qed.

Lemma sub_element_state_project
  : forall sY, sub_state_element_project (sub_element_state sY) = sY.
Proof.
  intros sY.
  unfold sub_element_state, sub_state_element_project; cbn.
  by rewrite (decide_True_pi eq_refl).
Qed.

Lemma sub_transition_element_project_Some :
  forall lX1 lX2 lY,
    sub_label_element_project lX1 = Some lY ->
    sub_label_element_project lX2 = Some lY ->
  forall sX1 sX2,
    sub_state_element_project sX1 = sub_state_element_project sX2 ->
  forall iom sX1' oom1,
    composite_transition (sub_IM IM indices) lX1 (sX1, iom) = (sX1', oom1) ->
  forall sX2' oom2,
    composite_transition (sub_IM IM indices) lX2 (sX2, iom) = (sX2', oom2) ->
      sub_state_element_project sX1' = sub_state_element_project sX2' /\ oom1 = oom2.
Proof.
  intros [sub_j1 lj1] [sub_j2 lj2] lj.
  destruct_dec_sig sub_j1 j1 Hj1 Heqsub_j1;
  destruct_dec_sig sub_j2 j2 Hj2 Heqsub_j2; subst.
  unfold sub_label_element_project; cbn.
  do 2 (case_decide; inversion 1); subst; cbn in *; subst.
  unfold sub_state_element_project.
  intros sX1 sX2 Hsjeq iom.
  rewrite (sub_IM_state_pi sX1 Hj1 Hj), (sub_IM_state_pi sX2 Hj2 Hj), <- Hsjeq
  ; unfold sub_IM at 3 13; cbn
  ; destruct (vtransition _ _ _) as (si', om').
  do 2 inversion_clear 1.
  rewrite !sub_IM_state_update_eq.
  itauto.
Qed.

Definition induced_sub_element_projection constraint : VLSM message :=
  projection_induced_vlsm
    (induced_sub_projection IM indices constraint) (type (IM j))
    sub_label_element_project sub_state_element_project
    sub_element_label sub_element_state.

Lemma induced_sub_element_projection_is_projection constraint
  : VLSM_projection
    (induced_sub_projection IM indices constraint)
    (induced_sub_element_projection constraint)
    sub_label_element_project sub_state_element_project.
Proof.
  apply projection_induced_vlsm_is_projection.
  - intros lX HlX s om s' om' [_ Ht].
    apply sub_transition_element_project_None with lX om om'; [done |].
    by setoid_rewrite <- (induced_sub_projection_transition_is_composite _ _ constraint).
  - apply basic_weak_projection_transition_consistency_Some.
    + intro; apply sub_element_label_project.
    + intro; apply sub_element_state_project.
    + intro; setoid_rewrite induced_sub_projection_transition_is_composite.
      apply sub_transition_element_project_Some.
Qed.

Lemma sub_preloaded_component_projection constraint P
  : VLSM_projection
      (pre_loaded_vlsm (composite_vlsm (sub_IM IM indices) constraint) P)
      (pre_loaded_with_all_messages_vlsm (IM j))
      sub_label_element_project sub_state_element_project.
Proof.
  apply basic_VLSM_projection.
  - intros (sub_i, lXi) lY HlX_pr; destruct_dec_sig sub_i i Hi Heqsub_i; subst.
    unfold sub_label_element_project in HlX_pr; cbn in HlX_pr.
    case_decide as Hij; [|congruence]; apply Some_inj in HlX_pr; subst; cbn.
    intros s om (_ & _ & Hv & _) _ _; revert Hv; cbn.
    replace (s (dexist _ _)) with (sub_state_element_project s)
      by apply sub_IM_state_pi.
    auto.
  - intros (sub_i, lXi) lY HlX_pr; destruct_dec_sig sub_i i Hi Heqsub_i; subst.
    unfold sub_label_element_project in HlX_pr; cbn in HlX_pr.
    case_decide as Hij; [|congruence]; apply Some_inj in HlX_pr; subst; cbn.
    intros * [_ Ht]; revert Ht; cbn.
    replace (s (dexist _ _)) with (sub_state_element_project s)
      by apply sub_IM_state_pi.
    destruct (vtransition _ _ _); inversion_clear 1; f_equal.
    symmetry; apply sub_IM_state_update_eq.
  - intros (sub_i, lXi) HlX_pr; destruct_dec_sig sub_i i Hi Heqsub_i; subst. 
    unfold sub_label_element_project in HlX_pr; cbn in HlX_pr.
    case_decide as Hij; [congruence|]; clear HlX_pr.
    intros * [_ Ht]; revert Ht; cbn.
    destruct (vtransition _ _ _); inversion_clear 1.
    apply sub_IM_state_update_neq; congruence.
  - intros s Hs; apply (Hs (dexist j Hj)).
  - intro; intros; apply any_message_is_valid_in_preloaded.
Qed.

Lemma sub_preloaded_all_component_projection constraint
  : VLSM_projection
      (pre_loaded_with_all_messages_vlsm (composite_vlsm (sub_IM IM indices) constraint))
      (pre_loaded_with_all_messages_vlsm (IM j))
      sub_label_element_project sub_state_element_project.
Proof.
  constructor; [constructor|]; cbn; intros sX trX HtrX.
  - apply (@final_state_project message (pre_loaded_vlsm (composite_vlsm (sub_IM IM indices) constraint) (fun m => true))).
    + apply (projection_type _ _ _ _ (sub_preloaded_component_projection constraint (fun m => True))).
    + revert HtrX; apply VLSM_incl_finite_valid_trace_from.
      apply pre_loaded_with_all_messages_vlsm_is_pre_loaded_with_True_l.
  - apply (VLSM_projection_finite_valid_trace (sub_preloaded_component_projection constraint (fun m => True))).
    revert HtrX; apply VLSM_incl_finite_valid_trace.
    apply pre_loaded_with_all_messages_vlsm_is_pre_loaded_with_True_l.
Qed.

End sub_composition_element.

Section sub_composition_preloaded_lift.

Context
  {message : Type}
  `{EqDecision index}
  (IM : index -> VLSM message)
  indices
  (Free := free_composite_vlsm IM)
  (PreFree := pre_loaded_with_all_messages_vlsm Free)
  (SubFree := free_composite_vlsm (sub_IM IM indices))
  (PreSubFree := pre_loaded_with_all_messages_vlsm SubFree)
  .

Lemma lift_sub_free_preloaded_with_full_projection
  (seed : message -> Prop)
  : VLSM_full_projection (pre_loaded_vlsm SubFree seed) (pre_loaded_vlsm Free seed)
    (lift_sub_label IM indices) (lift_sub_state IM indices).
Proof.
  apply (basic_VLSM_full_projection_preloaded_with SubFree Free seed seed); intro; intros.
  - done.
  - split; [| done]. apply lift_sub_valid, H.
  - by rapply lift_sub_transition.
  - by apply (lift_sub_state_initial IM).
  - by apply (lift_sub_message_initial IM indices).
Qed.

Lemma lift_sub_free_full_projection
  : VLSM_full_projection SubFree Free
    (lift_sub_label IM indices) (lift_sub_state IM indices).
Proof.
  constructor.
  intros sX trX HtrX.
  by apply (VLSM_eq_finite_valid_trace (vlsm_is_pre_loaded_with_False Free)),
    (VLSM_full_projection_finite_valid_trace (lift_sub_free_preloaded_with_full_projection _)),
    (VLSM_eq_finite_valid_trace (vlsm_is_pre_loaded_with_False SubFree)).
Qed.

Lemma lift_sub_preloaded_free_full_projection
  : VLSM_full_projection PreSubFree PreFree
    (lift_sub_label IM indices) (lift_sub_state IM indices).
Proof.
  constructor.
  intros sX trX HtrX.
  by apply (VLSM_eq_finite_valid_trace (pre_loaded_with_all_messages_vlsm_is_pre_loaded_with_True Free)),
    (VLSM_full_projection_finite_valid_trace (lift_sub_free_preloaded_with_full_projection _)),
    (VLSM_eq_finite_valid_trace (pre_loaded_with_all_messages_vlsm_is_pre_loaded_with_True SubFree)).
Qed.

(** Deriving reachable-validity for the component from the input validity
w.r.t. a sub_composition preloaded with messages.
*)
Lemma pre_loaded_sub_composite_input_valid_projection constraint Q
  i Hi li sub_s im
  : input_valid
      (pre_loaded_vlsm (composite_vlsm (sub_IM IM indices) constraint) Q)
      (existT (dexist i Hi) li) (sub_s, Some im) ->
    input_valid (pre_loaded_with_all_messages_vlsm (IM i))
      li (lift_sub_state IM indices sub_s i, Some im).
Proof.
  intro Ht_sub.
  eapply (VLSM_projection_input_valid (preloaded_component_projection IM i) (existT i li) li)
  ; [by rewrite composite_project_label_eq |].
  cut (input_valid
        (pre_loaded_with_all_messages_vlsm (free_composite_vlsm (sub_IM IM indices)))
        (existT (dexist i Hi) li) (sub_s, Some im)).
  {
    apply (VLSM_full_projection_input_valid lift_sub_preloaded_free_full_projection).
  }
  eapply VLSM_incl_input_valid; [| done].
  apply composite_pre_loaded_vlsm_incl_pre_loaded_with_all_messages.
Qed.

Lemma can_emit_sub_projection
  {validator : Type}
  (A : validator -> index)
  (sender : message -> option validator)
  (Hsender_safety : sender_safety_alt_prop IM A sender)
  (j : index)
  (m : message)
  (Hj : option_map A (sender m) = Some j)
  : can_emit PreSubFree m -> can_emit (pre_loaded_with_all_messages_vlsm (IM j)) m.
Proof.
  intro Hemit.
  apply can_emit_projection with validator A sender; [done | done|].
  revert Hemit.
  apply (VLSM_full_projection_can_emit lift_sub_preloaded_free_full_projection).
Qed.

(** If a node can emit a message, it can also emit it in a subcomposition with
other nodes, and starting with more pre-loaded messages.
*)
Lemma can_emit_with_more
  (j : index)
  (m : message)
  (Hj : j ∈ indices)
  (P Q : message -> Prop)
  (PimpliesQ : forall m, P m -> Q m)
  : can_emit (pre_loaded_vlsm (IM j) P) m -> can_emit (pre_loaded_vlsm SubFree Q) m.
Proof.
  intro Hemit.
  specialize
    (lift_to_composite_generalized_preloaded_vlsm_full_projection
      (sub_IM IM indices) _ _ PimpliesQ (dexist j Hj))
    as Hproj.
  by apply (VLSM_full_projection_can_emit Hproj).
Qed.

End sub_composition_preloaded_lift.

Section empty_sub_composition.

(** ** A subcomposition with no components

If taking the subset of indices used for the sub-composition to be the empty
set of indices, the obtained sub-composition is an empty composition.
*)

Context
  {message : Type}
  `{EqDecision index}
  (IM : index -> VLSM message)
  indices
  (sub_IM := sub_IM IM indices)
  (Hno_indices : indices = [])
  .

(** If a sub-composition [can_emit] a message then its sender must be one of
the components of the sub-composition.
*)
Lemma sub_no_indices_no_can_emit (P : message -> Prop)
  : forall m, ~ can_emit (pre_loaded_vlsm (free_composite_vlsm sub_IM) P) m.
Proof.
  apply pre_loaded_empty_composition_no_emit, elem_of_empty_nil.
  intro sub_i; destruct_dec_sig sub_i i Hi Heqsub_i; subst; inversion Hi.
Qed.

End empty_sub_composition.

Section update_IM.

Context
  {message : Type}
  `{finite.Finite index}
  (IM : index -> VLSM message)
  (selection : set index)
  .

Definition update_IM
  (replacement_IM : sub_index selection -> VLSM message)
  (i : index)
  : VLSM message :=
  match decide (i ∈ selection) with
  | left i_in => replacement_IM (@dexist _ (sub_index_prop selection) _ i i_in)
  | _ => IM i
  end.
(* TODO(bmmoore): use the definition above to provide an alternate definition
for fixed-set equivocation model, similar to the one for byzantine traces.
*)

Definition update_IM_id_same_IM
  : forall i, update_IM (fun sub_i => IM (` sub_i)) i = IM i.
Proof.
  intro; unfold update_IM; case_decide; reflexivity.
Defined.

Context
  (replacement_IM : sub_index selection -> VLSM message)
  (updated_IM := update_IM replacement_IM)
  (selection_complement : set index := set_diff (enum index) selection)
  .

Lemma selection_complement_index_not_in_selection
  (sub_i : sub_index selection_complement)
  : ~ (`sub_i ∈ selection).
Proof.
  destruct_dec_sig sub_i i Hi Heqsub_i; subst; cbn in *.
  eapply set_diff_elim2; eassumption.
Qed.


Global Instance update_IM_complement_Hbs
  `{forall i : index, HasBeenSentCapability (IM i)}
  : forall sub_i : sub_index selection_complement,
    HasBeenSentCapability (sub_IM updated_IM selection_complement sub_i).
Proof.
  intros sub_i.
  unfold sub_IM, updated_IM, update_IM.
  case_decide as Hi; [|typeclasses eauto].
  contradict Hi.
  destruct_dec_sig sub_i i Hi Heqsub_i; subst sub_i; simpl.
  by eapply set_diff_elim2.
Qed.

End update_IM.<|MERGE_RESOLUTION|>--- conflicted
+++ resolved
@@ -277,9 +277,7 @@
   simpl in HlX2_pr.
   inversion HlX2_pr.
   subst _i.
-  apply
-    (@dec_sig_sigT_eq_rev _ _ _ sub_index_prop_dec (fun i => vlabel (IM i)))
-    in HlX2_pr as ->.
+  apply (dec_sig_sigT_eq_rev (fun i => vlabel (IM i))) in HlX2_pr as ->.
   apply f_equal_dep with (x := dexist i Hi) in HsXeq_pr as HsXeq_pri.
   cbv in HsXeq_pri.
   cbn in Ht1, Ht2.
@@ -327,31 +325,12 @@
   : vvalid induced_sub_projection (existT (dexist i Hi) li) (s, om) ->
     input_valid (pre_loaded_with_all_messages_vlsm (IM i)) li (s (dexist i Hi), om).
 Proof.
-<<<<<<< HEAD
   intros ((_i, _li) & sX & HlX & Heqs & HsX & Hom & Hv);
   unfold composite_label_sub_projection_option in HlX; cbn in HlX.
   case_decide as H_i; [|congruence].
   unfold composite_label_sub_projection in HlX; cbn in HlX.
   apply Some_inj in HlX; inversion HlX; subst; unfold sub_IM in li; cbn in li.
-  apply (@dec_sig_sigT_eq_rev _ _ _ sub_index_prop_dec (fun i => vlabel (IM i)))
-    in HlX; subst.
-=======
-  destruct l as (sub_i, li).
-  destruct Hv as [lX [sX [HlX [Heqs [HsX [Hom Hv]]]]]].
-  destruct lX as [i _li].
-  unfold composite_label_sub_projection_option in HlX.
-  simpl in HlX.
-  case_decide; [|congruence].
-  unfold composite_label_sub_projection in HlX.
-  simpl in HlX.
-  apply Some_inj in HlX.
-  inversion HlX. subst.
-  simpl_existT. subst.
-  exists i.
-  split; [done |].
-  cbn in Hv.
-  exists li, (sX i).
->>>>>>> 44d084eb
+  apply (dec_sig_sigT_eq_rev (fun i => vlabel (IM i))) in HlX as ->.
   repeat split; [|apply any_message_is_valid_in_preloaded|apply Hv].
   apply (VLSM_projection_valid_state (preloaded_component_projection IM i)).
   apply (VLSM_incl_valid_state (vlsm_incl_pre_loaded_with_all_messages_vlsm (free_composite_vlsm IM))).
