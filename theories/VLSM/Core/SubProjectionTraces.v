--- conflicted
+++ resolved
@@ -829,9 +829,7 @@
 
 End sub_composition.
 
-<<<<<<< HEAD
 Arguments sub_IM_state_pi {_ _ _ _ _ _} _ _ _.
-=======
 (* make initial arguments of lift_sub_transition not maximally inserted,
    so tactics like rapply lift_sub_transition
    do not try to guess those arguments before looking at the goal,
@@ -839,7 +837,6 @@
  *)
 Arguments lift_sub_transition [message index]%type_scope {EqDecision0} IM%function_scope
   sub_index_list%list_scope l s om s' om' Ht.
->>>>>>> a437412a
 
 (** ** Lifting a trace from a sub-composition to the full composition
 
@@ -1602,7 +1599,6 @@
 Lemma sub_composition_all_full_projection_rev
   : VLSM_full_projection SubX X (lift_sub_label IM (enum index)) free_sub_free_state.
 Proof.
-<<<<<<< HEAD
   apply basic_VLSM_strong_full_projection.
   - intros [sub_i li] * [Hv Hc]; split; [| assumption].
     destruct_dec_sig sub_i i Hi Heqi; subst sub_i; cbn in *
@@ -1624,38 +1620,6 @@
       contradict Hij; apply dsig_eq in Hij; simpl in Hij; congruence.
   - intros s Hi i; rapply Hi.
   - intros m [[i Hi] Him]; exists i; assumption.
-=======
-  apply basic_VLSM_strong_full_projection; intro; intros.
-  - destruct l as (sub_i, li). split; [|apply H].
-    destruct_dec_sig sub_i i Hi Heqi. subst sub_i.
-    simpl in *.
-    unfold sub_IM, SubProjectionTraces.sub_IM in H. simpl in H.
-    unfold free_sub_free_state.
-    replace (s (free_sub_free_index i)) with (s (@dec_exist _ _ (sub_index_prop_dec (enum index)) i Hi))
-    ; [apply H|].
-    apply sub_IM_state_pi.
-  - destruct l as (sub_i, li). simpl in *.
-    destruct_dec_sig sub_i i Hi Heqi. subst sub_i.
-    unfold vtransition in *. simpl in *.
-    unfold sub_IM at 2, SubProjectionTraces.sub_IM in H. simpl in H.
-    unfold free_sub_free_state at 1.
-    replace (s (free_sub_free_index i)) with (s (@dec_exist _ _ (sub_index_prop_dec (enum index)) i Hi))
-      by apply sub_IM_state_pi.
-    destruct (vtransition _ _ _) as (si', _om').
-    inversion_clear H.
-    f_equal.
-    apply functional_extensionality_dep.
-    intro j.
-    unfold free_sub_free_state at 2.
-    destruct (decide (i = j)).
-    + subst. unfold free_sub_free_index. unfold sub_IM.
-      rewrite state_update_eq, sub_IM_state_update_eq. reflexivity.
-    + rewrite !state_update_neq; [reflexivity| |congruence].
-      intro Hcontra. apply dsig_eq in Hcontra. simpl in Hcontra. congruence.
-  - intro i. specialize (H (free_sub_free_index i)). assumption.
-  - destruct H as [[i Hi] Him].
-    exists i. assumption.
->>>>>>> a437412a
 Qed.
 
 End sub_composition_all.
