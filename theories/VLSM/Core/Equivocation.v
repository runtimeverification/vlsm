--- conflicted
+++ resolved
@@ -96,7 +96,6 @@
 
   Our first step is to define some useful concepts in the context of a single VLSM.
 
-  TODO(bmmoore):Text, explain the three forms.
   Apart from basic definitions of equivocation, we introduce the concept of a
   [state_message_oracle]. Such an oracle can, given a state and a message,
   decide whether the message has been sent (or received) in the history leading
@@ -209,6 +208,9 @@
 Definition state_message_oracle
   := vstate vlsm -> message -> Prop.
 
+Definition not_oracle (o : state_message_oracle) : state_message_oracle :=
+  fun s m => ~ o s m.
+
 Definition specialized_selected_message_exists_in_all_traces
   (X : VLSM message)
   (message_selector : message -> transition_item -> Prop)
@@ -334,25 +336,20 @@
 Qed.
 
 (**
-  Now we define what it means for a [state_message_oracle] to be accurate.
-
-  The oracle should report that the state has the message iff all histories
-  of the state 
-  TODO(bmmoore): explain better
-
-  Checks if all [valid_trace]s leading to a certain state contain a certain message.
-  The [message_selector] argument specifies whether we're looking for received messages,
-  sent messages, or both.
-
-  Note, the [valid_trace]s over which we are iterating belong to the preloaded
+  The oracle should check if all valid traces leading to the state a certain message.
+  The [message_selector] argument checks whether a single transition constains the
+  message, and can be used to check for received messages or sent messages.
+
+  Notably, the traces we are considering are any valid in the preloaded
   version of the target VLSM. This is because we want VLSMs to have oracles which
   are valid irrespective of the composition they take part in. As we know,
-  any behavior of a projection of a VLSM from any composition is included
+  the behaviors of the projection of a VLSM from a composition are all included
   in the behaviors of the preloaded version of the VLSM.
+
+  It is impossible to define a correct oracle for a [message_selector]
+  if there some valid state that has multiple histories, and some message
+  that is in some of the histories but not in others (according to the selector).
 *)
-
-Definition not_oracle (o : state_message_oracle) : state_message_oracle :=
-  fun s m => ~ o s m.
 
 Definition all_traces_have_message_prop
   (message_selector : message -> transition_item -> Prop)
@@ -384,88 +381,99 @@
       no_traces_have_message_prop message_selector (not_oracle oracle) s m;
 }.
 
-  (** *** Stepwise consistency properties for [state_message_oracle]
-
-  TODO(bmmoore): update after reordering with the stepwise props.
+(** *** Stepwise consistency properties for [state_message_oracle]
+
   The above definitions like [all_traces_have_message_prop]
-  express that a [state_message_oracle] corresponds to a 
-  predicate on [transition_item]s by saying that the
-  [state_message_oracle] holds or fails on a state iff
-  a transition item satisfying the predicate exists in
-  all or no (respectively) traces that reach the state.
-
-  This is equivalent to two other properties, which are
-  more local and easier to check.
-  One is that the oracle cannot hold for any initial state.
-  The other is that for all [input_valid_transition],
-  whether the oracle holds on the destination state is appropriately
-  related to whether it held on the starting state and whether
-  this [transition_item] satisfies the message selector.
+  connect a [state_message_oracle] to a predicate on
+  [transition_item] by relating the oracle holding on a state
+  to a satisfying transition existing in all traces.
+
+  We will prove that this is equivalent to two more local properties.
+  [oracle_no_inits] is that the oracle cannot hold for any message in any initial state.
+  [oracle_step_update] is that the oracle is coherent around a single
+  [input_valid_transition].
+  If the oracle holds for a message in the starting state, it must
+  also hold for that message in the destination state.
+  If the [message_selector] finds a message in the transition, the
+  oracle must hold for that message in the destination state.
+  If the oracle holds for a message in the destination, at least
+  one of the above cases hold.
 
   These conditions are defined in the record [oracle_stepwise_props].
+  We prove these conditions hold iff [oracle_tracewise_props] holds.
 *)
 
 Record oracle_stepwise_props
-  (message_selector: message -> transition_item -> Prop)
-  (oracle: state_message_oracle) : Prop :=
+  (message_selector : message -> transition_item -> Prop)
+  (oracle : state_message_oracle)
+  : Prop :=
 {
-  oracle_no_inits: forall (s : vstate vlsm),
-    vinitial_state_prop vlsm s ->
-    forall m, ~oracle s m;
-  oracle_step_update:
+  oracle_no_inits :
+    forall (s : vstate vlsm),
+      initial_state_prop (VLSMMachine := vmachine vlsm) s ->
+      forall m, ~ oracle s m;
+  oracle_step_update :
     forall l s im s' om,
-      input_valid_transition (pre_loaded_with_all_messages_vlsm vlsm) l (s,im) (s',om) ->
-      forall msg, oracle s' msg <->
-        (message_selector msg {|l:=l; input:=im; destination:=s'; output:=om|}
-          \/ oracle s msg)
+      input_valid_transition (pre_loaded_with_all_messages_vlsm vlsm) l (s, im) (s', om) ->
+      forall msg,
+      oracle s' msg
+        <->
+      message_selector msg
+        {| l := l; input := im; destination := s'; output := om |} \/ oracle s msg;
 }.
 
 Lemma oracle_partial_trace_update
-  `(Horacle: oracle_stepwise_props selector oracle)
-  s0 s tr
-  (Htr: finite_valid_trace_from_to (pre_loaded_with_all_messages_vlsm vlsm) s0 s tr) :
-  forall m,
-    oracle s m
-    <-> (trace_has_message selector m tr \/ oracle s0 m).
-Proof.
-  unfold trace_has_message.
-  induction Htr; intro m.
-  - by rewrite Exists_nil; itauto.
-  - apply (Horacle.(oracle_step_update _ _)) with (msg:=m) in Ht.
-    rewrite IHHtr, Ht.
-    by rewrite Exists_cons; itauto.
+      [selector: message -> transition_item -> Prop]
+      [oracle: state_message_oracle]
+      (Horacle: oracle_stepwise_props selector oracle)
+      s0 s tr
+         (Htr: finite_valid_trace_from_to (pre_loaded_with_all_messages_vlsm vlsm) s0 s tr):
+    forall m,
+      oracle s m
+      <-> (trace_has_message selector m tr \/ oracle s0 m).
+Proof.
+  induction Htr.
+  - intro m.
+    unfold trace_has_message.
+    rewrite Exists_nil.
+    by itauto.
+  - intro m. specialize (IHHtr m).
+    unfold trace_has_message.
+    rewrite Exists_cons.
+    apply (Horacle.(oracle_step_update _ _)) with (msg:=m) in Ht.
+    by itauto.
 Qed.
 
 Lemma oracle_initial_trace_update
-  `(Horacle: oracle_stepwise_props selector oracle)
-  s m
-  s0 tr
-  (Htr: finite_valid_trace_init_to (pre_loaded_with_all_messages_vlsm vlsm) s0 s tr) :
+      [selector]
+      [oracle : state_message_oracle]
+      (Horacle: oracle_stepwise_props selector oracle)
+      s m
+      [s0 tr]
+      (Htr: finite_valid_trace_init_to (pre_loaded_with_all_messages_vlsm vlsm) s0 s tr):
     oracle s m <-> trace_has_message selector m tr.
 Proof.
-  destruct Htr as [Htr Hinit].
-  rewrite (oracle_partial_trace_update Horacle); [| done].
-  by eapply or_l, oracle_no_inits.
- Qed.
-
+  pose proof (H_step := oracle_partial_trace_update Horacle _ _ _ (proj1 Htr) m).
+  pose proof (H_init := oracle_no_inits _ _ Horacle s0 (proj2 Htr) m).
+  by clear -H_step H_init; itauto.
+Qed.
+
+(* TODO(wkolowski): make notation uniform accross the file. *)
 Lemma oracle_stepwise_props_change_selector
-  `(Horacle: oracle_stepwise_props selector oracle)
-  selector'
-  (Heqv :
-    forall s (item : transition_item),
-      input_valid_transition_item (pre_loaded_with_all_messages_vlsm vlsm) s item ->
-      forall m, selector m item <-> selector' m item)
-  : oracle_stepwise_props selector' oracle. 
+      [selector]
+      [oracle : state_message_oracle]
+      (Horacle: oracle_stepwise_props selector oracle)
+      selector'
+      (Heqv :
+        forall s item,
+          input_valid_transition_item (pre_loaded_with_all_messages_vlsm vlsm) s item ->
+          forall m, selector m item <-> selector' m item)
+      : oracle_stepwise_props selector' oracle.
 Proof.
   destruct Horacle as [Hinits Hupdate].
   constructor; [done |].
   by intros; rewrite Hupdate, Heqv.
 Qed.
-
-(* TODO(bmmoore) delete here, already in preamble *)
-Tactic Notation "hnf_in" uconstr(T) :=
-  let t := fresh in
-  set (t := T); hnf in (value of t); subst t.
 
 Lemma oracle_trace_props_from_stepwise
   `(Horacle: oracle_stepwise_props selector oracle) :
@@ -475,7 +483,8 @@
   - with_strategy opaque [iff] hnf.
     hnf_in selected_message_exists_in_all_preloaded_traces; simpl.
     split.
-    + by intros; eapply oracle_initial_trace_update.
+    + intros Hholds s0 tr Htr.
+      by eapply (oracle_initial_trace_update Horacle).
     + apply pre_loaded_with_all_messages_valid_state_prop,
         valid_state_has_trace in Hs as (start & tr & Htr).
       intro H; specialize (H start tr Htr).
@@ -490,19 +499,16 @@
     + apply pre_loaded_with_all_messages_valid_state_prop,
         valid_state_has_trace in Hs as (start & tr & Htr).
       intro H; specialize (H start tr Htr); contradict H.
-      by eapply oracle_initial_trace_update.
-Qed.
+      by eapply (oracle_initial_trace_update Horacle).
+Qed.
+
+(** TODO move stepwise properties from tracewise properties up here *)
 
 (**
-  TODO(bmmoore): update
-  The three most basic [state_message_oracle]s 
-  The three basic message selectors are whether a given message was
-  sent in the transition, received in the transition, or
-  observed in either way in the transition.
-
-  It is only possible to define corresponding [state_message_oracle]s
-  for some VLMS
-  
+  The most basic [state_message_oracle]s just check whether the message
+  is the input of the transition ("sent"),
+  or the output of the transition("received")
+  or both ("observed").
  *)
 
 Definition has_been_sent_prop : state_message_oracle -> state -> message -> Prop
@@ -531,18 +537,20 @@
   [has_been_sent] and [has_not_been_sent].
 *)
 
-<<<<<<< HEAD
-Class HasBeenSentCapability :=
-=======
+Definition has_been_sent_stepwise_prop
+      (has_been_sent_pred : state_message_oracle) : Prop :=
+  oracle_stepwise_props (field_selector output) has_been_sent_pred.
+
 Class HasBeenSentCapability : Type :=
->>>>>>> ff8c6e04
 {
   has_been_sent : state_message_oracle;
   has_been_sent_dec :> RelDecision has_been_sent;
 
-<<<<<<< HEAD
-  has_been_sent_stepwise_props : oracle_stepwise_props (field_selector output) has_been_sent
+  has_been_sent_stepwise_props : has_been_sent_stepwise_prop has_been_sent
 }.
+
+Definition has_not_been_sent `{HasBeenSentCapability} : state_message_oracle
+ := not_oracle has_been_sent.
 
 Definition has_been_sent_no_inits `{HasBeenSentCapability} :
   forall s : vstate vlsm,
@@ -557,40 +565,30 @@
       (om = Some msg \/ has_been_sent s msg)
   := oracle_step_update _ _ has_been_sent_stepwise_props.
 
-Definition has_not_been_sent `{HasBeenSentCapability} : state_message_oracle
- := not_oracle has_been_sent.
+Definition has_been_sent_tracewise_prop
+      (has_been_sent_pred : state_message_oracle) : Prop :=
+  oracle_tracewise_props (field_selector output) has_been_sent_pred.
 
 Lemma has_been_sent_tracewise_props `{HasBeenSentCapability} :
-  oracle_tracewise_props (field_selector output) has_been_sent.
+  has_been_sent_tracewise_prop has_been_sent.
 Proof.
   by exact (oracle_trace_props_from_stepwise has_been_sent_stepwise_props).
-Qed.  
-  
+Qed.
+
 Lemma proper_sent `{HasBeenSentCapability} :
     forall (s : state)
            (Hs : valid_state_prop pre_vlsm s)
            (m : message),
-           (has_been_sent_prop has_been_sent s m).
+           has_been_sent_prop has_been_sent s m.
 Proof.
   by intros; apply has_been_sent_tracewise_props.
 Qed.
 
 Lemma proper_not_sent `{HasBeenSentCapability} :
-=======
-  proper_sent :
     forall (s : state)
            (Hs : valid_state_prop pre_vlsm s)
            (m : message),
-           (has_been_sent_prop has_been_sent s m);
-  has_not_been_sent: state_message_oracle :=
-    fun (s : state) (m : message) => ~ has_been_sent s m;
-
-  proper_not_sent :
->>>>>>> ff8c6e04
-    forall (s : state)
-           (Hs : valid_state_prop pre_vlsm s)
-           (m : message),
-           (has_not_been_sent_prop (not_oracle has_been_sent) s m).
+           has_not_been_sent_prop has_not_been_sent s m.
 Proof.
   by intros; apply has_been_sent_tracewise_props.
 Qed.
@@ -625,10 +623,9 @@
   intro Hsome.
   destruct (decide (has_been_sent s m)) as [Hsm|Hsm].
   - by apply proper_sent in Hsm.
-  - apply proper_not_sent in Hsm; [| done..].
-    exfalso.
-    destruct Hsome as (start & tr & Htr & H_has_message).
-    by specialize (Hsm start tr Htr).
+  - apply proper_not_sent in Hsm; [| done].
+    destruct Hsome as [is [tr [Htr Hmsg]]].
+    by elim (Hsm _ _ Htr).
 Qed.
 
 Lemma can_produce_has_been_sent
@@ -722,15 +719,22 @@
   by apply not_iff_compat, (iff_trans proper_sent).
 Qed.
 
+Definition has_been_received_stepwise_prop
+      (has_been_received_pred : state_message_oracle) : Prop :=
+  oracle_stepwise_props (field_selector input) has_been_received_pred.
+
 Class HasBeenReceivedCapability : Type :=
 {
   has_been_received: state_message_oracle;
   has_been_received_dec :> RelDecision has_been_received;
 
-<<<<<<< HEAD
   has_been_received_stepwise_props :
-    oracle_stepwise_props (field_selector input) has_been_received;
+    has_been_received_stepwise_prop has_been_received;
 }.
+
+Definition has_not_been_received `{HasBeenReceivedCapability} :
+      state_message_oracle
+  := not_oracle has_been_received.
 
 Definition has_been_received_no_inits `{HasBeenReceivedCapability} :
   forall s : vstate vlsm,
@@ -745,11 +749,14 @@
       (im = Some msg \/ has_been_received s msg)
   := oracle_step_update _ _ has_been_received_stepwise_props.
 
+Definition has_been_received_tracewise_prop
+      (has_been_received_pred : state_message_oracle) : Prop :=
+  oracle_tracewise_props (field_selector input) has_been_received_pred.
+
 Lemma has_been_received_tracewise_props `{HasBeenReceivedCapability} :
-  oracle_tracewise_props (field_selector input) has_been_received.
-Proof.
-  by apply oracle_trace_props_from_stepwise,
-    has_been_received_stepwise_props.
+  has_been_received_tracewise_prop has_been_received.
+Proof.
+  by apply oracle_trace_props_from_stepwise, has_been_received_stepwise_props.
 Qed.
 
 Lemma proper_received `{HasBeenReceivedCapability} :
@@ -762,22 +769,10 @@
 Qed.
 
 Lemma proper_not_received `{HasBeenReceivedCapability} :
-=======
-  proper_received :
     forall (s : state)
            (Hs : valid_state_prop pre_vlsm s)
            (m : message),
-           (has_been_received_prop has_been_received s m);
-
-  has_not_been_received : state_message_oracle :=
-    fun (s : state) (m : message) => ~ has_been_received s m;
-
-  proper_not_received :
->>>>>>> ff8c6e04
-    forall (s : state)
-           (Hs : valid_state_prop pre_vlsm s)
-           (m : message),
-           has_not_been_received_prop (not_oracle has_been_received) s m.
+           has_not_been_received_prop has_not_been_received s m.
 Proof.
   by apply proper_not_oracle_holds, has_been_received_tracewise_props.
 Qed.
@@ -872,119 +867,27 @@
 Arguments oracle_no_inits {message} {vlsm} {message_selector} {oracle}.
 Arguments oracle_step_update {message} {vlsm} {message_selector} {oracle}.
 
+Arguments has_been_sent_stepwise_prop {message} {vlsm} _.
+Arguments has_been_received_stepwise_prop {message} {vlsm} _.
+
 #[global] Hint Mode HasBeenSentCapability - ! : typeclass_instances.
 #[global] Hint Mode HasBeenReceivedCapability - ! : typeclass_instances.
 
-<<<<<<< HEAD
-Arguments has_been_sent_step_update {message} {vlsm H} [l s im s' om] _ msg. 
-Arguments has_been_received_step_update {message} {vlsm H} [l s im s' om] _ msg. 
-=======
-(** *** Stepwise consistency properties for [state_message_oracle]
-
-  The above definitions like [all_traces_have_message_prop]
-  connect a [state_message_oracle] to a predicate on
-  [transition_item] by relating the oracle holding on a state
-  to a satisfying transition existing in all traces.
-
-  This is equivalent to two local properties,
-  one is that the oracle cannot only for any initial state,
-  the other is that the oracle judgement is appropriately
-  related for the starting and [destination] states of
-  any [input_valid_transition].
-
-  These conditions are defined in the record [oracle_stepwise_props].
-*)
-
-Record oracle_stepwise_props
-  [message] [vlsm : VLSM message]
-  (message_selector : message -> transition_item -> Prop)
-  (oracle : state_message_oracle vlsm)
-  : Prop :=
-{
-  oracle_no_inits :
-    forall (s : vstate vlsm),
-      initial_state_prop (VLSMMachine := vmachine vlsm) s ->
-      forall m, ~ oracle s m;
-  oracle_step_update:
-    forall l s im s' om,
-      input_valid_transition (pre_loaded_with_all_messages_vlsm vlsm) l (s, im) (s', om) ->
-      forall msg,
-      oracle s' msg
-        <->
-      message_selector msg
-        {| l := l; input := im; destination := s'; output := om |} \/ oracle s msg;
-}.
-
-Arguments oracle_no_inits {message} {vlsm} {message_selector} {oracle} _.
-Arguments oracle_step_update {message} {vlsm} {message_selector} {oracle} _.
-
-Lemma oracle_partial_trace_update
-      [message] [vlsm: VLSM message]
-      [selector: message -> transition_item -> Prop]
-      [oracle: state_message_oracle vlsm]
-      (Horacle: oracle_stepwise_props selector oracle)
-      s0 s tr
-         (Htr: finite_valid_trace_from_to (pre_loaded_with_all_messages_vlsm vlsm) s0 s tr):
-    forall m,
-      oracle s m
-      <-> (trace_has_message selector m tr \/ oracle s0 m).
-Proof.
-  induction Htr.
-  - intro m.
-    unfold trace_has_message.
-    rewrite Exists_nil.
-    by itauto.
-  - intro m. specialize (IHHtr m).
-    unfold trace_has_message.
-    rewrite Exists_cons.
-    apply (Horacle.(oracle_step_update)) with (msg:=m) in Ht.
-    by itauto.
-Qed.
-
-Lemma oracle_initial_trace_update
-      [message] [vlsm: VLSM message]
-      [selector]
-      [oracle : state_message_oracle vlsm]
-      (Horacle: oracle_stepwise_props selector oracle)
-      s0 s tr
-      (Htr: finite_valid_trace_init_to (pre_loaded_with_all_messages_vlsm vlsm) s0 s tr):
-  forall m,
-    oracle s m <-> trace_has_message selector m tr.
-Proof.
-  intros m.
-  pose proof (oracle_partial_trace_update Horacle _ _ _ (proj1 Htr) m).
-  pose proof (oracle_no_inits Horacle s0 (proj2 Htr) m).
-  by clear -H H0; itauto.
-Qed.
-
-(* TODO(wkolowski): make notation uniform accross the file. *)
-Lemma oracle_stepwise_props_change_selector
-      [message] [vlsm: VLSM message]
-      [selector]
-      [oracle : state_message_oracle vlsm]
-      (Horacle: oracle_stepwise_props selector oracle)
-      selector'
-      (Heqv :
-        forall s item,
-          input_valid_transition_item (pre_loaded_with_all_messages_vlsm vlsm) s item ->
-          forall m, selector m item <-> selector' m item)
-      : oracle_stepwise_props selector' oracle.
-Proof.
-  destruct Horacle as [Hinits Hupdate].
-  constructor; [done |].
-  intros l s om s' om' Ht msg.
-  by simpl; rewrite Hupdate, Heqv.
-Qed.
->>>>>>> ff8c6e04
+Arguments has_been_sent_stepwise_props {message} vlsm {_}.
+Arguments has_been_received_stepwise_props {message} vlsm {_}.
+
+Arguments has_been_sent_step_update {message} {vlsm H} [l s im s' om] _ msg.
+Arguments has_been_received_step_update {message} {vlsm H} [l s im s' om] _ msg.
+
+
 
 (**
   Proving the trace properties from the stepwise properties
   is based on [oracle_initial_trace_update].
   The theorems for [all_traces_have_message_prop]
   and [no_traces_have_message_prop] are mostly rearranging
-  quantifiers to use this lemma, also using [valid_state_prop]
-  to choose a trace to the state for the directions where
-  one is not given.
+  quantifiers to use this lemma, also using [valid_state_has_trace]
+  to choose a trace reaching the state when one is not given.
 *)
 
 Section sec_trace_from_stepwise.
@@ -997,21 +900,6 @@
   (oracle_props : oracle_stepwise_props selector oracle)
   .
 
-<<<<<<< HEAD
-=======
-#[local] Lemma H_valid_trace_prop
-      [s0 s tr]
-      (Htr: finite_valid_trace_init_to (pre_loaded_with_all_messages_vlsm vlsm) s0 s tr):
-  forall m,
-    oracle s m <-> trace_has_message selector m tr.
-Proof.
-  intro m.
-  destruct Htr as [Htr Hinit].
-  rewrite (oracle_partial_trace_update oracle_props _ _ _ Htr).
-  by firstorder.
-Qed.
-
->>>>>>> ff8c6e04
 Lemma prove_all_have_message_from_stepwise:
   forall (s : state)
          (Hs : valid_state_prop (pre_loaded_with_all_messages_vlsm vlsm) s)
@@ -1025,10 +913,10 @@
     revert Htr Hholds.
     by apply oracle_initial_trace_update.
   - intro H_all_traces.
-    apply valid_state_has_trace in Hproto as [s0 [tr Htr]].
-    specialize (H_all_traces s0 tr Htr).
-    revert Htr H_all_traces.
-    by apply oracle_initial_trace_update.
+    apply valid_state_has_trace in Hproto.
+    destruct Hproto as [s0 [tr Htr]].
+    apply H_all_traces in Htr as Htr_m.
+    by rewrite oracle_initial_trace_update.
 Qed.
 
 Lemma prove_none_have_message_from_stepwise:
@@ -1038,16 +926,16 @@
     no_traces_have_message_prop vlsm selector (fun s m => ~oracle s m) s m.
 Proof.
   intros s Hproto m.
-  pose proof (H_trace_update := oracle_initial_trace_update _ oracle_props s m).
+  pose proof (H_trace_update := oracle_initial_trace_update _ oracle_props s).
   split.
   - intros H_not_holds start tr Htr.
-    apply H_trace_update in Htr.
-    itauto.
+    contradict H_not_holds.
+    by eapply H_trace_update.
   - intros H_no_traces.
     apply valid_state_has_trace in Hproto as [s0 [tr Htr]].
     specialize (H_no_traces s0 tr Htr).
-    apply H_trace_update in Htr.
-    itauto.
+    contradict H_no_traces.
+    by rewrite <- oracle_initial_trace_update.
 Qed.
 
 Lemma selected_messages_consistency_prop_from_stepwise
@@ -1166,8 +1054,8 @@
 Defined.
 
 End sec_stepwise_from_trace.
- 
-(** ** Stepwise view of [HasBeenSentCapability]
+
+(** ** Stepwise view of [HasBeenSentCapability] TODO - move up with HasBeenSent
 
   This reduces the proof obligations in [HasBeenSentCapability]
   to proving the stepwise properties of [oracle_stepwise_props].
@@ -1181,45 +1069,13 @@
   these are more convenient.
 *)
 
-<<<<<<< HEAD
-=======
-Definition has_been_sent_stepwise_props
-       [message] [vlsm: VLSM message] (has_been_sent_pred: state_message_oracle vlsm) : Prop :=
-  (oracle_stepwise_props (field_selector output) has_been_sent_pred).
-
-Lemma HasBeenSentCapability_from_stepwise
-      [message : Type]
-      [vlsm: VLSM message]
-      [has_been_sent_pred: state_message_oracle vlsm]
-      (has_been_sent_pred_dec: RelDecision has_been_sent_pred)
-      (has_been_sent_alt_props: has_been_sent_stepwise_props has_been_sent_pred):
-  HasBeenSentCapability vlsm.
-Proof.
-  refine ({|has_been_sent:=has_been_sent_pred|}).
-  - by apply prove_all_have_message_from_stepwise.
-  - by apply prove_none_have_message_from_stepwise.
-Defined.
-
-Lemma has_been_sent_stepwise_from_trace
-      [message : Type]
-      (vlsm: VLSM message)
-      `{HasBeenSentCapability message vlsm}:
-  oracle_stepwise_props (field_selector output) (has_been_sent vlsm).
-Proof.
-  apply stepwise_props_from_trace.
-  apply has_been_sent_dec.
-  apply proper_sent.
-  by apply proper_not_sent.
-Defined.
-
->>>>>>> ff8c6e04
 Lemma preloaded_has_been_sent_stepwise_props
       [message : Type]
       (vlsm: VLSM message)
       `{HasBeenSentCapability message vlsm}
       (seed : message -> Prop)
       (X := pre_loaded_vlsm vlsm seed):
-  oracle_stepwise_props (vlsm := X) (field_selector output) (has_been_sent vlsm).
+  has_been_sent_stepwise_prop (vlsm:=X) (has_been_sent vlsm).
 Proof.
   by destruct (has_been_sent_stepwise_props vlsm).
 Qed.
@@ -1231,15 +1087,9 @@
       (seed : message -> Prop):
   HasBeenSentCapability (pre_loaded_vlsm vlsm seed).
 Proof.
-<<<<<<< HEAD
   econstructor.
-  - apply (has_been_sent_dec vlsm).
-  - apply preloaded_has_been_sent_stepwise_props.
-=======
-  eapply HasBeenSentCapability_from_stepwise.
   - by apply (has_been_sent_dec vlsm).
   - by apply preloaded_has_been_sent_stepwise_props.
->>>>>>> ff8c6e04
 Defined.
 
 Lemma has_been_sent_examine_one_trace
@@ -1256,51 +1106,17 @@
   - by apply proper_not_sent.
 Qed.
 
-<<<<<<< HEAD
-=======
-(** ** Stepwise view of [HasBeenReceivedCapability] *)
-
-Definition has_been_received_stepwise_props
-       [message] [vlsm: VLSM message] (has_been_received_pred: state_message_oracle vlsm) : Prop :=
-  (oracle_stepwise_props (field_selector input) has_been_received_pred).
-
-Lemma HasBeenReceivedCapability_from_stepwise
-      [message : Type]
-      [vlsm: VLSM message]
-      [has_been_received_pred: state_message_oracle vlsm]
-      (has_been_received_pred_dec: RelDecision has_been_received_pred)
-      (has_been_sent_alt_props: has_been_received_stepwise_props has_been_received_pred):
-  HasBeenReceivedCapability vlsm.
-Proof.
-  refine ({|has_been_received:=has_been_received_pred|}).
-  - by apply prove_all_have_message_from_stepwise.
-  - by apply prove_none_have_message_from_stepwise.
-Defined.
-
-Lemma has_been_received_stepwise_from_trace
-      [message : Type]
-      (vlsm: VLSM message)
-      `{HasBeenReceivedCapability message vlsm}:
-  oracle_stepwise_props (field_selector input) (has_been_received vlsm).
-Proof.
-  apply stepwise_props_from_trace.
-  - by apply has_been_received_dec.
-  - by apply proper_received.
-  - by apply proper_not_received.
-Defined.
-
 Lemma preloaded_has_been_received_stepwise_props
       {message : Type}
       (vlsm: VLSM message)
       `{HasBeenReceivedCapability message vlsm}
       (seed : message -> Prop)
       (X := pre_loaded_vlsm vlsm seed):
-  has_been_received_stepwise_props (vlsm := X) (has_been_received vlsm).
-Proof.
-  by destruct (has_been_received_stepwise_from_trace vlsm).
-Qed.
-
->>>>>>> ff8c6e04
+  has_been_received_stepwise_prop (vlsm := X) (has_been_received vlsm).
+Proof.
+  by destruct (has_been_received_stepwise_props vlsm).
+Qed.
+
 #[export] Instance preloaded_HasBeenReceivedCapability
       {message : Type}
       (vlsm: VLSM message)
@@ -1308,13 +1124,9 @@
       (seed : message -> Prop):
   HasBeenReceivedCapability (pre_loaded_vlsm vlsm seed).
 Proof.
-<<<<<<< HEAD
-  by econstructor; [| constructor]; apply H.
-=======
-  eapply HasBeenReceivedCapability_from_stepwise.
+  econstructor.
   - by apply (has_been_received_dec vlsm).
   - by apply preloaded_has_been_received_stepwise_props.
->>>>>>> ff8c6e04
 Defined.
 
 Lemma has_been_received_examine_one_trace
@@ -1390,14 +1202,8 @@
     forall m,
       all_traces_have_message_prop vlsm item_sends_or_receives (has_been_directly_observed vlsm) s m.
 Proof.
-<<<<<<< HEAD
   by apply proper_oracle_holds, oracle_trace_props_from_stepwise,
     has_been_directly_observed_stepwise_props.
-=======
-  intros.
-  apply prove_all_have_message_from_stepwise; [| done].
-  by apply has_been_directly_observed_stepwise_props.
->>>>>>> ff8c6e04
 Qed.
 
 Lemma proper_not_directly_observed
@@ -1408,13 +1214,8 @@
       no_traces_have_message_prop vlsm item_sends_or_receives
                                   (fun s m => ~has_been_directly_observed vlsm s m) s m.
 Proof.
-<<<<<<< HEAD
-  apply proper_not_oracle_holds, oracle_trace_props_from_stepwise, has_been_directly_observed_stepwise_props.
-=======
-  intros.
-  apply prove_none_have_message_from_stepwise; [| done].
-  by apply has_been_directly_observed_stepwise_props.
->>>>>>> ff8c6e04
+  by apply proper_not_oracle_holds, oracle_trace_props_from_stepwise,
+    has_been_directly_observed_stepwise_props.
 Qed.
 
 Lemma has_been_directly_observed_examine_one_trace
@@ -1483,7 +1284,6 @@
   (m : message)
   : has_been_directly_observed vlsm s m <-> has_been_received vlsm s m \/ has_been_sent vlsm s m.
 Proof.
-<<<<<<< HEAD
   revert m.
   induction Hs using valid_state_prop_ind; intro m.
   - split.
@@ -1493,33 +1293,7 @@
     rewrite has_been_directly_observed_step_update by done.
     rewrite has_been_received_step_update by done.
     rewrite has_been_sent_step_update by done.
-    itauto.
-=======
-  specialize
-    (prove_all_have_message_from_stepwise message vlsm  item_sends_or_receives
-    (has_been_directly_observed vlsm) (has_been_directly_observed_stepwise_props _) _ Hs m) as Hall.
-  split.
-  - intro Hobs. destruct Hall as [Hall _]. specialize (Hall Hobs).
-    apply consistency_from_valid_state_proj2 in Hall; [| done].
-    destruct Hall as [is [tr [Htr Hexists]]].
-    apply Exists_or_inv in Hexists.
-    destruct Hexists as [Hsent | Hreceived].
-    + left. specialize (has_been_received_consistency vlsm _ Hs m) as Hcons.
-      apply proper_received; [done |].
-      apply Hcons.
-      by exists is, tr, Htr.
-    + right. specialize (has_been_sent_consistency vlsm _ Hs m) as Hcons.
-      apply proper_sent; [done |].
-      apply Hcons.
-      by exists is, tr, Htr.
-  - intros [Hreceived | Hsent]; apply Hall; intros is tr Htr.
-    + apply proper_received in Hreceived; [| done].
-      apply Exists_or. left.
-      by eapply Hreceived.
-    + apply proper_sent in Hsent; [| done].
-      apply Exists_or. right.
-      by eapply Hsent.
->>>>>>> ff8c6e04
+    by itauto.
 Qed.
 
 Definition has_been_directly_observed_from_sent_received
@@ -1540,7 +1314,6 @@
 Lemma has_been_directly_observed_from_sent_received_stepwise_props
   : oracle_stepwise_props item_sends_or_receives has_been_directly_observed_from_sent_received.
 Proof.
-<<<<<<< HEAD
   unfold has_been_directly_observed_from_sent_received.
   split.
   - intros s Hs m; intro Hobs.
@@ -1550,50 +1323,7 @@
   - intros l s im s' om Ht m. cbn.
     rewrite has_been_sent_step_update by done.
     rewrite has_been_received_step_update by done.
-    itauto.
-=======
-  apply stepwise_props_from_trace
-  ; [by apply has_been_directly_observed_from_sent_received_dec | ..]
-  ; intros; split.
-  - intros [Hsent | Hreceived] start tr Htr.
-    + apply proper_sent in Hsent; [| done].
-      apply Exists_or; right.
-      by eapply Hsent.
-    + apply proper_received in Hreceived; [| done].
-      apply Exists_or; left.
-      by eapply Hreceived.
-  - intros Hobs.
-    apply consistency_from_valid_state_proj2 in Hobs; [| done].
-    destruct Hobs as (is & tr & Htr & Hexists).
-    apply Exists_or_inv in Hexists as [Hsent | Hreceived].
-    + right. apply proper_received; [done |].
-      apply has_been_received_consistency; [done | done |].
-      by exists is, tr, Htr.
-    + left. apply proper_sent; [done |].
-      apply has_been_sent_consistency; [done | done |].
-      by exists is, tr, Htr.
-  - intros Hnobs start tr Htr Hexists.
-    contradict Hnobs.
-    apply Exists_or_inv in Hexists.
-    destruct Hexists as [Hexists| Hexists].
-    + right. apply proper_received; [done |].
-      apply has_been_received_consistency; [done | done |].
-      by exists start, tr, Htr.
-    + left. apply proper_sent; [done |].
-      apply has_been_sent_consistency; [done | done |].
-      by exists start, tr, Htr.
-  - intros Hnobs  [Hobs | Hobs].
-    + apply proper_sent in Hobs; [| done].
-      apply has_been_sent_consistency in Hobs; [| done | done].
-      destruct Hobs as [is [tr [Htr Hexists]]].
-      eapply Hnobs; [done |].
-      by apply Exists_or; right.
-    + apply proper_received in Hobs; [| done].
-      apply has_been_received_consistency in Hobs; [| done | done].
-      destruct Hobs as [is [tr [Htr Hexists]]].
-      eapply Hnobs; [done |].
-      by apply Exists_or; left.
->>>>>>> ff8c6e04
+    by itauto.
 Qed.
 
 #[export] Program Instance HasBeenDirectlyObservedCapability_from_sent_received
@@ -1604,7 +1334,7 @@
     has_been_directly_observed_stepwise_props :=
       has_been_directly_observed_from_sent_received_stepwise_props
   }.
- 
+
 Lemma has_been_directly_observed_consistency
   `{HasBeenDirectlyObservedCapability message vlsm}
   (s : state)
@@ -1708,14 +1438,9 @@
   `{EqDecision message}
   : HasBeenSentCapability vlsm.
 Proof.
-<<<<<<< HEAD
-  econstructor;[| apply csm_computable_oracle].
-  typeclasses eauto.
-=======
-  eapply HasBeenSentCapability_from_stepwise; cycle 1.
+  econstructor; cycle 1.
   - by apply csm_computable_oracle.
   - by typeclasses eauto.
->>>>>>> ff8c6e04
 Defined.
 
 Lemma elem_of_sent_messages_set
@@ -1752,14 +1477,9 @@
   `{EqDecision message}
   : HasBeenReceivedCapability vlsm.
 Proof.
-<<<<<<< HEAD
-  econstructor; [| apply crm_computable_oracle].
-  by typeclasses eauto.
-=======
-  eapply HasBeenReceivedCapability_from_stepwise; cycle 1.
+  econstructor; cycle 1.
   - by apply crm_computable_oracle.
   - by typeclasses eauto.
->>>>>>> ff8c6e04
 Defined.
 
 Lemma has_been_received_messages_set_iff
@@ -1857,10 +1577,7 @@
   pose proof (Heq := pre_loaded_with_all_messages_vlsm_is_pre_loaded_with_True X).
   set (pre_X := pre_loaded_vlsm X (fun _ => True)) in *.
   rewrite (VLSM_eq_can_emit Heq).
-  change (can_emit pre_X m).
-  apply (VLSM_eq_valid_state Heq) in Hs.
-  change (valid_state_prop pre_X s) in Hs.
-  by eapply sent_can_emit.
+  by cbn; eapply sent_can_emit; [apply (VLSM_eq_valid_state Heq) |].
 Qed.
 
 Lemma sent_valid
@@ -1888,19 +1605,10 @@
 Proof.
   induction Hs using valid_state_prop_ind.
   - contradict Hreceived.
-<<<<<<< HEAD
     by apply has_been_received_no_inits.
   - apply input_valid_transition_in in Ht as Hom'.
     apply preloaded_weaken_input_valid_transition in Ht.
     erewrite has_been_received_step_update in Hreceived by done.
-=======
-    eapply oracle_no_inits; [| done].
-    by apply has_been_received_stepwise_from_trace.
-  - apply input_valid_transition_in in Ht as Hom'.
-    apply preloaded_weaken_input_valid_transition in Ht.
-    erewrite oracle_step_update in Hreceived
-    ; [| apply has_been_received_stepwise_from_trace | done].
->>>>>>> ff8c6e04
     by destruct Hreceived as [[= ->] |]; auto.
 Qed.
 
@@ -2067,16 +1775,14 @@
 Lemma composite_has_been_sent_stepwise_props
   (constraint : composite_label IM -> composite_state IM * option message -> Prop)
   (X := composite_vlsm IM constraint)
-  : oracle_stepwise_props (vlsm := X) (field_selector output) composite_has_been_sent.
-Proof.
+  : has_been_sent_stepwise_prop (vlsm := X) composite_has_been_sent.
+Proof.
+  unfold has_been_sent_stepwise_props.
   pose proof (composite_stepwise_props
-                (fun i => has_been_sent_stepwise_props
-                            (IM i)))
-                            as [Hinits Hstep].
+                (fun i => has_been_sent_stepwise_props (IM i)))
+       as [Hinits Hstep].
   split; [done |].
-  intros l; specialize (Hstep l); destruct l.
-  cbn in *.
-  done.
+  by intros l; specialize (Hstep l); destruct l.
 Qed.
 
 #[export] Instance composite_HasBeenSentCapability
@@ -2122,11 +1828,11 @@
 Lemma composite_has_been_received_stepwise_props
   (constraint : composite_label IM -> composite_state IM * option message -> Prop)
   (X := composite_vlsm IM constraint)
-  : oracle_stepwise_props (vlsm := X) (field_selector input) composite_has_been_received.
-Proof.
+  : has_been_received_stepwise_prop (vlsm := X) composite_has_been_received.
+Proof.
+  unfold has_been_received_stepwise_props.
   pose proof (composite_stepwise_props
-                (fun i => has_been_received_stepwise_props
-                            (IM i)))
+                (fun i => has_been_received_stepwise_props (IM i)))
        as [Hinits Hstep].
   split; [done |].
   by intros l; specialize (Hstep l); destruct l.
@@ -2151,8 +1857,9 @@
   (constraint : composite_label IM -> composite_state IM * option message -> Prop)
   (seed : message -> Prop)
   (X := pre_loaded_vlsm (composite_vlsm IM constraint) seed)
-  : oracle_stepwise_props (vlsm := X) (field_selector input) composite_has_been_received.
-Proof.
+  : has_been_received_stepwise_prop (vlsm:=X) composite_has_been_received.
+Proof.
+  unfold has_been_received_stepwise_props.
   specialize (composite_stepwise_props
                 (fun i => has_been_received_stepwise_props (IM i)))
        as [Hinits Hstep].
@@ -2428,13 +2135,8 @@
   unfold is_equivocating_statewise, equivocating_wrt.
   intros [j [m [Hsender [Hnbs Hrcv]]]].
   revert Hrcv.
-<<<<<<< HEAD
   apply has_been_received_stepwise_props.
-  apply Hs.
-=======
-  apply has_been_received_stepwise_from_trace.
   by apply Hs.
->>>>>>> ff8c6e04
 Qed.
 
 Context
