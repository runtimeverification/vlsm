--- conflicted
+++ resolved
@@ -1684,17 +1684,9 @@
   oracle_stepwise_props (vlsm := free_composite_vlsm IM) composite_message_selector composite_oracle.
 Proof.
   split.
-<<<<<<< HEAD
-  - (* initial states not claim *)
-    intros s Hs m [i Horacle].
-    revert Horacle.
-    apply (oracle_no_inits (stepwise_props i)).
-    by apply Hs.
-=======
   - intros s Hs m [i Horacle].
     revert Horacle.
     by apply (oracle_no_inits (stepwise_props i)).
->>>>>>> 692dafd8
   - (* step update property *)
     intros l s im s' om Hproto msg.
     destruct l as [i li].
@@ -1717,14 +1709,8 @@
     + intros [Hnow | [j Hbefore]].
       * by exists i; apply Hproto; left.
       * exists j.
-<<<<<<< HEAD
-        destruct (Hsj j) as [Hunchanged | ->].
-        -- by rewrite <- Hunchanged.
-        -- by apply Hproto; right.
-=======
         destruct (Hsj j) as [<- | ->]; [done |].
         by apply Hproto; right.
->>>>>>> 692dafd8
 Qed.
 
 Lemma oracle_component_selected_previously
@@ -1810,11 +1796,6 @@
     composite_has_been_sent_dec
     (composite_has_been_sent_stepwise_props constraint).
 
-<<<<<<< HEAD
-(** Analogous stuff for [free_composite_vlsm]. *)
-
-=======
->>>>>>> 692dafd8
 Lemma free_composite_has_been_sent_stepwise_props
   (X := free_composite_vlsm IM)
   : has_been_sent_stepwise_prop (vlsm := X) composite_has_been_sent.
@@ -2500,25 +2481,6 @@
   - eapply valid_state_project_preloaded_to_preloaded.
     eapply VLSM_incl_valid_state; [| done].
     by rapply @pre_loaded_vlsm_incl_pre_loaded_with_all_messages.
-Qed.
-
-Lemma preloaded_free_composite_directly_observed_valid
-  (seed : message -> Prop)
-  (X := pre_loaded_vlsm (free_composite_vlsm IM) seed)
-  (s : composite_state IM)
-  (Hs : valid_state_prop X s)
-  (m : message)
-  (Hobserved : composite_has_been_directly_observed s m)
-  : valid_message_prop X m.
-Proof.
-  destruct Hobserved as [i Hobserved].
-  apply (has_been_directly_observed_sent_received_iff (IM i)) in Hobserved.
-  - destruct Hobserved as [Hreceived | Hsent].
-    + by eapply preloaded_messages_received_from_component_of_valid_state_are_valid_free.
-    + by eapply preloaded_messages_sent_from_component_of_valid_state_are_valid_free.
-  - eapply valid_state_project_preloaded_to_preloaded_free.
-    eapply VLSM_incl_valid_state; [| done].
-    by apply pre_loaded_vlsm_incl_pre_loaded_with_all_messages.
 Qed.
 
 Lemma preloaded_free_composite_directly_observed_valid
@@ -2997,14 +2959,8 @@
 Qed.
 
 Lemma all_pre_traces_to_valid_state_are_valid_free
-<<<<<<< HEAD
-  s
-  (Hs : valid_state_prop Y s)
-  is tr
-=======
   (s is : state PreY) (tr : list (transition_item PreY))
   (Hs : valid_state_prop Y s)
->>>>>>> 692dafd8
   (Htr : finite_valid_trace_init_to PreY is s tr)
   : finite_valid_trace_init_to Y is s tr.
 Proof.
