From VLSM.Lib Require Import Itauto.
From Coq Require Import Streams Rdefinitions.
From stdpp Require Import prelude finite.
From VLSM.Lib Require Import Preamble ListExtras StdppListSet StdppExtras.
From VLSM.Lib Require Import ListSetExtras Measurable.
From VLSM.Core Require Import VLSM VLSMProjections Composition ProjectionTraces Validator.
From VLSM.Core Require Export ReachableThreshold.

(** * VLSM Equivocation Definitions

  This module is dedicated to building the vocabulary for discussing equivocation.
  Equivocation occurs on the receipt of a message which has not been previously sent.
  The designated sender (validator) of the message is then said to be equivocating.
  Our main purpose is to keep track of equivocating senders in a composite context
  and limit equivocation by means of a composition constraint.
*)

Lemma exists_proj1_sig {A : Type} (P : A -> Prop) (a : A) :
  (exists xP : {x | P x}, proj1_sig xP = a) <-> P a.
Proof.
  split.
  - by intros [[x Hx] [= ->]].
  - by intro Ha; exists (exist _ a Ha).
Qed.

(** ** Basic equivocation

  Assuming a set of <<state>>s, and a set of <<validator>>s,
  which is [Measurable] and has a [ReachableThreshold], we can define
  [BasicEquivocation] starting from an [is_equivocating] relation
  deciding whether a validator is equivocating in a state.

  To avoid a [Finite] constraint on the entire set of validators, we will
  assume that there is a finite set of validators for each state, which
  can be retrieved through the [state_validators] function.
  This can be taken to be entire set of validators when that is finite,
  or the set of senders for all messages in the state for
  [state_encapsulating_messages].

  This allows us to determine the [equivocating_validators] for a given
  state as those equivocating in that state.

  The [equivocation_fault] is determined the as the sum of weights of the
  [equivocating_validators].

  We call a state [not_heavy] if its corresponding [equivocation_fault]
  is lower than the [threshold] set for the <<validator>>s type.
*)

Class BasicEquivocation
  (state validator Cv : Type)
  (threshold : R)
  {measurable_V : Measurable validator}
  `{ReachableThreshold validator Cv threshold}
  : Type :=
{
  is_equivocating (s : state) (v : validator) : Prop;
  is_equivocating_dec : RelDecision is_equivocating;
  (** retrieves a set containing all possible validators for a state *)
  state_validators (s : state) : Cv;
  (** all validators which are equivocating in a given composite state *)
  equivocating_validators (s : state) : Cv :=
    filter (fun v => is_equivocating s v) (state_validators s);
  (** equivocation fault sum: the sum of the weights of equivocating validators *)
  equivocation_fault (s : state) : R :=
    sum_weights (equivocating_validators s);
  not_heavy (s : state) : Prop := (equivocation_fault s <= threshold)%R
}.

Lemma eq_equivocating_validators_equivocation_fault
   `{BasicEquivocation st validator Cv}
   : forall s1 s2,
    equivocating_validators s1 ≡@{Cv} equivocating_validators s2 ->
    equivocation_fault s1 = equivocation_fault s2.
Proof.
  by intros; apply sum_weights_proper.
Qed.

Lemma incl_equivocating_validators_equivocation_fault
  `{Heqv : BasicEquivocation st validator }
  `{EqDecision validator}
  : forall s1 s2,
    equivocating_validators s1 ⊆ equivocating_validators s2 ->
    (equivocation_fault s1 <= equivocation_fault s2)%R.
Proof.
  intros s1 s2 H_incl.
  by apply sum_weights_subseteq.
Qed.

(** *** State-message oracles and endowing states with history

  Our first step is to define some useful concepts in the context of a single VLSM.

  Apart from basic definitions of equivocation, we introduce the concept of a
  [state_message_oracle]. Such an oracle can, given a state and a message,
  decide whether the message has been sent (or received) in the history leading
  to the current state. Formally, we say that a [message] <m> [has_been_sent]
  if we're in  [state] <s> iff every valid trace which produces <s> contains <m>
  as a sent message somewhere along the way.

  The existence of such oracles, which practically imply endowing states with history,
  is necessary if we are to detect equivocation using a composition constraint, as these
  constraints act upon states, not traces.
*)

Section sec_simple.

Context
  {message : Type}
  (vlsm : VLSM message)
  (pre_vlsm := pre_loaded_with_all_messages_vlsm vlsm)
  .

(**
  The following property detects equivocation in a given
  trace for a given message.
*)
Definition equivocation_in_trace
  (msg : message)
  (tr : list (transition_item vlsm))
  : Prop
  :=
  exists
    (prefix : list transition_item)
    (item : transition_item)
    (suffix : list transition_item),
    tr = prefix ++ item :: suffix
    /\ input item = Some msg
    /\ ~ trace_has_message (field_selector output) msg prefix.

#[export] Instance equivocation_in_trace_dec
  `{EqDecision message}
  : RelDecision equivocation_in_trace.
Proof.
  intros msg tr.
  apply @Decision_iff with
    (List.Exists (fun d => match d with (prefix, item, _) =>
      input item = Some msg /\ ~ trace_has_message (field_selector output) msg prefix
    end) (one_element_decompositions tr)).
  - rewrite Exists_exists.  split.
    + intros [((prefix, item), suffix) [Hitem Heqv]].
      exists prefix, item, suffix.
      by apply elem_of_one_element_decompositions in Hitem.
    + intros [prefix [item [suffix [Hitem Heqv]]]].
      exists ((prefix, item), suffix).
      by rewrite elem_of_one_element_decompositions.
  - apply Exists_dec. intros ((prefix, item), suffix).
    apply and_dec.
    + by apply option_eq_dec.
    + apply not_dec. apply Exists_dec. intros pitem.
      by apply option_eq_dec.
Qed.

Lemma no_equivocation_in_empty_trace m
  : ~ equivocation_in_trace m [].
Proof.
  intros [prefix [suffix [item [Hitem _]]]].
  by destruct prefix; inversion Hitem.
Qed.

Lemma equivocation_in_trace_prefix
  (msg : message)
  (prefix : list (transition_item vlsm))
  (suffix : list (transition_item vlsm))
  : equivocation_in_trace msg prefix -> equivocation_in_trace msg (prefix ++ suffix).
Proof.
  intros (pre & item & suf & -> & Hinput & Hnoutput).
  exists pre, item, (suf ++ suffix).
  by rewrite app_comm_cons, <- !app_assoc.
Qed.

Lemma equivocation_in_trace_last_char
  (msg : message)
  (tr : list (transition_item vlsm))
  (item : transition_item vlsm)
  : equivocation_in_trace msg (tr ++ [item]) <->
    equivocation_in_trace msg tr \/
    input item = Some msg /\ ~ trace_has_message (field_selector output) msg tr.
Proof.
  split.
  - intros [prefix [item' [suffix [Heq_tr_item' [Hinput Hnoutput]]]]].
    destruct_list_last suffix suffix' _item Heq_suffix.
    + by apply app_inj_tail in Heq_tr_item' as [-> ->]; right.
    + rewrite app_comm_cons, !app_assoc in Heq_tr_item'.
      apply app_inj_tail in Heq_tr_item' as [-> ->].
      by left; exists prefix, item', suffix'.
  - intros
      [[prefix [item' [suffix [-> [Hinput Hnoutput]]]]]
      | [Hinput Hnoutput]].
    + exists prefix, item', (suffix ++ [item]).
      by rewrite <- app_assoc.
    + by exists tr, item, [].
Qed.

(**
  We intend to give define several message oracles: [has_been_sent],
  [has_not_been_sent], [has_been_received] and [has_not_been_received].
  To avoid repetition, we give build some generic definitions first.
*)

(** General signature of a message oracle *)

Definition state_message_oracle
  := state vlsm -> message -> Prop.

Definition negate_oracle (o : state_message_oracle) : state_message_oracle :=
  fun s m => ~ o s m.

Definition specialized_selected_message_exists_in_all_traces
  (X : VLSM message)
  (message_selector : message -> transition_item -> Prop)
  (s : state X)
  (m : message)
  : Prop
  :=
  forall
  (start : state X)
  (tr : list transition_item)
  (Htr : finite_valid_trace_init_to X start s tr),
  trace_has_message message_selector m tr.

Definition selected_message_exists_in_all_preloaded_traces
  := specialized_selected_message_exists_in_all_traces pre_vlsm.

Definition specialized_selected_message_exists_in_some_traces
  (X : VLSM message)
  (message_selector : message -> transition_item -> Prop)
  (s : state X)
  (m : message)
  : Prop
  :=
  exists
  (start : state X)
  (tr : list transition_item)
  (Htr : finite_valid_trace_init_to X start s tr),
  trace_has_message message_selector m tr.

Definition selected_message_exists_in_some_preloaded_traces : forall
  (message_selector : message -> transition_item -> Prop)
  (s : state pre_vlsm)
  (m : message),
    Prop
  := specialized_selected_message_exists_in_some_traces pre_vlsm.

Definition specialized_selected_message_exists_in_no_trace
  (X : VLSM message)
  (message_selector : message -> transition_item -> Prop)
  (s : state X)
  (m : message)
  : Prop
  :=
  forall
  (start : state X)
  (tr : list transition_item)
  (Htr : finite_valid_trace_init_to X start s tr),
  ~ trace_has_message message_selector m tr.

Definition selected_message_exists_in_no_preloaded_trace :=
  specialized_selected_message_exists_in_no_trace pre_vlsm.

Lemma selected_message_exists_not_some_iff_no
  (X : VLSM message)
  (message_selector : message -> transition_item -> Prop)
  (s : state X)
  (m : message)
  : ~ specialized_selected_message_exists_in_some_traces X message_selector s m
    <-> specialized_selected_message_exists_in_no_trace X message_selector s m.
Proof.
  split.
  - by intros Hnot is tr Htr Hsend; apply Hnot; exists is, tr, Htr.
  - by intros Hno (is & tr & Htr & Hsend); eapply Hno.
Qed.

Lemma selected_message_exists_preloaded_not_some_iff_no
  (message_selector : message -> transition_item -> Prop)
  (s : state pre_vlsm)
  (m : message)
  : ~ selected_message_exists_in_some_preloaded_traces message_selector s m
    <-> selected_message_exists_in_no_preloaded_trace message_selector s m.
Proof.
  by apply selected_message_exists_not_some_iff_no.
Qed.

(** Sufficient condition for [specialized_selected_message_exists_in_some_traces]. *)
Lemma specialized_selected_message_exists_in_some_traces_from
  (X : VLSM message)
  (message_selector : message -> transition_item -> Prop)
  (s : state X)
  (m : message)
  (start : state X)
  (tr : list transition_item)
  (Htr : finite_valid_trace_from_to X start s tr)
  (Hsome : trace_has_message message_selector m tr)
  : specialized_selected_message_exists_in_some_traces X message_selector s m.
Proof.
  assert (valid_state_prop X start) as Hstart
    by (apply valid_trace_first_pstate in Htr; done).
  apply valid_state_has_trace in Hstart.
  destruct Hstart as [is [tr' Htr']].
  assert (finite_valid_trace_init_to X is s (tr'++tr)).
  {
    destruct Htr'.
    by split; [apply finite_valid_trace_from_to_app with start |].
  }
  exists _, _, H.
  by apply Exists_app; right.
Qed.

Definition selected_messages_consistency_prop
  (message_selector : message -> transition_item -> Prop)
  (s : state vlsm)
  (m : message)
  : Prop
  :=
  selected_message_exists_in_some_preloaded_traces message_selector s m
  <-> selected_message_exists_in_all_preloaded_traces message_selector s m.

Lemma selected_message_exists_in_all_traces_initial_state
  (s : state vlsm)
  (Hs : initial_state_prop vlsm s)
  (message_selector : message -> transition_item -> Prop)
  (m : message)
  : ~ selected_message_exists_in_all_preloaded_traces message_selector s m.
Proof.
  intro Hselected.
  assert (Hps : valid_state_prop pre_vlsm s) by (apply initial_state_is_valid; done).
  assert (Htr : finite_valid_trace_init_to pre_vlsm s s []) by (split; [constructor |]; done).
  specialize (Hselected s [] Htr).
  unfold trace_has_message in Hselected.
  by rewrite Exists_nil in Hselected.
Qed.

(**
  The oracle should check if all valid traces leading to the state contain the given message.
  The [message_selector] argument checks whether a single transition contains the
  message, and can be used to check for received messages or sent messages.

  Notably, the traces we are considering are any traces valid in the preloaded
  version of the target VLSM. This is because we want VLSMs to have oracles which
  are valid irrespective of the composition they take part in. As we know,
  the behaviors of the projection of a VLSM from a composition are all included
  in the behaviors of the preloaded version of the VLSM.

  It is impossible to define a correct oracle for a [message_selector]
  if there is some valid state that has multiple histories, and some message
  that is in some of those histories but not in others (according to the selector).
*)

Definition all_traces_have_message_prop
  (message_selector : message -> transition_item -> Prop)
  (oracle : state_message_oracle)
  (s : state vlsm)
  (m : message)
  : Prop
  :=
  oracle s m <-> selected_message_exists_in_all_preloaded_traces message_selector s m.

Definition no_traces_have_message_prop
  (message_selector : message -> transition_item -> Prop)
  (oracle : state_message_oracle)
  (s : state vlsm)
  (m : message)
  : Prop
  :=
  oracle s m <-> selected_message_exists_in_no_preloaded_trace message_selector s m.

Record oracle_tracewise_props
  (message_selector : message -> transition_item -> Prop)
  (oracle : state_message_oracle) : Prop :=
{
  proper_oracle_holds :
    forall (s : state pre_vlsm) (Hs : valid_state_prop pre_vlsm s) (m : message),
      all_traces_have_message_prop message_selector oracle s m;
  proper_not_oracle_holds :
    forall (s : state pre_vlsm) (Hs : valid_state_prop pre_vlsm s) (m : message),
      no_traces_have_message_prop message_selector (negate_oracle oracle) s m;
}.

(** *** Stepwise consistency properties for [state_message_oracle]

  The above definitions like [all_traces_have_message_prop]
  connect a [state_message_oracle] to a message selector predicate on
  [transition_item] by requiring the oracle to hold (or not hold)
  for a state and message iff all traces (resp. no trace) reaching the
  state have a transition satisfying the message selector with the given message.

  We will prove that this is equivalent to two more local properties:
  - [oracle_no_inits] is that the oracle cannot hold for any message in any initial state.
  - [oracle_step_update] is that the oracle is coherent around a single
    [input_valid_transition]:
    - If the oracle holds for a message in the starting state, it must
      also hold for that message in the destination state.
    - If the [message_selector] finds a message in the transition, the
      oracle must hold for that message in the destination state.
    - If the oracle holds for a message in the destination, at least
      one of the above cases hold.

  These conditions are defined in the record [oracle_stepwise_props].
  We prove these conditions hold iff [oracle_tracewise_props] holds.
*)

Record oracle_stepwise_props
  (message_selector : message -> transition_item -> Prop)
  (oracle : state_message_oracle)
  : Prop :=
{
  oracle_no_inits :
    forall (s : state vlsm),
      initial_state_prop vlsm s ->
      forall (m : message), ~ oracle s m;
  oracle_step_update :
    forall (l : label _) (s : state _) (im : option message) (s' : state _) (om : option message),
      input_valid_transition (pre_loaded_with_all_messages_vlsm vlsm) l (s, im) (s', om) ->
      forall (msg : message),
      oracle s' msg
        <->
      message_selector msg
        {| l := l; input := im; destination := s'; output := om |} \/ oracle s msg;
}.

Lemma oracle_partial_trace_update
  [selector : message -> transition_item -> Prop]
  [oracle : state_message_oracle]
  (Horacle : oracle_stepwise_props selector oracle)
  s0 s tr
  (Htr : finite_valid_trace_from_to (pre_loaded_with_all_messages_vlsm vlsm) s0 s tr) :
    forall (m : message),
      oracle s m <-> (trace_has_message selector m tr \/ oracle s0 m).
Proof.
  induction Htr; intros m; unfold trace_has_message.
  - rewrite Exists_nil.
    by itauto.
  - rewrite Exists_cons, IHHtr.
    apply (Horacle.(oracle_step_update _ _)) with (msg := m) in Ht.
    by itauto.
Qed.

(*
  It would seem more flexible to take [m] after the other parameters,
  but [Htr] is placed last so that <<apply in>> an existing
  [finite_valid_trace_init_to] hypothesis works.
*)
Lemma oracle_initial_trace_update
  [selector]
  [oracle : state_message_oracle]
  (Horacle : oracle_stepwise_props selector oracle)
  s m
  [s0 tr]
  (Htr : finite_valid_trace_init_to (pre_loaded_with_all_messages_vlsm vlsm) s0 s tr) :
    oracle s m <-> trace_has_message selector m tr.
Proof.
  rewrite (oracle_partial_trace_update Horacle) by apply Htr.
  assert (~ oracle s0 m) by (eapply oracle_no_inits, Htr; done).
  by itauto.
Qed.

(* TODO(wkolowski): make notation uniform accross the file. *)
Lemma oracle_stepwise_props_change_selector
  [selector : message -> transition_item -> Prop]
  [oracle : state_message_oracle]
  (Horacle : oracle_stepwise_props selector oracle)
  (selector' : message -> transition_item -> Prop)
  (Heqv :
    forall s item,
      input_valid_transition_item (pre_loaded_with_all_messages_vlsm vlsm) s item ->
      forall m, selector m item <-> selector' m item)
  : oracle_stepwise_props selector' oracle.
Proof.
  destruct Horacle as [Hinits Hupdate].
  constructor; [done |].
  by intros; rewrite Hupdate, Heqv.
Qed.

Lemma oracle_trace_props_from_stepwise
  [selector : message -> transition_item -> Prop]
  [oracle : state_message_oracle]
  (Horacle : oracle_stepwise_props selector oracle) :
  oracle_tracewise_props selector oracle.
Proof.
  constructor; intros s Hs m.
  - red; unfold selected_message_exists_in_all_preloaded_traces,
      specialized_selected_message_exists_in_all_traces.
    split.
    + intros Hholds s0 tr Htr.
      by eapply (oracle_initial_trace_update Horacle).
    + apply pre_loaded_with_all_messages_valid_state_prop,
        valid_state_has_trace in Hs as (start & tr & Htr).
      intro H; specialize (H start tr Htr).
      by eapply oracle_initial_trace_update.
  - red; unfold negate_oracle, selected_message_exists_in_no_preloaded_trace,
      specialized_selected_message_exists_in_no_trace.
    split.
    + intros Hclaim start tr Htr.
      contradict Hclaim.
      by eapply oracle_initial_trace_update.
    + apply pre_loaded_with_all_messages_valid_state_prop,
        valid_state_has_trace in Hs as (start & tr & Htr).
      intro H; specialize (H start tr Htr); contradict H.
      by eapply (oracle_initial_trace_update Horacle).
Qed.

(**
  The most basic [state_message_oracle]s just check whether the message is
  - *sent* - is the output of the transition
  - *received* - is the output of the transition
  - *observed* - is either sent or received in the transition.
 *)

Definition has_been_sent_prop : state_message_oracle -> state vlsm -> message -> Prop :=
  all_traces_have_message_prop (field_selector output).

Definition has_not_been_sent_prop : state_message_oracle -> state vlsm -> message -> Prop :=
  no_traces_have_message_prop (field_selector output).

Definition has_been_received_prop : state_message_oracle -> state vlsm -> message -> Prop :=
  all_traces_have_message_prop (field_selector input).

Definition has_not_been_received_prop
  : state_message_oracle -> state vlsm -> message -> Prop :=
  no_traces_have_message_prop (field_selector input).

(**
  Per the vocabulary of the official VLSM document, we say that VLSMs endowed
  with a [state_message_oracle] for sent messages have the [has_been_sent] capability.
  Capabilities for receiving messages are treated analogously, so we omit mentioning
  them explicitly.

  Notably, we also define the [has_not_been_sent] oracle, which decides if a message
  has definitely not been sent, on any of the traces producing a current state.

  Furthermore, we require a [sent_excluded_middle] property, which stipulates
  that any argument to the oracle should return true in exactly one of
  [has_been_sent] and [has_not_been_sent].
*)

Definition has_been_sent_stepwise_prop
    (has_been_sent_pred : state_message_oracle) : Prop :=
  oracle_stepwise_props (field_selector output) has_been_sent_pred.

Class HasBeenSentCapability : Type :=
{
  has_been_sent : state_message_oracle;
  has_been_sent_dec :> RelDecision has_been_sent;
  has_been_sent_stepwise_props : has_been_sent_stepwise_prop has_been_sent;
}.

Definition has_not_been_sent `{HasBeenSentCapability} : state_message_oracle :=
  negate_oracle has_been_sent.

Definition has_been_sent_no_inits `{HasBeenSentCapability} :
  forall s : state vlsm,
    initial_state_prop vlsm s -> ∀ m : message, ~ has_been_sent s m
  := oracle_no_inits _ _ (has_been_sent_stepwise_props).

Definition has_been_sent_step_update `{HasBeenSentCapability} :
  forall (l : label _) (s : state _) (im : option message) (s' : state _) (om : option message),
    input_valid_transition (pre_loaded_with_all_messages_vlsm vlsm) l (s, im) (s', om) ->
  forall msg,
    has_been_sent s' msg <-> (om = Some msg \/ has_been_sent s msg)
  := oracle_step_update _ _ has_been_sent_stepwise_props.

Definition has_been_sent_tracewise_prop
    (has_been_sent_pred : state_message_oracle) : Prop :=
  oracle_tracewise_props (field_selector output) has_been_sent_pred.

Lemma has_been_sent_tracewise_props `{HasBeenSentCapability} :
  has_been_sent_tracewise_prop has_been_sent.
Proof.
  by exact (oracle_trace_props_from_stepwise has_been_sent_stepwise_props).
Qed.

Lemma proper_sent `{HasBeenSentCapability} :
  forall (s : state pre_vlsm) (Hs : valid_state_prop pre_vlsm s) (m : message),
    has_been_sent_prop has_been_sent s m.
Proof.
  by intros; apply has_been_sent_tracewise_props.
Qed.

Lemma proper_not_sent `{HasBeenSentCapability} :
  forall (s : state pre_vlsm) (Hs : valid_state_prop pre_vlsm s) (m : message),
    has_not_been_sent_prop has_not_been_sent s m.
Proof.
  by intros; apply has_been_sent_tracewise_props.
Qed.

(** Reverse implication for 'selected_messages_consistency_prop' always holds. *)
Lemma consistency_from_valid_state_proj2
  (s : state pre_vlsm)
  (Hs : valid_state_prop pre_vlsm s)
  (m : message)
  (selector : message -> transition_item -> Prop)
  (Hall : selected_message_exists_in_all_preloaded_traces selector s m)
  : selected_message_exists_in_some_preloaded_traces selector s m.
Proof.
  apply valid_state_has_trace in Hs.
  destruct Hs as [is [tr Htr]].
  exists _, _, Htr.
  by apply (Hall _ _ Htr).
Qed.

Lemma has_been_sent_consistency
  `{HasBeenSentCapability}
  (s : state pre_vlsm)
  (Hs : valid_state_prop pre_vlsm s)
  (m : message)
  : selected_messages_consistency_prop (field_selector output) s m.
Proof.
  split; [| by apply consistency_from_valid_state_proj2].
  intro Hsome.
  destruct (decide (has_been_sent s m)) as [Hsm | Hsm].
  - by apply proper_sent in Hsm.
  - apply proper_not_sent in Hsm; [| done].
    destruct Hsome as [is [tr [Htr Hmsg]]].
    by elim (Hsm _ _ Htr).
Qed.

Lemma can_produce_has_been_sent
  `{HasBeenSentCapability}
  (s : state pre_vlsm)
  (m : message)
  (Hsm : can_produce pre_vlsm s m)
  : has_been_sent s m.
Proof.
  assert (valid_state_prop pre_vlsm s) by (apply can_produce_valid in Hsm; eexists; done).
  apply proper_sent; [done |].
  apply has_been_sent_consistency; [done |].
  apply non_empty_valid_trace_from_can_produce in Hsm.
  destruct Hsm as [is [tr [lst_tr [Htr [Hlst [Hs Hm]]]]]].
  destruct_list_last tr tr' _lst_tr Heqtr; [by inversion Hlst |].
  rewrite last_error_is_last in Hlst.
  inversion Hlst; subst _lst_tr; clear Hlst.
  apply valid_trace_add_default_last in Htr.
  rewrite finite_trace_last_is_last, Hs in Htr.
  eexists _, _, Htr.
  by apply Exists_app; right; left.
Qed.

(**
  Sufficient condition for [proper_sent] avoiding the
  [pre_loaded_with_all_messages_vlsm].
*)
Lemma specialized_proper_sent
  `{HasBeenSentCapability}
  (s : state vlsm)
  (Hs : valid_state_prop vlsm s)
  (m : message)
  (Hsome : specialized_selected_message_exists_in_some_traces vlsm (field_selector output) s m)
  : has_been_sent s m.
Proof.
  destruct Hs as [_om Hs].
  assert (Hpres : valid_state_prop pre_vlsm s)
    by (exists _om; apply pre_loaded_with_all_messages_valid_state_message_preservation; done).
  apply proper_sent; [done |].
  specialize (has_been_sent_consistency s Hpres m) as Hcons.
  apply Hcons.
  destruct Hsome as [is [tr [Htr Hsome]]].
  exists is, tr.
  split; [| done].
  revert Htr.
  unfold pre_vlsm; clear.
  destruct vlsm as (T, M).
  by apply VLSM_incl_finite_valid_trace_init_to, vlsm_incl_pre_loaded_with_all_messages_vlsm.
Qed.

(**
  [proper_sent] condition specialized to regular VLSM traces
  (avoiding [pre_loaded_with_all_messages_vlsm]).
*)
Lemma specialized_proper_sent_rev
  `{HasBeenSentCapability}
  (s : state vlsm)
  (Hs : valid_state_prop vlsm s)
  (m : message)
  (Hsm : has_been_sent s m)
  : specialized_selected_message_exists_in_all_traces vlsm (field_selector output) s m.
Proof.
  destruct Hs as [_om Hs].
  assert (Hpres : valid_state_prop pre_vlsm s)
    by (exists _om; apply pre_loaded_with_all_messages_valid_state_message_preservation; done).
  apply proper_sent in Hsm; [| done].
  intros is tr Htr.
  specialize (Hsm is tr).
  spec Hsm; [| done].
  revert Htr.
  unfold pre_vlsm; clear.
  destruct vlsm as (T, M).
  by apply VLSM_incl_finite_valid_trace_init_to, vlsm_incl_pre_loaded_with_all_messages_vlsm.
Qed.

Lemma has_been_sent_consistency_proper_not_sent
  (has_been_sent : state_message_oracle)
  (has_been_sent_dec : RelDecision has_been_sent)
  (s : state vlsm)
  (m : message)
  (proper_sent : has_been_sent_prop has_been_sent s m)
  (has_not_been_sent
    := fun (s : state vlsm) (m : message) => ~ has_been_sent s m)
  (Hconsistency : selected_messages_consistency_prop (field_selector output) s m)
  : has_not_been_sent_prop has_not_been_sent s m.
Proof.
  unfold has_not_been_sent_prop.
  unfold no_traces_have_message_prop.
  unfold has_not_been_sent.
  rewrite <- selected_message_exists_preloaded_not_some_iff_no.
  by apply not_iff_compat, (iff_trans proper_sent).
Qed.

Definition has_been_received_stepwise_prop
  (has_been_received_pred : state_message_oracle) : Prop :=
    oracle_stepwise_props (field_selector input) has_been_received_pred.

Class HasBeenReceivedCapability : Type :=
{
  has_been_received : state_message_oracle;
  has_been_received_dec :> RelDecision has_been_received;
  has_been_received_stepwise_props :
    has_been_received_stepwise_prop has_been_received;
}.

Definition has_not_been_received `{HasBeenReceivedCapability} : state_message_oracle :=
  negate_oracle has_been_received.

Definition has_been_received_no_inits `{HasBeenReceivedCapability} :
  forall s : state vlsm,
    initial_state_prop vlsm s -> ∀ m : message, ~ has_been_received s m
  := oracle_no_inits _ _ has_been_received_stepwise_props.

Definition has_been_received_step_update `{HasBeenReceivedCapability} :
  forall [l : label _] [s : state _] [im : option message] [s' : state _] [om : option message],
    input_valid_transition (pre_loaded_with_all_messages_vlsm vlsm) l (s, im) (s', om) ->
  forall msg,
    has_been_received s' msg <-> (im = Some msg \/ has_been_received s msg)
  := oracle_step_update _ _ has_been_received_stepwise_props.

Definition has_been_received_tracewise_prop
  (has_been_received_pred : state_message_oracle) : Prop :=
    oracle_tracewise_props (field_selector input) has_been_received_pred.

Lemma has_been_received_tracewise_props `{HasBeenReceivedCapability} :
  has_been_received_tracewise_prop has_been_received.
Proof.
  by apply oracle_trace_props_from_stepwise, has_been_received_stepwise_props.
Qed.

Lemma proper_received `{HasBeenReceivedCapability} :
  forall (s : state pre_vlsm) (Hs : valid_state_prop pre_vlsm s) (m : message),
    has_been_received_prop has_been_received s m.
Proof.
  by apply proper_oracle_holds, has_been_received_tracewise_props.
Qed.

Lemma proper_not_received `{HasBeenReceivedCapability} :
  forall (s : state pre_vlsm) (Hs : valid_state_prop pre_vlsm s) (m : message),
    has_not_been_received_prop has_not_been_received s m.
Proof.
  by apply proper_not_oracle_holds, has_been_received_tracewise_props.
Qed.

Lemma has_been_received_consistency
  `{HasBeenReceivedCapability}
  (s : state pre_vlsm)
  (Hs : valid_state_prop pre_vlsm s)
  (m : message)
  : selected_messages_consistency_prop (field_selector input) s m.
Proof.
  split; [| by apply consistency_from_valid_state_proj2].
  intro Hsome.
  destruct (decide (has_been_received s m)) as [Hsm | Hsm];
    [by apply proper_received in Hsm |].
  apply proper_not_received in Hsm; [| done].
  destruct Hsome as [is [tr [Htr Hsome]]].
  by elim (Hsm _ _ Htr).
Qed.

Lemma has_been_received_consistency_proper_not_received
  (has_been_received : state_message_oracle)
  (has_been_received_dec : RelDecision has_been_received)
  (s : state vlsm)
  (m : message)
  (proper_received : has_been_received_prop has_been_received s m)
  (has_not_been_received
    := fun (s : state vlsm) (m : message) => ~ has_been_received s m)
  (Hconsistency : selected_messages_consistency_prop (field_selector input) s m)
  : has_not_been_received_prop has_not_been_received s m.
Proof.
  unfold has_not_been_received_prop.
  unfold no_traces_have_message_prop.
  unfold has_not_been_received.
  split.
  - intros Hsm is tr Htr Hsome.
    assert (Hsm' : selected_message_exists_in_some_preloaded_traces (field_selector input) s m)
      by (exists is; exists tr; exists Htr; done).
    apply Hconsistency in Hsm'.
    by apply proper_received in Hsm'.
  - intro Hnone. destruct (decide (has_been_received s m)) as [Hsm | Hsm]; [| done].
    apply proper_received in Hsm. apply Hconsistency in Hsm.
    destruct Hsm as [is [tr [Htr Hsm]]].
    by elim (Hnone is tr Htr).
Qed.

Definition sent_messages
  (s : state vlsm)
  : Type
  :=
  sig (fun m => selected_message_exists_in_some_preloaded_traces (field_selector output) s m).

Lemma sent_messages_proper
  `{HasBeenSentCapability}
  (s : state vlsm)
  (Hs : valid_state_prop pre_vlsm s)
  (m : message)
  : has_been_sent s m <-> exists (m' : sent_messages s), proj1_sig m' = m.
Proof.
  unfold sent_messages. rewrite exists_proj1_sig.
  specialize (proper_sent s Hs m) as Hbs.
  unfold has_been_sent_prop, all_traces_have_message_prop in Hbs.
  rewrite Hbs.
  symmetry.
  by apply has_been_sent_consistency.
Qed.

Definition received_messages
  (s : state vlsm)
  : Type
  :=
  sig (fun m => selected_message_exists_in_some_preloaded_traces (field_selector input) s m).

Lemma received_messages_proper
  `{HasBeenReceivedCapability}
  (s : state vlsm)
  (Hs : valid_state_prop pre_vlsm s)
  (m : message)
  : has_been_received s m <-> exists (m' : received_messages s), proj1_sig m' = m.
Proof.
  unfold received_messages. rewrite exists_proj1_sig.
  specialize (proper_received s Hs m) as Hbs.
  unfold has_been_received_prop, all_traces_have_message_prop in Hbs.
  rewrite Hbs.
  symmetry.
  by apply has_been_received_consistency.
Qed.

End sec_simple.

Arguments oracle_stepwise_props {message} {vlsm} message_selector oracle.
Arguments oracle_no_inits       {message} {vlsm} {message_selector} {oracle}.
Arguments oracle_step_update    {message} {vlsm} {message_selector} {oracle}.

Arguments has_been_sent_stepwise_prop     {message} {vlsm} _.
Arguments has_been_received_stepwise_prop {message} {vlsm} _.

#[global] Hint Mode HasBeenSentCapability - ! : typeclass_instances.
#[global] Hint Mode HasBeenReceivedCapability - ! : typeclass_instances.

Arguments has_been_sent_stepwise_props     {message} vlsm {_}.
Arguments has_been_received_stepwise_props {message} vlsm {_}.

Arguments has_been_sent_step_update     {message} {vlsm H} [l s im s' om] _ msg.
Arguments has_been_received_step_update {message} {vlsm H} [l s im s' om] _ msg.

(**
  Proving the trace properties from the stepwise properties
  is based on [oracle_initial_trace_update].
  The theorems for [all_traces_have_message_prop]
  and [no_traces_have_message_prop] are mostly rearranging
  quantifiers to use this lemma, also using [valid_state_has_trace]
  to choose a trace reaching the state when one is not given.
*)

Section sec_trace_from_stepwise.

Context
  (message : Type)
  (vlsm : VLSM message)
  (selector : message -> transition_item -> Prop)
  (oracle : state_message_oracle vlsm)
  (oracle_props : oracle_stepwise_props selector oracle)
  .

Lemma prove_all_have_message_from_stepwise :
  forall (s : state _)
         (Hs : valid_state_prop (pre_loaded_with_all_messages_vlsm vlsm) s)
         (m : message),
    all_traces_have_message_prop vlsm selector oracle s m.
Proof.
  intros s Hproto m.
  unfold all_traces_have_message_prop.
  split.
  - intros Hholds s0 tr Htr; revert Htr Hholds.
    by apply oracle_initial_trace_update.
  - intro H_all_traces.
    apply valid_state_has_trace in Hproto as (s0 & tr & Htr).
    rewrite oracle_initial_trace_update; [| done..].
    by apply H_all_traces in Htr.
Qed.

Lemma prove_none_have_message_from_stepwise :
  forall (s : state (pre_loaded_with_all_messages_vlsm vlsm))
         (Hs : valid_state_prop (pre_loaded_with_all_messages_vlsm vlsm) s)
         (m : message),
    no_traces_have_message_prop vlsm selector (fun s m => ~ oracle s m) s m.
Proof.
  intros s Hproto m.
  split.
  - intros H_not_holds start tr Htr.
    contradict H_not_holds.
    by eapply oracle_initial_trace_update.
  - intros H_no_traces H_oracle.
    apply valid_state_has_trace in Hproto as (s0 & tr & Htr).
    destruct (H_no_traces s0 tr Htr).
    by rewrite <- oracle_initial_trace_update.
Qed.

Lemma selected_messages_consistency_prop_from_stepwise
    (oracle_dec : RelDecision oracle)
    (s : state (pre_loaded_with_all_messages_vlsm vlsm))
    (Hs : valid_state_prop (pre_loaded_with_all_messages_vlsm vlsm) s)
    (m : message)
    : selected_messages_consistency_prop vlsm selector s m.
Proof.
  split; [| by apply consistency_from_valid_state_proj2].
  intro Hsome.
  destruct (decide (oracle s m)) as [Hsm | Hsm].
  - by apply prove_all_have_message_from_stepwise in Hsm.
  - apply prove_none_have_message_from_stepwise in Hsm; [| done].
    destruct Hsome as [is [tr [Htr Hmsg]]].
    by elim (Hsm _ _ Htr).
Qed.

Lemma in_futures_preserving_oracle_from_stepwise :
  forall (s1 s2 : state (pre_loaded_with_all_messages_vlsm vlsm))
    (Hfutures : in_futures (pre_loaded_with_all_messages_vlsm vlsm) s1 s2)
    (m : message),
    oracle s1 m -> oracle  s2 m.
Proof.
  intros s1 s2 [tr Htr] m Hs1m.
  by eapply oracle_partial_trace_update; [| | right].
Qed.

End sec_trace_from_stepwise.

(**
  The stepwise properties are proven from the trace properties
  by considering the empty trace to prove the [oracle_no_inits]
  property, and by considering a trace that ends with the given
  [input_valid_transition] to prove the [oracle_step_update] property.
*)

Section sec_stepwise_from_trace.

Context
  (message : Type)
  (vlsm : VLSM message)
  (selector : message -> transition_item -> Prop)
  (oracle : state_message_oracle vlsm)
  (oracle_dec : RelDecision oracle)
  (Horacle_all_have :
     forall s (Hs : valid_state_prop (pre_loaded_with_all_messages_vlsm vlsm) s) m,
      all_traces_have_message_prop vlsm selector oracle s m)
  (Hnot_oracle_none_have :
     forall s (Hs : valid_state_prop (pre_loaded_with_all_messages_vlsm vlsm) s) m,
       no_traces_have_message_prop vlsm selector (fun m s => ~ oracle m s) s m).

Lemma oracle_no_inits_from_trace :
  forall (s : state vlsm), initial_state_prop vlsm s ->
                           forall m, ~ oracle s m.
Proof.
  intros s Hinit m Horacle.
  assert (Hproto : valid_state_prop (pre_loaded_with_all_messages_vlsm vlsm) s)
    by (apply initial_state_is_valid; done).
  apply Horacle_all_have in Horacle; [| done].
  specialize (Horacle s nil).
  eapply Exists_nil; apply Horacle; clear Horacle.
  by split; [constructor |].
Qed.

Lemma examine_one_trace :
  forall is s tr,
    finite_valid_trace_init_to (pre_loaded_with_all_messages_vlsm vlsm) is s tr ->
  forall m,
    oracle s m <->
    trace_has_message selector m tr.
Proof.
  intros is s tr Htr m.
  assert (valid_state_prop (pre_loaded_with_all_messages_vlsm vlsm) s)
    by (apply valid_trace_last_pstate in Htr; done).
  split.
  - intros Horacle.
    apply Horacle_all_have in Horacle; [| done].
    by specialize (Horacle is tr Htr).
  - intro Hexists.
    apply dec_stable.
    intro Hnot.
    apply Hnot_oracle_none_have in Hnot; [| done].
    rewrite <- selected_message_exists_preloaded_not_some_iff_no in Hnot.
    apply Hnot.
    by exists is, tr, Htr.
Qed.

Lemma oracle_step_property_from_trace :
     forall l s im s' om,
       input_valid_transition (pre_loaded_with_all_messages_vlsm vlsm) l (s, im) (s', om) ->
       forall msg, oracle s' msg
                   <-> (selector msg {| l := l; input := im; destination := s'; output := om |}
                        \/ oracle s msg).
Proof.
  intros l s im s' om Htrans msg.
  rename Htrans into Htrans'.
  pose proof Htrans' as [[Hproto_s [Hproto_m Hvalid]] Htrans].
  set (preloaded := pre_loaded_with_all_messages_vlsm vlsm) in * |- *.
  pose proof (valid_state_has_trace _ _ Hproto_s)
    as [is [tr [Htr Hinit]]].
  pose proof (Htr' := extend_right_finite_trace_from_to _ Htr Htrans').
  rewrite (examine_one_trace _ _ _ (conj Htr Hinit) msg).
  rewrite (examine_one_trace _ _ _ (conj Htr' Hinit) msg).
  clear.
  progress cbn. unfold trace_has_message.
  rewrite Exists_app, Exists_cons, Exists_nil.
  by itauto.
Qed.

Lemma stepwise_props_from_trace : oracle_stepwise_props selector oracle.
Proof.
  constructor.
  - by apply oracle_no_inits_from_trace.
  - by apply oracle_step_property_from_trace.
Defined.

End sec_stepwise_from_trace.

(** ** Stepwise view of [HasBeenSentCapability]

  This reduces the proof obligations in [HasBeenSentCapability]
  to proving the stepwise properties of [oracle_stepwise_props].
  [has_been_step_stepwise_props] is a specialization of [oracle_stepwise_props]
  to the right <<message_selector>>.

  There are also lemmas for accessing the stepwise properties about
  a [has_been_sent] predicate given an instance of [HasBeenSentCapability], to allow using
  [HasBeenSentCapability_from_stepwise] to define a [HasBeenSentCapability]
  for composite VLSMs, or for proofs (e.g, about invariants) where
  these are more convenient.
*)

(* TODO - move up with HasBeenSent *)

Lemma preloaded_has_been_sent_stepwise_props
      [message : Type]
      (vlsm : VLSM message)
      `{HasBeenSentCapability message vlsm}
      (seed : message -> Prop)
      (X := pre_loaded_vlsm vlsm seed) :
  has_been_sent_stepwise_prop (vlsm := X) (has_been_sent vlsm).
Proof.
  by destruct (has_been_sent_stepwise_props vlsm).
Qed.

#[export] Instance preloaded_HasBeenSentCapability
      [message : Type]
      (vlsm : VLSM message)
      `{HasBeenSentCapability message vlsm}
      (seed : message -> Prop) :
  HasBeenSentCapability (pre_loaded_vlsm vlsm seed).
Proof.
  econstructor.
  - by apply (has_been_sent_dec vlsm).
  - by apply preloaded_has_been_sent_stepwise_props.
Defined.

Lemma has_been_sent_examine_one_trace
  `{HasBeenSentCapability message vlsm} :
  forall is s tr,
    finite_valid_trace_init_to (pre_loaded_with_all_messages_vlsm vlsm) is s tr ->
  forall m,
    has_been_sent vlsm s m <->
    trace_has_message (field_selector output) m tr.
Proof.
  apply examine_one_trace.
  - by apply has_been_sent_dec.
  - by apply proper_sent.
  - by apply proper_not_sent.
Qed.

Lemma preloaded_has_been_received_stepwise_props
      {message : Type}
      (vlsm : VLSM message)
      `{HasBeenReceivedCapability message vlsm}
      (seed : message -> Prop)
      (X := pre_loaded_vlsm vlsm seed) :
  has_been_received_stepwise_prop (vlsm := X) (has_been_received vlsm).
Proof.
  by destruct (has_been_received_stepwise_props vlsm).
Qed.

#[export] Instance preloaded_HasBeenReceivedCapability
      {message : Type}
      (vlsm : VLSM message)
      `{HasBeenReceivedCapability message vlsm}
      (seed : message -> Prop) :
  HasBeenReceivedCapability (pre_loaded_vlsm vlsm seed).
Proof.
  econstructor.
  - by apply (has_been_received_dec vlsm).
  - by apply preloaded_has_been_received_stepwise_props.
Defined.

Lemma has_been_received_examine_one_trace
  `{HasBeenReceivedCapability message vlsm} :
  forall is s tr,
    finite_valid_trace_init_to (pre_loaded_with_all_messages_vlsm vlsm) is s tr ->
  forall m,
    has_been_received vlsm s m <->
    trace_has_message (field_selector input) m tr.
Proof.
  apply examine_one_trace.
  - by apply has_been_received_dec.
  - by apply proper_received.
  - by apply proper_not_received.
Qed.

Lemma trace_to_initial_state_has_no_inputs
  {message} vlsm
  `{HasBeenReceivedCapability message vlsm}
  is s tr
  (Htr : finite_valid_trace_init_to (pre_loaded_with_all_messages_vlsm vlsm) is s tr)
  (Hs : initial_state_prop vlsm s)
  : forall item, item ∈ tr -> input item = None.
Proof.
  intros item Hitem.
  destruct (input item) as [m |] eqn: Heqm; [| done].
  elim (selected_message_exists_in_all_traces_initial_state _ _ Hs (field_selector input) m).
  apply has_been_received_consistency; [done | by apply initial_state_is_valid |].
  eexists _, _, Htr.
  apply Exists_exists.
  by exists item.
Qed.

(** ** A state message oracle for messages sent or received

  In protocols like the CBC full node protocol, validators often
  work with the set of all messages they have directly observed,
  which includes the messages the node sent itself along with
  messages that were received.
  The [has_been_directly_observed] oracle tells whether the given message was sent
  or received during any trace leading to the given state.
*)

Class HasBeenDirectlyObservedCapability {message} (vlsm : VLSM message) : Type :=
{
  has_been_directly_observed : state_message_oracle vlsm;
  has_been_directly_observed_dec :> RelDecision has_been_directly_observed;
  has_been_directly_observed_stepwise_props :
    oracle_stepwise_props item_sends_or_receives has_been_directly_observed;
}.

Arguments has_been_directly_observed {message} vlsm {_}.
Arguments has_been_directly_observed_dec {message} vlsm {_}.
Arguments has_been_directly_observed_stepwise_props {message} vlsm {_}.

#[global] Hint Mode HasBeenDirectlyObservedCapability - ! : typeclass_instances.

Definition has_been_directly_observed_no_inits `[HasBeenDirectlyObservedCapability message vlsm]
  := oracle_no_inits (has_been_directly_observed_stepwise_props vlsm).

Definition has_been_directly_observed_step_update `{HasBeenDirectlyObservedCapability message vlsm} :
  forall l s im s' om,
    input_valid_transition (pre_loaded_with_all_messages_vlsm vlsm) l (s, im) (s', om) ->
    forall msg,
      has_been_directly_observed vlsm s' msg <->
      ((im = Some msg \/ om = Some msg) \/ has_been_directly_observed vlsm s msg)
  := oracle_step_update (has_been_directly_observed_stepwise_props vlsm).

Lemma proper_directly_observed
  {message} (vlsm : VLSM message) `{HasBeenDirectlyObservedCapability message vlsm} :
  forall (s : state (pre_loaded_with_all_messages_vlsm vlsm)),
    valid_state_prop (pre_loaded_with_all_messages_vlsm vlsm) s ->
    forall m,
      all_traces_have_message_prop vlsm item_sends_or_receives (has_been_directly_observed vlsm) s m.
Proof.
  by apply proper_oracle_holds, oracle_trace_props_from_stepwise,
    has_been_directly_observed_stepwise_props.
Qed.

Lemma proper_not_directly_observed
  `(vlsm : VLSM message) `{HasBeenDirectlyObservedCapability message vlsm} :
  forall (s : state (pre_loaded_with_all_messages_vlsm vlsm)),
    valid_state_prop (pre_loaded_with_all_messages_vlsm vlsm) s ->
    forall m,
      no_traces_have_message_prop vlsm item_sends_or_receives
                                  (fun s m => ~ has_been_directly_observed vlsm s m) s m.
Proof.
  by apply proper_not_oracle_holds, oracle_trace_props_from_stepwise,
    has_been_directly_observed_stepwise_props.
Qed.

Lemma has_been_directly_observed_examine_one_trace
  {message} (vlsm : VLSM message) `{HasBeenDirectlyObservedCapability message vlsm} :
  forall is s tr,
    finite_valid_trace_init_to (pre_loaded_with_all_messages_vlsm vlsm) is s tr ->
  forall m,
    has_been_directly_observed vlsm s m <->
    trace_has_message item_sends_or_receives m tr.
Proof.
  apply examine_one_trace.
  - by apply has_been_directly_observed_dec.
  - by apply proper_directly_observed.
  - by apply proper_not_directly_observed.
Qed.

(**
  A received message introduces no additional equivocations to a state
  if it has already been observed in <<s>>.
*)
Definition no_additional_equivocations
  {message : Type}
  (vlsm : VLSM message)
  `{HasBeenDirectlyObservedCapability message vlsm}
  (s : state vlsm)
  (m : message)
  : Prop
  :=
  has_been_directly_observed vlsm s m.

(** [no_additional_equivocations] is decidable. *)

Lemma no_additional_equivocations_dec
  {message : Type}
  (vlsm : VLSM message)
  `{HasBeenDirectlyObservedCapability message vlsm}
  : RelDecision (no_additional_equivocations vlsm).
Proof.
  by apply has_been_directly_observed_dec.
Qed.

Definition no_additional_equivocations_constraint
  {message : Type}
  (vlsm : VLSM message)
  `{HasBeenDirectlyObservedCapability message vlsm}
  (l : label vlsm)
  (som : state vlsm * option message)
  : Prop
  :=
  let (s, om) := som in
  from_option (no_additional_equivocations vlsm s) True om.

Section sec_sent_received_observed_capabilities.

Context
  {message : Type}
  (vlsm : VLSM message)
  `{HasBeenReceivedCapability message vlsm}
  `{HasBeenSentCapability message vlsm}
  .

Lemma has_been_directly_observed_sent_received_iff
  `{HasBeenDirectlyObservedCapability message vlsm}
  (s : state (pre_loaded_with_all_messages_vlsm vlsm))
  (Hs : valid_state_prop (pre_loaded_with_all_messages_vlsm vlsm) s)
  (m : message)
  : has_been_directly_observed vlsm s m <-> has_been_received vlsm s m \/ has_been_sent vlsm s m.
Proof.
  induction Hs using valid_state_prop_ind.
  - split.
    + by intros ?%has_been_directly_observed_no_inits.
    + by intros [?%has_been_received_no_inits | ?%has_been_sent_no_inits].
  - rewrite has_been_directly_observed_step_update by done.
    rewrite has_been_received_step_update by done.
    rewrite has_been_sent_step_update by done.
    by itauto.
Qed.

Definition has_been_directly_observed_from_sent_received
  (s : state vlsm)
  (m : message)
  : Prop
  := has_been_sent vlsm s m \/ has_been_received vlsm s m.

Lemma has_been_directly_observed_from_sent_received_dec
  : RelDecision has_been_directly_observed_from_sent_received.
Proof.
  intros s m.
  apply or_dec.
  - by apply has_been_sent_dec.
  - by apply has_been_received_dec.
Qed.

Lemma has_been_directly_observed_from_sent_received_stepwise_props
  : oracle_stepwise_props item_sends_or_receives has_been_directly_observed_from_sent_received.
Proof.
  unfold has_been_directly_observed_from_sent_received.
  split.
  - intros s Hs m [Hsent | Hrecv].
    + by apply has_been_sent_no_inits in Hsent.
    + by apply has_been_received_no_inits in Hrecv.
  - intros l s im s' om Ht m. cbn.
    rewrite has_been_sent_step_update by done.
    rewrite has_been_received_step_update by done.
    by itauto.
Qed.

#[export] Program Instance HasBeenDirectlyObservedCapability_from_sent_received
  : HasBeenDirectlyObservedCapability vlsm
  :=
  { has_been_directly_observed := has_been_directly_observed_from_sent_received;
    has_been_directly_observed_dec := has_been_directly_observed_from_sent_received_dec;
    has_been_directly_observed_stepwise_props :=
      has_been_directly_observed_from_sent_received_stepwise_props
  }.

Lemma has_been_directly_observed_consistency
  `{HasBeenDirectlyObservedCapability message vlsm}
  (s : state (pre_loaded_with_all_messages_vlsm vlsm))
  (Hs : valid_state_prop (pre_loaded_with_all_messages_vlsm vlsm) s)
  (m : message)
  : selected_messages_consistency_prop vlsm item_sends_or_receives s m.
Proof.
  split; [| by apply consistency_from_valid_state_proj2].
  intro Hsome.
  destruct (decide (has_been_directly_observed vlsm s m)) as [Hsm | Hsm].
  - by apply proper_directly_observed in Hsm.
  - apply proper_not_directly_observed in Hsm; [| done].
    destruct Hsome as [is [tr [Htr Hmsg]]].
    by elim (Hsm _ _ Htr).
Qed.

End sec_sent_received_observed_capabilities.

Definition computable_messages_oracle
  `(vlsm : VLSM message)
  (oracle_set : state vlsm -> set message)
  (message_selector : message -> transition_item -> Prop) : Prop :=
    oracle_stepwise_props message_selector (fun s m => m ∈ oracle_set s).

Class ComputableSentMessages `(vlsm : VLSM message) : Type :=
{
  sent_messages_set : state vlsm -> list message;
  csm_computable_oracle :
    computable_messages_oracle vlsm sent_messages_set (field_selector output);
}.

Global Hint Mode ComputableSentMessages - ! : typeclass_instances.

Class ComputableReceivedMessages `(vlsm : VLSM message) : Type :=
{
  received_messages_set : state vlsm -> list message;
  crm_computable_oracle :
    computable_messages_oracle vlsm received_messages_set (field_selector input);
}.

Global Hint Mode ComputableReceivedMessages - ! : typeclass_instances.

(** ** Properties of Computable Message Oracles

  In this section we prove several generic results about [computable_messages_oracle]s,
  derive [HasBeenSentCapability] and [HasBeenReceivedCapability] from
  [ComputableSentMessages] and [ComputableReceivedMessages] and some basic results
  about computable (directly) observed messages.
*)

Section sec_computable_sent_received_observed.

Context
  `(vlsm : VLSM message).

Lemma computable_messages_oracle_initial_state_empty
  `(Hrm : computable_messages_oracle vlsm oracle_set message_selector)
  (s : state vlsm)
  (Hs : initial_state_prop vlsm s)
  : oracle_set s = [].
Proof.
  apply elem_of_nil_inv; intro.
  by eapply oracle_no_inits in Hs; [| apply Hrm]; cbn in Hs.
Qed.

Definition computable_messages_oracle_rel
  `(Hrm : computable_messages_oracle vlsm oracle_set message_selector)
  (s : state vlsm)
  (m : message)
  : Prop :=
  m ∈ oracle_set s.

Definition computable_messages_oracle_rel_dec
  `(Hrm : computable_messages_oracle vlsm oracle_set message_selector)
  `{EqDecision message}
  : RelDecision (computable_messages_oracle_rel Hrm) :=
  fun s m => decide_rel _ _ (oracle_set s).

Lemma ComputableSentMessages_initial_state_empty
  `{!ComputableSentMessages vlsm}
  (s : initial_state vlsm)
  : sent_messages_set (proj1_sig s) = [].
Proof.
  by eapply computable_messages_oracle_initial_state_empty;
    [apply csm_computable_oracle | destruct s].
Qed.

Definition ComputableSentMessages_has_been_sent
  `{!ComputableSentMessages vlsm}
  : state vlsm -> message -> Prop :=
  computable_messages_oracle_rel csm_computable_oracle.

#[export] Instance computable_sent_message_has_been_sent_dec
  `{!ComputableSentMessages vlsm}
  `{EqDecision message}
  : RelDecision ComputableSentMessages_has_been_sent :=
  computable_messages_oracle_rel_dec csm_computable_oracle.

#[export] Instance ComputableSentMessages_HasBeenSentCapability
  `{!ComputableSentMessages vlsm}
  `{EqDecision message}
  : HasBeenSentCapability vlsm.
Proof.
  econstructor; cycle 1.
  - by apply csm_computable_oracle.
  - by typeclasses eauto.
Defined.

Lemma elem_of_sent_messages_set
  `{!ComputableSentMessages vlsm}
  `{EqDecision message}
  : forall (s : state vlsm) (m : message),
      m ∈ sent_messages_set s
        <->
      has_been_sent vlsm s m.
Proof. done. Qed.

Lemma ComputableReceivedMessages_initial_state_empty
  `{!ComputableReceivedMessages vlsm}
  (s : initial_state vlsm)
  : received_messages_set (proj1_sig s) = [].
Proof.
  by eapply computable_messages_oracle_initial_state_empty;
    [apply crm_computable_oracle | destruct s].
Qed.

Definition ComputableReceivedMessages_has_been_sent
  `{!ComputableReceivedMessages vlsm}
  : state vlsm -> message -> Prop
  := computable_messages_oracle_rel crm_computable_oracle.

#[export] Instance computable_received_message_has_been_sent_dec
  `{!ComputableReceivedMessages vlsm}
  `{EqDecision message}
  : RelDecision ComputableReceivedMessages_has_been_sent :=
  computable_messages_oracle_rel_dec crm_computable_oracle.

#[export] Instance ComputableReceivedMessages_HasBeenReceivedCapability
  `{!ComputableReceivedMessages vlsm}
  `{EqDecision message}
  : HasBeenReceivedCapability vlsm.
Proof.
  econstructor; cycle 1.
  - by apply crm_computable_oracle.
  - by typeclasses eauto.
Defined.

Lemma has_been_received_messages_set_iff
  `{!ComputableReceivedMessages vlsm}
  `{EqDecision message}
  : forall (s : state vlsm) (m : message),
      m ∈ received_messages_set s
        <->
      has_been_received vlsm s m.
Proof. done. Qed.

(** *** Computable (Directly) Observed Messages

  We here derive [directly_observed_messages_set] from [ComputableSentMessages]
  and [ComputableReceivedMessages] and relate it to the [has_been_directly_observed]
  predicate.
*)

Section sec_computable_observed.

Context
  `{EqDecision message}
  `{!ComputableSentMessages vlsm}
  `{!ComputableReceivedMessages vlsm}
  .

Definition directly_observed_messages_set (s : state vlsm) : list message :=
  sent_messages_set s ++ received_messages_set s.

Lemma directly_observed_messages_set_iff :
  forall (s : state vlsm), valid_state_prop (pre_loaded_with_all_messages_vlsm vlsm) s ->
  forall (m : message),
    m ∈ directly_observed_messages_set s
      <->
    has_been_directly_observed vlsm s m.
Proof.
  by intros; split; setoid_rewrite elem_of_app;
    rewrite has_been_received_messages_set_iff, elem_of_sent_messages_set.
Qed.

Lemma com_computable_oracle :
  computable_messages_oracle vlsm directly_observed_messages_set item_sends_or_receives.
Proof.
  constructor; intros.
  - setoid_rewrite directly_observed_messages_set_iff.
    + by apply has_been_directly_observed_stepwise_props.
    + by apply initial_state_is_valid.
  - setoid_rewrite directly_observed_messages_set_iff.
    + by apply has_been_directly_observed_stepwise_props.
    + by eapply input_valid_transition_destination.
    + by eapply input_valid_transition_origin.
Qed.

End sec_computable_observed.

End sec_computable_sent_received_observed.

Lemma sent_can_emit
  [message]
  (X : VLSM message)
  `{HasBeenSentCapability message X}
  (s : state X)
  (Hs : valid_state_prop X s)
  (m : message)
  (Hsent : has_been_sent X s m) :
  can_emit X m.
Proof.
  apply valid_state_has_trace in Hs as (is & tr & Htr).
  assert (Hpre_tr : finite_valid_trace_init_to (pre_loaded_with_all_messages_vlsm X) is s tr).
  {
    by clear -Htr; destruct X;
      eapply VLSM_incl_finite_valid_trace_init_to;
      [apply vlsm_incl_pre_loaded_with_all_messages_vlsm |].
  }
  unfold can_emit.
  eapply has_been_sent_examine_one_trace, Exists_exists in Hsent
    as (item_z & Hitem_z & Hz); [| done].
  apply elem_of_list_split in Hitem_z as (pre_z & suf_z & ->).
  destruct Htr as [Htr _].
  eapply valid_trace_forget_last, input_valid_transition_to in Htr; [| done].
  cbn in Hz; rewrite Hz in Htr.
  by eexists _, _, _.
Qed.

Lemma preloaded_sent_can_emit
  [message]
  (X : VLSM message)
  `{HasBeenSentCapability message X}
  (s : state (pre_loaded_with_all_messages_vlsm X))
  (Hs : valid_state_prop (pre_loaded_with_all_messages_vlsm X) s)
  (m : message)
  (Hsent : has_been_sent X s m) :
  can_emit (pre_loaded_with_all_messages_vlsm X) m.
Proof.
  pose proof (Heq := pre_loaded_with_all_messages_vlsm_is_pre_loaded_with_True X).
  rewrite (VLSM_eq_can_emit Heq); cbn.
  eapply sent_can_emit; [| done].
  by apply (VLSM_eq_valid_state Heq).
Qed.

Lemma sent_valid
    [message]
    (X : VLSM message)
    `{HasBeenSentCapability message X}
    (s : state X)
    (Hs : valid_state_prop X s)
    (m : message)
    (Hsent : has_been_sent X s m) :
    valid_message_prop X m.
Proof.
  by apply emitted_messages_are_valid_iff; right; eapply sent_can_emit.
Qed.

Lemma received_valid
    [message]
    (X : VLSM message)
    `{HasBeenReceivedCapability message X}
    (s : state X)
    (Hs : valid_state_prop X s)
    (m : message)
    (Hreceived : has_been_received X s m) :
    valid_message_prop X m.
Proof.
  induction Hs using valid_state_prop_ind.
  - by apply has_been_received_no_inits in Hreceived.
  - apply input_valid_transition_in in Ht as Hom'.
    apply preloaded_weaken_input_valid_transition in Ht.
    erewrite has_been_received_step_update in Hreceived by done.
    by destruct Hreceived as [[= ->] |]; auto.
Qed.

Lemma directly_observed_valid
    [message]
    (X : VLSM message)
    `{HasBeenSentCapability message X}
    `{HasBeenReceivedCapability message X}
    (s : state X)
    (Hs : valid_state_prop X s)
    (m : message)
    (Hobserved : has_been_directly_observed X s m) :
    valid_message_prop X m.
Proof.
  destruct Hobserved.
  - by eapply sent_valid.
  - by eapply received_valid.
Qed.

(** *** Equivocation in compositions

  We now move on to a composite context. Each component of our composition
  will have [has_been_sent] and [has_been_received] capabilities.

  We introduce [validator]s along with their respective [weight]s, the
  [A] function which maps validators to indices of component VLSMs and
  the [sender] function which maps messages to their (unique) designated
  sender (if any).

  For the equivocation fault sum to be computable, we also require that
  the number of [validator]s and the number of machines in the
  composition are both finite. See [finite_index], [finite_validator].
*)

Section sec_composite.

Context
  {message : Type}
  `{finite.Finite index}
  (IM : index -> VLSM message)
  (Free := free_composite_vlsm IM)
  `{forall i : index, (HasBeenSentCapability (IM i))}
  `{forall i : index, (HasBeenReceivedCapability (IM i))}
  .

Section sec_stepwise_props.

Context
  [message_selectors : forall i : index, message -> transition_item (IM i) -> Prop]
  [oracles : forall i, state_message_oracle (IM i)]
  (stepwise_props : forall i, oracle_stepwise_props (message_selectors i) (oracles i))
  .

Definition composite_message_selector : message -> composite_transition_item IM -> Prop.
Proof.
  intros msg [[i li] input s output].
  apply (message_selectors i msg).
  exact {| l := li; input := input; destination := s i; output := output |}.
Defined.

Definition composite_oracle : composite_state IM -> message -> Prop :=
  fun s msg => exists i, oracles i (s i) msg.

Lemma composite_stepwise_props
  (constraint : composite_label IM -> composite_state IM * option message -> Prop)
  (X := composite_vlsm IM constraint)
  : oracle_stepwise_props (vlsm := X) composite_message_selector composite_oracle.
Proof.
  split.
  - (* initial states not claim *)
    intros s Hs m [i Horacle].
    revert Horacle.
    apply (oracle_no_inits (stepwise_props i)).
    by apply Hs.
  - (* step update property *)
    intros l s im s' om Hproto msg.
    destruct l as [i li].
    simpl.
    assert (Hsj : forall j, s j = s' j \/ j = i).
    {
      intro j.
      apply (input_valid_transition_preloaded_project_any j) in Hproto.
      by destruct Hproto as [| (lj & Hlj & _)]; [left | right; congruence].
    }
    apply input_valid_transition_preloaded_project_active in Hproto; simpl in Hproto.
    apply (oracle_step_update (stepwise_props i)) with (msg := msg) in Hproto.
    split.
    + intros [j Hj].
      destruct (Hsj j) as [Hunchanged | Hji].
      * by right; exists j; rewrite Hunchanged.
      * subst j.
        apply Hproto in Hj.
        by destruct Hj; [left | right; exists i].
    + intros [Hnow | [j Hbefore]].
      * by exists i; apply Hproto; left.
      * exists j.
        destruct (Hsj j) as [Hunchanged | ->].
        -- by rewrite <- Hunchanged.
        -- by apply Hproto; right.
Qed.

Lemma free_composite_stepwise_props :
  oracle_stepwise_props (vlsm := free_composite_vlsm IM) composite_message_selector composite_oracle.
Proof.
  split.
  - (* initial states not claim *)
    intros s Hs m [i Horacle].
    revert Horacle.
    apply (oracle_no_inits (stepwise_props i)).
    by apply Hs.
  - (* step update property *)
    intros l s im s' om Hproto msg.
    destruct l as [i li].
    simpl.
    assert (Hsj : forall j, s j = s' j \/ j = i).
    {
      intro j.
      apply (input_valid_transition_preloaded_project_any_free j) in Hproto.
      by destruct Hproto as [| (lj & Hlj & _)]; [left | right; congruence].
    }
    apply input_valid_transition_preloaded_project_active_free in Hproto; simpl in Hproto.
    apply (oracle_step_update (stepwise_props i)) with (msg := msg) in Hproto.
    split.
    + intros [j Hj].
      destruct (Hsj j) as [Hunchanged | Hji].
      * by right; exists j; rewrite Hunchanged.
      * subst j.
        apply Hproto in Hj.
        by destruct Hj; [left | right; exists i].
    + intros [Hnow | [j Hbefore]].
      * by exists i; apply Hproto; left.
      * exists j.
        destruct (Hsj j) as [Hunchanged | ->].
        -- by rewrite <- Hunchanged.
        -- by apply Hproto; right.
Qed.

Lemma oracle_component_selected_previously
  [constraint : composite_label IM -> composite_state IM * option message -> Prop]
  (X := composite_vlsm IM constraint)
  [s : composite_state IM]
  (Hs : valid_state_prop X s)
  [i : index]
  [m : message]
  (Horacle : oracles i (s i) m) :
  exists s_item item,
    input_valid_transition_item X s_item item /\
    in_futures X (destination item) s /\
    projT1 (l item) = i /\
    composite_message_selector m item.
Proof.
  apply valid_state_has_trace in Hs as (is & tr & Htr).
  eapply VLSM_incl_finite_valid_trace_init_to in Htr as Hpre_tr
  ; [| by apply constraint_preloaded_free_incl].
  apply (VLSM_projection_finite_valid_trace_init_to
          (preloaded_component_projection IM i))
     in Hpre_tr.
  eapply prove_all_have_message_from_stepwise in Horacle
  ; [| by apply stepwise_props | by eapply finite_valid_trace_from_to_last_pstate, Hpre_tr].
  specialize (Horacle _ _ Hpre_tr); clear Hpre_tr.
  apply Exists_exists in Horacle as (item & Hitem & Hout).
  apply elem_of_map_option in Hitem as (itemX & HitemX & HitemX_pr).
  apply elem_of_list_split in HitemX as (pre & suf & Htr_pr).
  exists (finite_trace_last is pre), itemX.
  rewrite cons_middle in Htr_pr.
  eapply (input_valid_transition_to X) in Htr_pr as Ht
  ; [cbn in Ht | by apply valid_trace_forget_last in Htr; apply Htr].
  unfold pre_VLSM_projection_transition_item_project,
         composite_project_label in HitemX_pr; cbn in HitemX_pr.
  rewrite app_assoc in Htr_pr.
  case_decide as Hi; [| by congruence]; apply Some_inj in HitemX_pr
  ; subst i item tr; cbn in *.
  apply proj1, finite_valid_trace_from_to_app_split, proj2 in Htr.
  rewrite finite_trace_last_is_last in Htr.
  destruct itemX, l; cbn in *.
  by split_and!; [| exists suf | ..].
Qed.

End sec_stepwise_props.

(**
  A message [has_been_sent] for a composite state if it [has_been_sent]
  for any of its components.
*)
Definition composite_has_been_sent
  (s : composite_state IM)
  (m : message)
  : Prop
  := exists (i : index), has_been_sent (IM i) (s i) m.

(** [composite_has_been_sent] is decidable. *)
Lemma composite_has_been_sent_dec : RelDecision composite_has_been_sent.
Proof.
  intros s m.
  apply (Decision_iff (P := List.Exists (fun i => has_been_sent (IM i) (s i) m) (enum index))).
  - by rewrite Exists_finite.
  - by typeclasses eauto.
Qed.

Lemma composite_has_been_sent_stepwise_props
  (constraint : composite_label IM -> composite_state IM * option message -> Prop)
  (X := composite_vlsm IM constraint)
  : has_been_sent_stepwise_prop (vlsm := X) composite_has_been_sent.
Proof.
  unfold has_been_sent_stepwise_props.
  pose proof (composite_stepwise_props (fun i => has_been_sent_stepwise_props (IM i)))
    as [Hinits Hstep].
  split; [done |].
  by intros l; specialize (Hstep l); destruct l.
Qed.

#[export] Instance composite_HasBeenSentCapability
  (constraint : composite_label IM -> composite_state IM * option message -> Prop)
  (X := composite_vlsm IM constraint)
  : HasBeenSentCapability X :=
  Build_HasBeenSentCapability X
    composite_has_been_sent
    composite_has_been_sent_dec
    (composite_has_been_sent_stepwise_props constraint).

(** Analogous stuff for [free_composite_vlsm]. *)

Lemma free_composite_has_been_sent_stepwise_props
  (X := free_composite_vlsm IM)
  : has_been_sent_stepwise_prop (vlsm := X) composite_has_been_sent.
Proof.
  unfold has_been_sent_stepwise_props.
  pose proof (free_composite_stepwise_props (fun i => has_been_sent_stepwise_props (IM i)))
    as [Hinits Hstep].
  split; [done |].
  by intros l; specialize (Hstep l); destruct l.
Qed.

#[export] Instance free_composite_HasBeenSentCapability
  (X := free_composite_vlsm IM)
  : HasBeenSentCapability X :=
  Build_HasBeenSentCapability X
    composite_has_been_sent
    composite_has_been_sent_dec
    free_composite_has_been_sent_stepwise_props.

Lemma composite_proper_sent
  (s : state (pre_loaded_with_all_messages_vlsm (free_composite_vlsm IM)))
  (Hs : valid_state_prop (pre_loaded_with_all_messages_vlsm (free_composite_vlsm IM)) s)
  (m : message)
  : has_been_sent_prop (free_composite_vlsm IM) composite_has_been_sent s m.
Proof.
  specialize (proper_sent (free_composite_vlsm IM)) as Hproper_sent.
  by apply Hproper_sent.
Qed.

Section sec_composite_has_been_received.

(**
  A message [has_been_received] for a composite state
  if it [has_been_received] for any of its components.
*)
Definition composite_has_been_received
  (s : composite_state IM)
  (m : message)
  : Prop
  := exists (i : index), has_been_received (IM i) (s i) m.

(** [composite_has_been_received] is decidable. *)
Lemma composite_has_been_received_dec : RelDecision composite_has_been_received.
Proof.
  intros s m.
  apply (Decision_iff (P := List.Exists (fun i => has_been_received (IM i) (s i) m) (enum index))).
  - by rewrite Exists_finite.
  - by typeclasses eauto.
Qed.

Lemma composite_has_been_received_stepwise_props
  (constraint : composite_label IM -> composite_state IM * option message -> Prop)
  (X := composite_vlsm IM constraint)
  : has_been_received_stepwise_prop (vlsm := X) composite_has_been_received.
Proof.
  unfold has_been_received_stepwise_props.
  pose proof (composite_stepwise_props (fun i => has_been_received_stepwise_props (IM i)))
    as [Hinits Hstep].
  split; [done |].
  by intros l; specialize (Hstep l); destruct l.
Qed.

#[export] Instance composite_HasBeenReceivedCapability
  (constraint : composite_label IM -> composite_state IM * option message -> Prop)
  (X := composite_vlsm IM constraint)
  : HasBeenReceivedCapability X :=
  Build_HasBeenReceivedCapability X
    composite_has_been_received
    composite_has_been_received_dec
    (composite_has_been_received_stepwise_props constraint).

#[export] Instance composite_HasBeenDirectlyObservedCapability
  (constraint : composite_label IM -> composite_state IM * option message -> Prop)
  (X := composite_vlsm IM constraint)
  : HasBeenDirectlyObservedCapability X :=
  HasBeenDirectlyObservedCapability_from_sent_received X.

Lemma free_composite_has_been_received_stepwise_props
  (X := free_composite_vlsm IM)
  : has_been_received_stepwise_prop (vlsm := X) composite_has_been_received.
Proof.
  unfold has_been_received_stepwise_props.
  pose proof (free_composite_stepwise_props (fun i => has_been_received_stepwise_props (IM i)))
    as [Hinits Hstep].
  split; [done |].
  by intros l; specialize (Hstep l); destruct l.
Qed.

#[export] Instance free_composite_HasBeenReceivedCapability
  (X := free_composite_vlsm IM)
  : HasBeenReceivedCapability X :=
  Build_HasBeenReceivedCapability X
    composite_has_been_received
    composite_has_been_received_dec
    free_composite_has_been_received_stepwise_props.

#[export] Instance free_composite_HasBeenDirectlyObservedCapability
  (X := free_composite_vlsm IM)
  : HasBeenDirectlyObservedCapability X :=
  HasBeenDirectlyObservedCapability_from_sent_received X.

Lemma preloaded_composite_has_been_received_stepwise_props
  (constraint : composite_label IM -> composite_state IM * option message -> Prop)
  (seed : message -> Prop)
  (X := pre_loaded_vlsm (composite_vlsm IM constraint) seed)
  : has_been_received_stepwise_prop (vlsm := X) composite_has_been_received.
Proof.
  unfold has_been_received_stepwise_props.
  specialize (composite_stepwise_props (fun i => has_been_received_stepwise_props (IM i)))
    as [Hinits Hstep].
  split; [done |].
  by intros l; specialize (Hstep l); destruct l.
Qed.

Definition preloaded_composite_HasBeenReceivedCapability
  (constraint : composite_label IM -> composite_state IM * option message -> Prop)
  (seed : message -> Prop)
  (X := pre_loaded_vlsm (composite_vlsm IM constraint) seed)
  : HasBeenReceivedCapability X :=
  Build_HasBeenReceivedCapability X
    composite_has_been_received
    composite_has_been_received_dec
    (preloaded_composite_has_been_received_stepwise_props constraint seed).

End sec_composite_has_been_received.

(**
  A message [has_been_directly_observed] in a composite state if it
  [has_been_directly_observed] in any of its components.
*)
Definition composite_has_been_directly_observed
  (s : composite_state IM)
  (m : message)
  : Prop
  := exists (i : index), has_been_directly_observed (IM i) (s i) m.

(** [composite_has_been_directly_observed] is decidable. *)
Lemma composite_has_been_directly_observed_dec : RelDecision composite_has_been_directly_observed.
Proof.
  intros s m.
  apply (Decision_iff
    (P := List.Exists (fun i => has_been_directly_observed (IM i) (s i) m) (enum index))).
  - by rewrite Exists_finite.
  - by typeclasses eauto.
Qed.

Lemma composite_has_been_directly_observed_stepwise_props
  (constraint : composite_label IM -> composite_state IM * option message -> Prop)
  (X := composite_vlsm IM constraint)
  : oracle_stepwise_props (vlsm := X) item_sends_or_receives composite_has_been_directly_observed.
Proof.
  pose proof (composite_stepwise_props
                (fun i => (has_been_directly_observed_stepwise_props (IM i))))
       as [Hinits Hstep].
  split; [done |].
  by intros l; specialize (Hstep l); destruct l.
Qed.

Lemma free_composite_has_been_directly_observed_stepwise_props :
  oracle_stepwise_props (vlsm := free_composite_vlsm IM) item_sends_or_receives
    composite_has_been_directly_observed.
Proof.
  destruct (free_composite_stepwise_props (fun i =>
    has_been_directly_observed_stepwise_props (IM i))) as [Hinits Hstep].
  split; [done |].
  by intros l; specialize (Hstep l); destruct l.
Qed.

Definition composite_HasBeenDirectlyObservedCapability_from_stepwise
  (constraint : composite_label IM -> composite_state IM * option message -> Prop)
  (X := composite_vlsm IM constraint)
  : HasBeenDirectlyObservedCapability X.
Proof.
  exists composite_has_been_directly_observed.
  - by apply composite_has_been_directly_observed_dec.
  - by apply (composite_has_been_directly_observed_stepwise_props constraint).
Defined.

Context
      {validator : Type}
      `{finite.Finite validator}
      {measurable_V : Measurable validator}
      (threshold : R)
      `{FinSet validator Cv}
      `{!ReachableThreshold validator Cv threshold}
      (A : validator -> index)
      (sender : message -> option validator)
      .

Definition node_signed_message (node_idx : index) (m : message) : Prop :=
  option_map A (sender m) = Some node_idx.

(**
  Definitions for safety and nontriviality of the [sender] function.
  Safety means that if we designate a validator as the sender
  of a certain message, then it is impossible for other components
  to produce that message

  Weak/strong nontriviality say that each validator should
  be designated sender for at least one/all its valid
  messages.
*)
Definition sender_safety_prop : Prop :=
  forall
  (m : message)
  (v : validator)
  (Hsender : sender m = Some v),
  forall (j : index)
         (Hdif : j <> A v),
         ~ can_emit (pre_loaded_with_all_messages_vlsm (IM j)) m.

(**
  An alternative, possibly friendlier, formulation. Note that it is
  slightly weaker, in that it does not require that the sender
  is able to send the message.
*)

Definition sender_safety_alt_prop : Prop :=
  forall
  (m : message)
  (v : validator)
  (Hsender : sender m = Some v),
  forall (i : index),
  can_emit (pre_loaded_with_all_messages_vlsm (IM i)) m ->
  A v = i.

Lemma sender_safety_alt_iff
  : sender_safety_prop <-> sender_safety_alt_prop.
Proof.
  split; intros Hsender_safety m; intros.
  - specialize (Hsender_safety m v Hsender).
    destruct (decide (i = A v)); [done |].
    by elim (Hsender_safety _ n).
  - intro Hemit. elim Hdif.
    by specialize (Hsender_safety m v Hsender _ Hemit).
Qed.

Definition channel_authenticated_message (node_idx : index) (m : message) : Prop :=
  option_map A (sender m) = Some node_idx.

(**
  The [channel_authentication_prop]erty requires that any sent message must
  be originating with its <<sender>>.
  Note that we don't require that <<sender>> is total, but rather that it is
  defined for all messages which can be emitted.
*)
Definition channel_authentication_prop : Prop :=
  forall i m,
  can_emit (pre_loaded_with_all_messages_vlsm (IM i)) m ->
  channel_authenticated_message i m.

(** Channel authentication guarantees sender safety *)
Lemma channel_authentication_sender_safety
  : channel_authentication_prop -> sender_safety_alt_prop.
Proof.
  intros Hsigned m v Hsender i Hemit.
  apply Some_inj.
  change (Some (A v)) with (option_map A (Some v)).
  rewrite <- Hsender.
  by apply Hsigned.
Qed.

Definition sender_nontriviality_prop : Prop :=
  forall (v : validator),
  exists (m : message),
  can_emit (pre_loaded_with_all_messages_vlsm (IM (A v))) m /\
  sender m = Some v.

Definition no_initial_messages_in_IM_prop : Prop :=
  forall i m, ~ initial_message_prop (IM i) m.

Lemma composite_no_initial_valid_messages_emitted_by_sender
    (can_emit_signed : channel_authentication_prop)
    (no_initial_messages_in_IM : no_initial_messages_in_IM_prop)
    (constraint : composite_label IM -> composite_state IM * option message -> Prop)
    (X := composite_vlsm IM constraint)
    : forall (m : message), valid_message_prop X m ->
      exists v, sender m = Some v /\
        can_emit (pre_loaded_with_all_messages_vlsm (IM (A v))) m.
Proof.
  intro m.
  rewrite emitted_messages_are_valid_iff.
  intros [[i [[mi Hmi] _]] | [(s, om) [(i, l) [s' Ht]]]]
  ; [by contradict Hmi; apply no_initial_messages_in_IM |].
  apply (VLSM_incl_input_valid_transition (constraint_preloaded_free_incl IM _)) in Ht.
  apply pre_loaded_with_all_messages_projection_input_valid_transition_eq
    with (j := i) in Ht; [| done]; cbn in Ht.
  specialize (can_emit_signed i m).
  spec can_emit_signed; [by eexists _, _, _ |].
  unfold channel_authenticated_message in can_emit_signed.
  destruct (sender m) as [v |] eqn: Hsender; [| by inversion can_emit_signed].
  apply Some_inj in can_emit_signed.
  by exists v; subst; unfold can_emit; eauto.
Qed.

Lemma free_composite_no_initial_valid_messages_emitted_by_sender
  (can_emit_signed : channel_authentication_prop)
  (no_initial_messages_in_IM : no_initial_messages_in_IM_prop)
  (X := free_composite_vlsm IM)
  : forall (m : message), valid_message_prop X m ->
    exists v, sender m = Some v /\
      can_emit (pre_loaded_with_all_messages_vlsm (IM (A v))) m.
Proof.
  intro m.
  rewrite emitted_messages_are_valid_iff.
  intros [[i [[mi Hmi] _]] | [(s, om) [(i, l) [s' Ht]]]]
  ; [by contradict Hmi; apply no_initial_messages_in_IM |].
  apply (VLSM_incl_input_valid_transition (preloaded_free_incl IM)) in Ht.
  apply pre_loaded_with_all_messages_projection_input_valid_transition_eq
    with (j := i) in Ht; [| done]; cbn in Ht.
  specialize (can_emit_signed i m).
  spec can_emit_signed; [by eexists _, _, _ |].
  unfold channel_authenticated_message in can_emit_signed.
  destruct (sender m) as [v |] eqn: Hsender; [| by inversion can_emit_signed].
  apply Some_inj in can_emit_signed.
  by exists v; subst; unfold can_emit; eauto.
Qed.

Lemma composite_no_initial_valid_messages_have_sender
    (can_emit_signed : channel_authentication_prop)
    (no_initial_messages_in_IM : no_initial_messages_in_IM_prop)
    (constraint : composite_label IM -> composite_state IM * option message -> Prop)
    (X := composite_vlsm IM constraint)
    : forall (m : message) (Hm : valid_message_prop X m), sender m <> None.
Proof.
  intros m Hm.
  cut (exists v : validator, sender m = Some v /\
    can_emit (pre_loaded_with_all_messages_vlsm (IM (A v))) m).
  - by intros (v & -> & _); congruence.
  - by eapply composite_no_initial_valid_messages_emitted_by_sender.
Qed.

Lemma free_composite_no_initial_valid_messages_have_sender
  (can_emit_signed : channel_authentication_prop)
  (no_initial_messages_in_IM : no_initial_messages_in_IM_prop) :
  forall (m : message),
    valid_message_prop (free_composite_vlsm IM) m -> sender m <> None.
Proof.
  intros m Hm.
  cut (exists v : validator, sender m = Some v /\
    can_emit (pre_loaded_with_all_messages_vlsm (IM (A v))) m).
  - by intros (v & -> & _); congruence.
  - by apply free_composite_no_initial_valid_messages_emitted_by_sender.
Qed.

Lemma composite_emitted_by_validator_have_sender
    (can_emit_signed : channel_authentication_prop)
    (A_inj : forall v1 v2, A v1 = A v2 -> v1 = v2)
  : forall s item,
      input_valid_transition_item (pre_loaded_with_all_messages_vlsm (free_composite_vlsm IM))
        s item ->
    forall v, A v = projT1 (l item) ->
    forall (m : message), output item = Some m ->
    sender m = Some v.
Proof.
  intros s item Ht v HAv m Houtput.
  cut (channel_authenticated_message (A v) m).
  {
    unfold channel_authenticated_message; destruct (sender m) as [v' |]; [| done].
    by cbn; intros Hvv'; apply Some_inj, A_inj in Hvv'; subst.
  }
  apply input_valid_transition_preloaded_project_active_free in Ht as Hti.
  by rewrite Houtput in Hti; apply can_emit_signed; rewrite HAv; eexists _, _, _.
Qed.

Lemma has_been_sent_iff_by_sender
  (Hsender_safety : sender_safety_alt_prop) [is s tr]
  (Htr : finite_valid_trace_init_to
    (pre_loaded_with_all_messages_vlsm (free_composite_vlsm IM)) is s tr)
  [m v] (Hsender : sender m = Some v) :
  composite_has_been_sent s m <-> has_been_sent (IM (A v)) (s (A v)) m.
Proof.
  split; [| by exists (A v)].
  intros [i Hi].
  erewrite Hsender_safety; [done | done |].
  assert
    (Htr_pr : finite_valid_trace_init_to
      (pre_loaded_with_all_messages_vlsm (IM i))
      (is i) (s i) (VLSM_projection_finite_trace_project (preloaded_component_projection IM i) tr)).
  {
    by apply (VLSM_projection_finite_valid_trace_init_to (preloaded_component_projection IM i)).
  }
  eapply can_emit_from_valid_trace.
  - by eapply valid_trace_forget_last.
  - eapply proper_sent; [| done | done].
    by revert Htr_pr; apply valid_trace_last_pstate.
Qed.

Lemma no_additional_equivocations_constraint_dec
  : RelDecision (no_additional_equivocations_constraint Free).
Proof.
  intros l (s, om).
  destruct om; [| by left].
  by apply no_additional_equivocations_dec.
Qed.

(**
  We say that a validator <v> (with associated component <i>) is equivocating wrt.
  to another component <j>, if there exists a message which [has_been_received] by
  <j> but [has_not_been_sent] by <i>.
*)

Definition equivocating_wrt
  (v : validator)
  (j : index)
  (sv : state (IM (A v)))
  (sj : state (IM j))
  (i := A v)
  : Prop
  :=
  exists (m : message),
  sender(m) = Some v /\
  has_not_been_sent  (IM i) sv m /\
  has_been_received  (IM j) sj m.

(** We can now decide whether a validator is equivocating in a certain state. *)

Definition is_equivocating_statewise
  (s : composite_state IM)
  (v : validator)
  : Prop
  :=
  exists (j : index),
  equivocating_wrt v j (s (A v)) (s j).

Lemma initial_state_is_not_equivocating_statewise
  (s : composite_state IM)
  (Hs : composite_initial_state_prop IM s)
  (v : validator)
  : ~ is_equivocating_statewise s v.
Proof.
  unfold is_equivocating_statewise, equivocating_wrt.
  intros (j & m & Hsender & Hnbs & Hrcv).
  by revert Hrcv; apply has_been_received_stepwise_props, Hs.
Qed.

(**
  For the equivocation sum fault to be computable, we require that
  our is_equivocating property is decidable. The current implementation
  refers to [is_equivocating_statewise], but this might change
  in the future.
*)

Definition equivocation_dec_statewise
   (Hdec : RelDecision is_equivocating_statewise)
    : BasicEquivocation (composite_state IM) validator Cv threshold
  :=
  {|
    state_validators := fun _ => list_to_set (enum validator);
    is_equivocating := is_equivocating_statewise;
    is_equivocating_dec := Hdec
  |}.

Definition equivocation_fault_constraint
  (Dec : BasicEquivocation (composite_state IM) validator Cv threshold)
  (l : composite_label IM)
  (som : composite_state IM * option message)
  : Prop
  :=
  let (s', om') := (composite_transition IM l som) in
  not_heavy s'.

Lemma sent_component_sent_previously
  [constraint : composite_label IM -> composite_state IM * option message -> Prop]
  (X := composite_vlsm IM constraint)
  [s : composite_state IM]
  (Hs : valid_state_prop X s)
  [i : index]
  [m : message]
  (Horacle : has_been_sent (IM i) (s i) m) :
  exists s_item item,
    input_valid_transition_item X s_item item /\
    in_futures X (destination item) s /\
    projT1 (l item) = i /\
    output item = Some m.
Proof.
  clear -Hs Horacle.
  specialize
    (oracle_component_selected_previously
      (fun i => has_been_sent_stepwise_props (IM i))
      Hs Horacle)
    as (s_item & [[] ?] & Ht & Hfutures & Hi & Hselected).
  by eexists _, _.
Qed.

Lemma received_component_received_previously
  [constraint : composite_label IM -> composite_state IM * option message -> Prop]
  (X := composite_vlsm IM constraint)
  [s : composite_state IM]
  (Hs : valid_state_prop X s)
  [i : index]
  [m : message]
  (Horacle : has_been_received (IM i) (s i) m) :
  exists s_item item,
    input_valid_transition_item X s_item item /\
    in_futures X (destination item) s /\
    projT1 (l item) = i /\
    input item = Some m.
Proof.
  clear -Hs Horacle.
  specialize
    (oracle_component_selected_previously
      (fun i => has_been_received_stepwise_props (IM i))
      Hs Horacle)
    as (s_item & [[] ?] & Ht & Hfutures & Hi & Hselected).
  by eexists _, _.
Qed.

Lemma messages_sent_from_component_produced_previously
  [constraint : composite_label IM -> composite_state IM * option message -> Prop]
  (X := composite_vlsm IM constraint)
  [s : composite_state IM]
  (Hs : valid_state_prop X s)
  [i : index]
  [m : message]
  (Hsent : has_been_sent (IM i) (s i) m) :
  exists s_m,
    in_futures X s_m s /\
    can_produce (pre_loaded_with_all_messages_vlsm (IM i)) (s_m i) m.
Proof.
  specialize (sent_component_sent_previously Hs Hsent)
    as (s_item & [] & Ht & Hfutures & <- & Houtput)
  ; destruct l as [i li]; cbn in *; subst output.
  exists destination; split; [done |].
  eapply VLSM_incl_input_valid_transition in Ht; cbn in Ht;
    [| by apply constraint_preloaded_free_incl].
  eapply (VLSM_projection_input_valid_transition (preloaded_component_projection IM i))
    in Ht; [by eexists _, _ |].
  by apply (composite_project_label_eq IM).
Qed.

Lemma messages_sent_from_component_of_valid_state_are_valid
  (constraint : composite_label IM -> composite_state IM * option message -> Prop)
  (X := composite_vlsm IM constraint)
  (s : composite_state IM)
  (Hs : valid_state_prop X s)
  (i : index)
  (m : message)
  (Hsent : has_been_sent (IM i) (s i) m) :
  valid_message_prop X m.
Proof.
  by apply (sent_valid X s); [| exists i].
Qed.

Lemma preloaded_messages_sent_from_component_of_valid_state_are_valid
  (constraint : composite_label IM -> composite_state IM * option message -> Prop)
  (seed : message -> Prop)
  (X := pre_loaded_vlsm (composite_vlsm IM constraint) seed)
  (s : composite_state IM)
  (Hs : valid_state_prop X s)
  (i : index)
  (m : message)
  (Hsent : has_been_sent (IM i) (s i) m) :
  valid_message_prop X m.
Proof.
  by eapply sent_valid; [| exists i].
Qed.

Lemma preloaded_messages_sent_from_component_of_valid_state_are_valid_free
  (seed : message -> Prop)
  (X := pre_loaded_vlsm (free_composite_vlsm IM) seed)
  (s : composite_state IM)
  (Hs : valid_state_prop X s)
  (i : index)
  (m : message)
  (Hsent : has_been_sent (IM i) (s i) m) :
  valid_message_prop X m.
Proof.
  by eapply sent_valid; [| exists i].
Qed.

Lemma messages_received_from_component_of_valid_state_are_valid
  (constraint : composite_label IM -> composite_state IM * option message -> Prop)
  (X := composite_vlsm IM constraint)
  (s : composite_state IM)
  (Hs : valid_state_prop X s)
  (i : index)
  (m : message)
  (Hreceived : has_been_received (IM i) (s i) m)
  : valid_message_prop X m.
Proof.
  by eapply received_valid; [| exists i].
Qed.

Lemma preloaded_messages_received_from_component_of_valid_state_are_valid
  (constraint : composite_label IM -> composite_state IM * option message -> Prop)
  (seed : message -> Prop)
  (X := pre_loaded_vlsm (composite_vlsm IM constraint) seed)
  (s : composite_state IM)
  (Hs : valid_state_prop X s)
  (i : index)
  (m : message)
  (Hreceived : has_been_received (IM i) (s i) m)
  : valid_message_prop X m.
Proof.
  by eapply received_valid; [| exists i].
Qed.

<<<<<<< HEAD
Lemma preloaded_messages_received_from_component_of_valid_state_are_valid_free
  (seed : message -> Prop)
  (X := pre_loaded_vlsm (free_composite_vlsm IM) seed)
  (s : composite_state IM)
  (Hs : valid_state_prop X s)
  (i : index)
  (m : message)
  (Hreceived : has_been_received (IM i) (s i) m)
  : valid_message_prop X m.
Proof.
  by eapply received_valid; [| exists i].
Qed.

Lemma composite_sent_valid
  (constraint : composite_label IM -> composite_state IM * option message -> Prop)
  (X := composite_vlsm IM constraint)
  (s : composite_state IM)
  (Hs : valid_state_prop X s)
  (m : message)
  (Hsent : composite_has_been_sent s m)
  : valid_message_prop X m.
Proof.
  destruct Hsent as [i Hsent].
  by apply messages_sent_from_component_of_valid_state_are_valid with s i.
Qed.

=======
>>>>>>> eda42fe7
Lemma preloaded_composite_sent_valid
  (constraint : composite_label IM -> composite_state IM * option message -> Prop)
  (seed : message -> Prop)
  (X := pre_loaded_vlsm (composite_vlsm IM constraint) seed)
  (s : composite_state IM)
  (Hs : valid_state_prop X s)
  (m : message)
  (Hsent : composite_has_been_sent s m)
  : valid_message_prop X m.
Proof.
  by eapply sent_valid.
Qed.

Lemma preloaded_composite_received_valid
  (constraint : composite_label IM -> composite_state IM * option message -> Prop)
  (seed : message -> Prop)
  (X := pre_loaded_vlsm (composite_vlsm IM constraint) seed)
  (s : composite_state IM)
  (Hs : valid_state_prop X s)
  (m : message)
  (Hreceived : composite_has_been_received s m)
  : valid_message_prop X m.
Proof.
  by eapply received_valid.
Qed.

Lemma composite_directly_observed_valid
  (constraint : composite_label IM -> composite_state IM * option message -> Prop)
  (X := composite_vlsm IM constraint)
  (s : composite_state IM)
  (Hs : valid_state_prop X s)
  (m : message)
  (Hobserved : composite_has_been_directly_observed s m)
  : valid_message_prop X m.
Proof.
  destruct Hobserved as [i Hobserved].
  apply (has_been_directly_observed_sent_received_iff (IM i)) in Hobserved.
  - destruct Hobserved as [Hreceived | Hsent].
    + by eapply messages_received_from_component_of_valid_state_are_valid.
    + by eapply messages_sent_from_component_of_valid_state_are_valid.
  - by eapply valid_state_project_preloaded.
Qed.

Lemma preloaded_composite_directly_observed_valid
  (constraint : composite_label IM -> composite_state IM * option message -> Prop)
  (seed : message -> Prop)
  (X := pre_loaded_vlsm (composite_vlsm IM constraint) seed)
  (s : composite_state IM)
  (Hs : valid_state_prop X s)
  (m : message)
  (Hobserved : composite_has_been_directly_observed s m)
  : valid_message_prop X m.
Proof.
  destruct Hobserved as [i Hobserved].
  apply (has_been_directly_observed_sent_received_iff (IM i)) in Hobserved.
  - destruct Hobserved as [Hreceived | Hsent].
    + by eapply preloaded_messages_received_from_component_of_valid_state_are_valid.
    + by eapply preloaded_messages_sent_from_component_of_valid_state_are_valid.
  - eapply valid_state_project_preloaded_to_preloaded.
    eapply VLSM_incl_valid_state; [| done].
    by apply pre_loaded_vlsm_incl_pre_loaded_with_all_messages.
Qed.

Lemma preloaded_free_composite_directly_observed_valid
  (seed : message -> Prop)
  (X := pre_loaded_vlsm (free_composite_vlsm IM) seed)
  (s : composite_state IM)
  (Hs : valid_state_prop X s)
  (m : message)
  (Hobserved : composite_has_been_directly_observed s m)
  : valid_message_prop X m.
Proof.
  destruct Hobserved as [i Hobserved].
  apply (has_been_directly_observed_sent_received_iff (IM i)) in Hobserved.
  - destruct Hobserved as [Hreceived | Hsent].
    + by eapply preloaded_messages_received_from_component_of_valid_state_are_valid_free.
    + by eapply preloaded_messages_sent_from_component_of_valid_state_are_valid_free.
  - eapply valid_state_project_preloaded_to_preloaded_free.
    eapply VLSM_incl_valid_state; [| done].
    by apply pre_loaded_vlsm_incl_pre_loaded_with_all_messages.
Qed.

End sec_composite.

Lemma composite_has_been_directly_observed_sent_received_iff
  {message}
  `{EqDecision index}
  (IM : index -> VLSM message)
  `{forall i : index, HasBeenSentCapability (IM i)}
  `{forall i : index, HasBeenReceivedCapability (IM i)}
  (s : composite_state IM)
  (m : message)
  : composite_has_been_directly_observed IM s m <->
    composite_has_been_sent IM s m \/ composite_has_been_received IM s m.
Proof.
  split.
  - by intros [i [Hs | Hr]]; [left | right]; exists i.
  - by intros [[i Hs] | [i Hr]]; exists i; [left | right].
Qed.

Lemma composite_has_been_directly_observed_free_iff
  {message}
  `{finite.Finite index}
  (IM : index -> VLSM message)
  `{forall i : index, HasBeenSentCapability (IM i)}
  `{forall i : index, HasBeenReceivedCapability (IM i)}
  (s : state (free_composite_vlsm IM))
  (m : message)
  : composite_has_been_directly_observed IM s m
      <->
    has_been_directly_observed (free_composite_vlsm IM) s m.
Proof.
  unfold has_been_directly_observed; cbn; unfold has_been_directly_observed_from_sent_received; cbn.
  by apply composite_has_been_directly_observed_sent_received_iff.
Qed.

Lemma composite_has_been_directly_observed_from_component
  {message}
  `{finite.Finite index}
  (IM : index -> VLSM message)
  `{forall i : index, HasBeenSentCapability (IM i)}
  `{forall i : index, HasBeenReceivedCapability (IM i)}
  (s : composite_state IM)
  (i : index)
  (m : message)
  : has_been_directly_observed (IM i) (s i) m -> composite_has_been_directly_observed IM s m.
Proof. by exists i. Qed.

Lemma composite_has_been_directly_observed_lift
  {message}
  `{finite.Finite index}
  (IM : index -> VLSM message)
  `{forall i : index, HasBeenSentCapability (IM i)}
  `{forall i : index, HasBeenReceivedCapability (IM i)}
  (i : index)
  (s : state (IM i))
  (Hs : valid_state_prop (pre_loaded_with_all_messages_vlsm (IM i)) s)
  (m : message)
  : composite_has_been_directly_observed IM (lift_to_composite_state' IM i s) m
      <->
    has_been_directly_observed (IM i) s m.
Proof.
  pose (free_composite_vlsm IM) as Free.
  assert (Hlift_s :
    valid_state_prop (pre_loaded_with_all_messages_vlsm Free) (lift_to_composite_state' IM i s)).
  { revert Hs.  apply valid_state_preloaded_composite_free_lift. }
  split; intros Hobs.
  - apply (proper_directly_observed (IM i)); [done |].
    intros is tr Htr.
    apply composite_has_been_directly_observed_free_iff, proper_directly_observed in Hobs
    ; [| done].
    apply (VLSM_embedding_finite_valid_trace_init_to
      (lift_to_composite_preloaded_VLSM_embedding IM i)) in Htr as Hpre_tr.
    specialize (Hobs _ _ Hpre_tr).
    apply Exists_exists.
    apply Exists_exists in Hobs.
    destruct Hobs as [composite_item [Hcomposite_item Hx]].
    apply elem_of_list_fmap_2 in Hcomposite_item as [item [Hcomposite_item Hitem]].
    exists item.
    split; [done |].
    subst composite_item.
    by destruct item.
  - apply composite_has_been_directly_observed_free_iff, proper_directly_observed; [done |].
    apply has_been_directly_observed_consistency; [by typeclasses eauto | done |].
    apply proper_directly_observed in Hobs ; [| done].
    apply has_been_directly_observed_consistency in Hobs; [| by typeclasses eauto | done].
    destruct Hobs as [is [tr [Htr Hobs]]].
    apply (VLSM_embedding_finite_valid_trace_init_to
      (lift_to_composite_preloaded_VLSM_embedding IM i)) in Htr as Hpre_tr.
    eexists. eexists. exists Hpre_tr.
    apply Exists_exists.
    apply Exists_exists in Hobs.
    destruct Hobs as [item [Hitem Hx]].
    exists (lift_to_composite_transition_item' IM i item).
    split; [| by destruct item].
    apply elem_of_list_fmap.
    by exists item.
Qed.

Section sec_CompositeComputableMessages.

Context
  `{EqDecision message}
  `{finite.Finite index}
  (IM : index -> VLSM message)
  (indexed_oracle_set : forall i, state (IM i) -> set message)
  (indexed_message_selector : forall i, message -> transition_item (IM i) -> Prop)
  (Free := free_composite_vlsm IM)
  .

Definition composite_oracle_set (s : composite_state IM) : set message :=
  concat (map (fun i => indexed_oracle_set i (s i)) (enum index)).

Lemma elem_of_composite_oracle_set :
  forall (s : composite_state IM) (m : message),
    m ∈ composite_oracle_set s <-> exists i, m ∈ indexed_oracle_set i (s i).
Proof.
  intros; split; setoid_rewrite elem_of_list_In; setoid_rewrite in_concat;
    setoid_rewrite in_map_iff.
  - by intros (? & (? & <- & _) & ?); eexists.
  - by intros []; repeat esplit; [apply elem_of_list_In, elem_of_enum |].
Qed.

Lemma composite_computable_messages_oracle
   (Hcmos : forall i,
      computable_messages_oracle (IM i)
        (indexed_oracle_set i) (indexed_message_selector i))
  : computable_messages_oracle Free composite_oracle_set
      (composite_message_selector IM (message_selectors := indexed_message_selector)).
Proof.
  by constructor; intros
  ; setoid_rewrite elem_of_composite_oracle_set
  ; apply free_composite_stepwise_props
     with (message_selectors := indexed_message_selector)
          (oracles := fun (i : index) (s : state (IM i)) (m : message) =>
            m ∈ indexed_oracle_set i s)
  ; [| done | | done]; intro; apply Hcmos.
Qed.

End sec_CompositeComputableMessages.

Section sec_composite_computable_sent_received_observed.

Context
  `{EqDecision message}
  `{finite.Finite index}
  (IM : index -> VLSM message)
  `{forall i, ComputableSentMessages (IM i)}
  `{forall i, ComputableReceivedMessages (IM i)}
  .

Definition composite_received_messages_set : composite_state IM -> list message :=
  composite_oracle_set IM (fun i => received_messages_set).

Definition composite_sent_messages_set : composite_state IM -> list message :=
  composite_oracle_set IM (fun i => sent_messages_set).

Definition composite_observed_messages_set (s : composite_state IM) : list message :=
  composite_sent_messages_set s ++ composite_received_messages_set s.

Lemma elem_of_composite_received_messages_set :
  forall (s : composite_state IM) (m : message),
    composite_has_been_received IM s m
      <->
    m ∈ composite_received_messages_set s.
Proof.
  setoid_rewrite elem_of_composite_oracle_set.
  by split; intros [i Hi]; exists i; apply has_been_received_messages_set_iff.
Qed.

Lemma elem_of_composite_sent_messages_set :
  forall (s : composite_state IM) (m : message),
    composite_has_been_sent IM s m
      <->
    m ∈ composite_sent_messages_set s.
Proof.
  setoid_rewrite elem_of_composite_oracle_set.
  by split; intros [i Hi]; exists i; apply elem_of_sent_messages_set.
Qed.

Lemma elem_of_composite_observed_messages_set :
  forall (s : composite_state IM) (m : message),
    composite_has_been_directly_observed IM s m
      <->
    m ∈ composite_observed_messages_set s.
Proof.
  intros s m.
  unfold composite_observed_messages_set.
  by rewrite elem_of_app, composite_has_been_directly_observed_sent_received_iff,
     elem_of_composite_sent_messages_set, elem_of_composite_received_messages_set.
Qed.

End sec_composite_computable_sent_received_observed.

Section sec_cannot_resend_message.

Context
  {message : Type}
  `{EqDecision message}
  (X : VLSM message)
  (PreX := pre_loaded_with_all_messages_vlsm X)
  `{HasBeenSentCapability message X}
  `{HasBeenReceivedCapability message X}
  .

Definition state_received_not_sent (s : state X) (m : message) : Prop :=
  has_been_received X s m /\ ~ has_been_sent X s m.

Lemma state_received_not_sent_trace_iff
  (m : message)
  (s is : state (PreX))
  (tr : list transition_item)
  (Htr : finite_valid_trace_init_to PreX is s tr)
  : state_received_not_sent s m <-> trace_received_not_sent_before_or_after tr m.
Proof.
  assert (Hs : valid_state_prop PreX s)
    by (apply proj1, valid_trace_last_pstate in Htr; done).
  split; intros [Hbrm Hnbsm].
  - apply proper_received in Hbrm; [| done].
    specialize (Hbrm is tr Htr).
    split; [done |].
    intro Hbsm. elim Hnbsm.
    apply proper_sent; [done |].
    by apply has_been_sent_consistency; [.. | exists is, tr, Htr].
  - split.
    + apply proper_received; [done |].
      by apply has_been_received_consistency; [.. | exists is, tr, Htr].
    + intro Hbsm. elim Hnbsm.
      by apply proper_sent in Hbsm; [eapply Hbsm |].
Qed.

Definition state_received_not_sent_invariant
  (s : state X)
  (P : message -> Prop)
  : Prop
  := forall m, state_received_not_sent s m -> P m.

Lemma state_received_not_sent_invariant_trace_iff
  (P : message -> Prop)
  (s is : state (PreX))
  (tr : list transition_item)
  (Htr : finite_valid_trace_init_to PreX is s tr)
  : state_received_not_sent_invariant s P <->
    trace_received_not_sent_before_or_after_invariant tr P.
Proof.
  by split; intros Hinv m Hm
  ; apply Hinv
  ; apply (state_received_not_sent_trace_iff m s is tr Htr).
Qed.

(** A sent message cannot have been previously sent or received. *)
Definition cannot_resend_message_stepwise_prop : Prop :=
  forall l s oim s' m,
    input_valid_transition (pre_loaded_with_all_messages_vlsm X) l (s, oim) (s', Some m) ->
    ~ has_been_sent X s m /\ ~ has_been_received X s' m.

Lemma cannot_resend_received_message_in_future
  (Hno_resend : cannot_resend_message_stepwise_prop)
  (s1 s2 : state (PreX))
  (Hfuture : in_futures PreX s1 s2)
  : forall m : message,
    state_received_not_sent s1 m -> state_received_not_sent s2 m.
Proof.
  intros m Hm.
  destruct Hfuture as [tr2 Htr2].
  induction Htr2; [done |].
  apply IHHtr2; clear IHHtr2.
  pose proof (Hrupd := has_been_received_step_update Ht m).
  pose proof (Hmupd := has_been_sent_step_update Ht m).
  destruct Hm as [Hr Hs].
  split; [by itauto |].
  intros [-> |]%Hmupd; [| by apply Hs].
  by apply Hno_resend in Ht; itauto.
Qed.

Context
  (Hno_resend : cannot_resend_message_stepwise_prop).

Lemma input_valid_transition_received_not_resent l s m s' om'
  (Ht : input_valid_transition (pre_loaded_with_all_messages_vlsm X) l (s, Some m) (s', om'))
  : om' <> Some m.
Proof.
  destruct om' as [m' |]; [| by congruence].
  intro Heq. inversion Heq. subst m'. clear Heq.
  destruct (Hno_resend _ _ _ _ _ Ht) as [_ Hnbr_m].
  elim Hnbr_m. clear Hnbr_m.
  apply exists_right_finite_trace_from in Ht.
  destruct Ht as [is [tr [Htr Hs]]].
  apply proj1 in Htr as Hlst. apply finite_valid_trace_from_to_last_pstate in Hlst.
  apply proper_received; [done |].
  apply has_been_received_consistency; [done | done |].
  exists _, _, Htr.
  by apply Exists_app; right; apply Exists_cons; left.
Qed.

Lemma lift_preloaded_trace_to_seeded
  (P : message -> Prop)
  (tr : list transition_item)
  (Htrm : trace_received_not_sent_before_or_after_invariant tr P)
  (is : state (PreX))
  (Htr : finite_valid_trace PreX is tr)
  : finite_valid_trace (pre_loaded_vlsm X P) is tr.
Proof.
  unfold trace_received_not_sent_before_or_after_invariant in Htrm.
  split; [| by apply Htr].
  induction Htr using finite_valid_trace_rev_ind; intros.
  - rapply @finite_valid_trace_from_empty.
    by apply initial_state_is_valid.
  - assert (trace_received_not_sent_before_or_after_invariant tr P) as Htrm'.
    { intros m [Hrecv Hsend]. apply (Htrm m); clear Htrm.
      split; [by apply Exists_app; left |].
      contradict Hsend.
      unfold trace_has_message in Hsend.
      rewrite Exists_app, Exists_cons, Exists_nil in Hsend.
      simpl in Hsend.
      cut (oom <> Some m); [by itauto |].
      intros ->.
      cut (has_been_received X sf m); [by apply (Hno_resend _ _ _ _ _ Hx) |].
      apply (has_been_received_step_update Hx); right.
      erewrite oracle_partial_trace_update.
      - by left.
      - by apply has_been_received_stepwise_props.
      - by apply valid_trace_add_default_last; apply Htr.
    }
    specialize (IHHtr Htrm').
    apply (extend_right_finite_trace_from _ IHHtr).
    repeat split; try apply Hx;
    [by apply finite_valid_trace_last_pstate |].
    destruct iom as [m |]; [| by apply option_valid_message_None].
    (*
      If m was sent during tr, it is valid because it was
      produced in a valid (by IHHtr) trace.
      If m was not sent during tr,
    *)
    assert (Decision (trace_has_message (field_selector output) m tr)) as [Hsent | Hnot_sent].
    apply (@Exists_dec _). intros. apply decide_eq.
    + by eapply valid_trace_output_is_valid.
    + apply initial_message_is_valid.
      right. apply Htrm.
      split.
      * by apply Exists_app; right; apply Exists_cons; left.
      * intro Hsent; destruct Hnot_sent.
        unfold trace_has_message in Hsent.
        rewrite Exists_app, Exists_cons, Exists_nil in Hsent.
        destruct Hsent as [Hsent | [[= ->] | []]]; [done | exfalso].
        apply Hno_resend in Hx as Hx'.
        apply (proj2 Hx'); clear Hx'.
        by rewrite (has_been_received_step_update Hx); left.
Qed.

Lemma lift_preloaded_state_to_seeded
  (P : message -> Prop)
  (s : state X)
  (Hequiv_s : state_received_not_sent_invariant s P)
  (Hs : valid_state_prop PreX s)
  : valid_state_prop (pre_loaded_vlsm X P) s.
Proof.
  apply valid_state_has_trace in Hs as Htr.
  destruct Htr as [is [tr Htr]].
  specialize (lift_preloaded_trace_to_seeded P tr) as Hlift.
  spec Hlift; [by revert Hequiv_s; apply state_received_not_sent_invariant_trace_iff with is |].
  specialize (Hlift _ (valid_trace_forget_last Htr)).
  apply proj1 in Hlift.
  apply finite_valid_trace_last_pstate in Hlift.
  by rewrite <- (valid_trace_get_last Htr).
Qed.

Lemma lift_generated_to_seeded
  (P : message -> Prop)
  (s : state X)
  (Hequiv_s : state_received_not_sent_invariant s P)
  (m : message)
  (Hgen : can_produce PreX s m)
  : can_produce (pre_loaded_vlsm X P) s m.
Proof.
  apply non_empty_valid_trace_from_can_produce.
  apply non_empty_valid_trace_from_can_produce in Hgen.
  destruct Hgen as [is [tr [item [Htr Hgen]]]].
  exists is, tr, item. split; [| done].
  specialize (lift_preloaded_trace_to_seeded P tr) as Hlift.
  apply Hlift; [| done].
  revert Hequiv_s.
  apply state_received_not_sent_invariant_trace_iff with is.
  apply valid_trace_add_last; [done |].
  apply last_error_destination_last.
  by destruct Hgen as [-> [<- _]].
Qed.

End sec_cannot_resend_message.

Section sec_has_been_sent_irrelevance.

(**
  Since we have several ways of obtaining the [has_been_sent] property,
  we sometimes need to show that they are equivalent.
*)

Context
  {message : Type}
  (X : VLSM message)
  (Hbs1 : HasBeenSentCapability X)
  (Hbs2 : HasBeenSentCapability X)
  (has_been_sent1 := @has_been_sent _ X Hbs1)
  (has_been_sent2 := @has_been_sent _ X Hbs2)
  .

Lemma has_been_sent_irrelevance
  (s : state (pre_loaded_with_all_messages_vlsm X))
  (m : message)
  (Hs : valid_state_prop (pre_loaded_with_all_messages_vlsm X) s)
  : has_been_sent1 s m -> has_been_sent2 s m.
Proof.
  intro H.
  apply proper_sent in H; [| done].
  by apply proper_sent.
Qed.

End sec_has_been_sent_irrelevance.

Section sec_all_traces_to_valid_state_are_valid.

Context
  {message : Type}
  {index : Type}
  `{finite.Finite index}
  (IM : index -> VLSM message)
  `{forall i : index, (HasBeenReceivedCapability (IM i))}
  (constraint : composite_label IM -> composite_state IM * option message -> Prop)
  (X := composite_vlsm IM constraint)
  (PreX := pre_loaded_with_all_messages_vlsm X)
  (Y := free_composite_vlsm IM)
  (PreY := pre_loaded_with_all_messages_vlsm Y).

(**
  Under [HasBeenReceivedCapability] assumptions, and given the fact that
  any valid state <<s>> has a valid trace leading to it,
  in which all (received) messages are valid, it follows that
  any message which [has_been_received] for state <<s>> is valid.

  Hence, given any pre_loaded trace leading to <<s>>, all messages received
  within it must be valid, thus the trace itself is valid.
*)
Lemma all_pre_traces_to_valid_state_are_valid
  s
  (Hs : valid_state_prop X s)
  is tr
  (Htr : finite_valid_trace_init_to PreX is s tr)
  : finite_valid_trace_init_to X is s tr.
Proof.
  apply pre_traces_with_valid_inputs_are_valid in Htr; [done |].
  apply valid_trace_last_pstate in Htr as Hspre.
  intros.
  eapply received_valid; [done |].
  specialize (proper_received _ s Hspre m) as Hproper.
  apply proj2 in Hproper. apply Hproper.
  apply has_been_received_consistency; [by typeclasses eauto | done |].
  by exists is, tr, Htr.
Qed.

Lemma all_pre_traces_to_valid_state_are_valid_free
  s
  (Hs : valid_state_prop Y s)
  is tr
  (Htr : finite_valid_trace_init_to PreY is s tr)
  : finite_valid_trace_init_to Y is s tr.
Proof.
  apply pre_traces_with_valid_inputs_are_valid in Htr; [done |].
  apply valid_trace_last_pstate in Htr as Hspre.
  intros.
  eapply received_valid; cbn; [done |].
  specialize (proper_received _ s Hspre m) as Hproper.
  apply proj2 in Hproper. apply Hproper.
  apply has_been_received_consistency; [by typeclasses eauto | done |].
  by exists is, tr, Htr.
Qed.

End sec_all_traces_to_valid_state_are_valid.

Section sec_has_been_received_in_state.

Context
  {message : Type}
  (X : VLSM message)
  `{HasBeenReceivedCapability message X}
.

Lemma has_been_received_in_state s1 m :
  valid_state_prop X s1 ->
  has_been_received X s1 m ->
  exists (s0 : state X) (item : transition_item) (tr : list transition_item),
    input item = Some m /\
    finite_valid_trace_from_to X s0 s1 (item :: tr).
Proof.
  intros Hpsp Hhbr.
  pose proof (Hetr := valid_state_has_trace _ _ Hpsp).
  destruct Hetr as [ist [tr Hetr]].
  apply proper_received in Hhbr; [| by apply pre_loaded_with_all_messages_valid_state_prop, Hpsp].
  unfold selected_message_exists_in_all_preloaded_traces in Hhbr.
  unfold specialized_selected_message_exists_in_all_traces in Hhbr.
  specialize (Hhbr ist tr).
  unfold finite_valid_trace_init_to in Hhbr.
  unfold finite_valid_trace_init_to in Hetr.
  destruct Hetr as [Hfptf Hisp].
  pose proof (Hfptf' := preloaded_weaken_finite_valid_trace_from_to _ _ _ _ Hfptf).
  specialize (Hhbr (conj Hfptf' Hisp)).
  clear Hfptf'.
  unfold trace_has_message in Hhbr. unfold field_selector in Hhbr.
  apply Exists_exists in Hhbr.
  destruct Hhbr as [tritem [Htritemin Hintritem]].
  apply elem_of_list_split in Htritemin.
  destruct Htritemin as [l1 [l2 Heqtr]].
  rewrite Heqtr in Hfptf.
  apply (finite_valid_trace_from_to_app_split X) in Hfptf.
  destruct Hfptf as [Htr1 Htr2].
  destruct tritem eqn: Heqtritem.
  simpl in Hintritem. subst input.
  eexists. eexists. eexists.
  by split; [| apply  Htr2].
Qed.

Lemma has_been_received_in_state_preloaded s1 m :
  valid_state_prop (pre_loaded_with_all_messages_vlsm X) s1 ->
  has_been_received X s1 m ->
  exists (s0 : state (pre_loaded_with_all_messages_vlsm X))
    (item : transition_item) (tr : list transition_item),
    input item = Some m /\
    finite_valid_trace_from_to (pre_loaded_with_all_messages_vlsm X) s0 s1 (item :: tr).
Proof.
  intros Hpsp Hhbr.
  pose proof (Hetr := valid_state_has_trace _ _ Hpsp).
  destruct Hetr as [ist [tr Hetr]].
  apply proper_received in Hhbr; [| by apply Hpsp].
  unfold selected_message_exists_in_all_preloaded_traces in Hhbr.
  unfold specialized_selected_message_exists_in_all_traces in Hhbr.
  specialize (Hhbr ist tr).
  unfold finite_valid_trace_init_to in Hhbr.
  unfold finite_valid_trace_init_to in Hetr.
  destruct Hetr as [Hfptf Hisp].
  specialize (Hhbr (conj Hfptf Hisp)).
  unfold trace_has_message in Hhbr. unfold field_selector in Hhbr.
  apply Exists_exists in Hhbr.
  destruct Hhbr as [tritem [Htritemin Hintritem]].
  apply elem_of_list_split in Htritemin.
  destruct Htritemin as [l1 [l2 Heqtr]].
  rewrite Heqtr in Hfptf.
  apply (finite_valid_trace_from_to_app_split (pre_loaded_with_all_messages_vlsm X)) in Hfptf.
  destruct Hfptf as [Htr1 Htr2].
  destruct tritem eqn: Heqtritem.
  simpl in Hintritem. subst input.
  eexists. eexists. eexists.
  by split; [| apply  Htr2].
Qed.

End sec_has_been_received_in_state.<|MERGE_RESOLUTION|>--- conflicted
+++ resolved
@@ -2400,7 +2400,6 @@
   by eapply received_valid; [| exists i].
 Qed.
 
-<<<<<<< HEAD
 Lemma preloaded_messages_received_from_component_of_valid_state_are_valid_free
   (seed : message -> Prop)
   (X := pre_loaded_vlsm (free_composite_vlsm IM) seed)
@@ -2427,8 +2426,6 @@
   by apply messages_sent_from_component_of_valid_state_are_valid with s i.
 Qed.
 
-=======
->>>>>>> eda42fe7
 Lemma preloaded_composite_sent_valid
   (constraint : composite_label IM -> composite_state IM * option message -> Prop)
   (seed : message -> Prop)
