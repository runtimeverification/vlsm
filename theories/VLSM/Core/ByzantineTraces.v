From stdpp Require Import prelude.
From Coq Require Import FinFun.
From VLSM Require Import Lib.Preamble Core.VLSM Core.VLSMProjections Core.Composition Core.ProjectionTraces Core.Validator.

(** * VLSM Byzantine Traces

In this section, we introduce two definitions of Byzantine traces,
then show them equivalent (Lemma [byzantine_alt_byzantine_iff]),
and equivalent with traces on the corresponding pre-loaded VLSM
(Lemmas [byzantine_pre_loaded_with_all_messages] and [pre_loaded_with_all_messages_alt_eq]).

Note that, contrary to what one might think, the [byzantine_trace_prop]erty
does not only capture traces exhibiting byzantine behavior, but also all
[valid_trace]s (consequence of Lemma [vlsm_incl_pre_loaded_with_all_messages_vlsm]).
Therefore to avoid confusion we will call _proper byzantine traces_,
or _traces exhibiting byzantine behavior_ the collection of traces with
the [byzantine_trace_prop]erty but without the [valid_trace_prop]erty.

In the remainder of this section, we fix a (regular) VLSM <<M>> with
signature <<S>> and of type <<T>>.
*)

(** ** Definition and basic properties *)

Section ByzantineTraces.
Context
    {message : Type}
    (M : VLSM message)
    .

(**

The first definition says that a trace has the [byzantine_trace_prop]erty
if it is the projection of
a trace which can be obtained by freely composing <<M>> with an arbitrary
VLSM <<M'>> (of a signatulre <<S'>> and type <<T'>> over the same set of <<message>>s).

Below, [binary_free_composition_fst] represents the projection of
the free composition between <<M>> and <<M'>> to the component corresponding
to <<M>>.
*)

Definition byzantine_trace_prop
    (tr : vTrace M) :=
    exists (M' : VLSM message)
        (Proj := binary_free_composition_fst M M'),
        valid_trace_prop Proj tr.

(**

The first result says that all traces with the [byzantine_trace_prop]erty
for a VLSM <<M>> are traces of the [pre_loaded_with_all_messages_vlsm] associated to <<M>>:
*)

Lemma byzantine_pre_loaded_with_all_messages
    (PreLoaded := pre_loaded_with_all_messages_vlsm M)
    (tr : vTrace M)
    (Hbyz : byzantine_trace_prop tr)
    : valid_trace_prop PreLoaded tr.
Proof.
    destruct Hbyz as [M' Htr].
    simpl in Htr.
    apply
        (proj_pre_loaded_with_all_messages_incl
            (binary_IM M M')
            (free_constraint _)
            first
            tr
            Htr
        ).
Qed.

(** ** An alternative definition

The [alternate_byzantine_trace_prop]erty relies on the composition
of the VLSM with a special VLSM which can produce all messages.

We will define its type ([all_messages_type]),
signature ([all_messages_sig]) and the VLSM itself ([emit_any_message_vlsm]) below.

The type of the [emit_any_message_vlsm] sets the [label] set to consist of all
<<message>>s and the [state] to consist of a single state (here [tt]).
*)

Definition all_messages_type : VLSMType message :=
    {| label := message
     ; state := unit
    |}.

(**

The [emit_any_message_vlsm] signature further says that the (single) state is
initial and no messages are initial.
It takes as parameter a <<message>> to ensure that the sets of labels and
messages are both non-empty.
*)

Definition all_messages_s0 := exist (fun s: @state _ all_messages_type => True) tt I.

Instance all_messages_state_inh : Inhabited (sig  (fun s: @state _ all_messages_type => True)) :=
  {| inhabitant := all_messages_s0 |}.

(**

The [transition] function of the [emit_any_message_vlsm] generates the
message given as a label:
*)

Definition all_messages_transition
    (l : @label _ all_messages_type)
    (som : @state _ all_messages_type * option message)
    : @state _ all_messages_type * option message
    := (tt, Some l).


(**

The [valid]ity predicate specifies that all transitions are valid

*)
Definition all_messages_valid
    (l : @label _ all_messages_type)
    (som : @state _ all_messages_type * option message)
    : Prop
    := True.

Definition emit_any_message_vlsm_machine
    : VLSMMachine all_messages_type
    :=
    {| initial_state_prop := fun s => True
     ; initial_message_prop := fun m => False
     ; transition := all_messages_transition
     ; valid := all_messages_valid
    |}.

Definition emit_any_message_vlsm
    := mk_vlsm emit_any_message_vlsm_machine.

(**

Using the VLSM defined above, we can define the [alternate_byzantine_trace_prop]erty
of a trace <<tr>> for the VLSM <<M>> as being a trace in the projection
of the free composition between <<M>> and the [emit_any_message_vlsm],
to the component corresponding to <<M>>:

*)

Definition alternate_byzantine_trace_prop
    (tr : vTrace M)
    (Proj := binary_free_composition_fst M emit_any_message_vlsm)
    :=
    valid_trace_prop Proj tr.

(**

Since the [byzantine_trace_prop]erty was referring to the free composition
to any other VLSM, we can instantiate that definition to the
[emit_any_message_vlsm] to derive that a trace with the
[alternate_byzantine_trace_prop]erty also has the [byzantine_trace_prop]erty.

*)

Lemma byzantine_alt_byzantine
    (tr : vTrace M)
    (Halt : alternate_byzantine_trace_prop tr)
    : byzantine_trace_prop tr.
Proof.
    exists emit_any_message_vlsm.
    assumption.
Qed.

(** ** Equivalence between the two Byzantine trace definitions

In this section we prove that the [alternate_byzantine_trace_prop]erty is
equivalent to the [byzantine_trace_prop]erty.

Since we have already proven that the [alternate_byzantine_trace_prop]erty
implies the [byzantine_trace_prop]erty (Lemma [byzantine_alt_byzantine]),
and since we know that the traces with the [byzantine_trace_prop]erty
are [valid_trace]s for the [pre_loaded_with_all_messages_vlsm], to prove the
equivalence it is enough to close the circle by proving the
[VLSM_incl]usion between the [pre_loaded_with_all_messages_vlsm] and the projection VLSM used
in the definition of the [alternate_byzantine_trace_prop]erty.

*)

Section pre_loaded_with_all_messages_byzantine_alt.

Context
    (PreLoaded := pre_loaded_with_all_messages_vlsm M)
    (Alt1 := binary_free_composition_fst M emit_any_message_vlsm)
    (Alt := binary_free_composition M emit_any_message_vlsm)
    .

(**
Let <<PreLoaded>> denote the [pre_loaded_with_all_messages_vlsm] of <<M>>, <<Alt>> denote
the free composition of <<M>> with the [emit_any_message_vlsm],
and <<Alt1>> denote the projection of <<Alt>> to the component of <<M>>.

First, note that using the results above it is easy to prove the inclusion
of <<Alt1>> into <<Preloaded>>
*)

    Lemma alt_pre_loaded_with_all_messages_incl
        : VLSM_incl Alt1 PreLoaded.
    Proof.
        intros t Hvt.
        apply byzantine_pre_loaded_with_all_messages.
        apply byzantine_alt_byzantine.
        assumption.
    Qed.

(**
To prove the reverse inclusion (between <<PreLoaded>> and <<Alt1>>) we will use the
[basic_VLSM_incl] meta-result about proving inclusions bewteen
VLSMs which states that
- if all [valid] messages in the first are [valid_message]s in the second, and
- if all [valid_state]s in the first are also [valid_state]s in the second,
- and if all [input_valid_transition]s in the first are also [input_valid_transition]s
in the second,
- then the first VLSM is included in the second.

We will tackle each of these properties in the sequel.

First note that _all_ messages are [valid_message]s for <<Alt>>, as
[emit_any_message_vlsm] can generate any message without changing state.
*)

    Lemma alt_option_valid_message
        (om : option message)
        : option_valid_message_prop Alt om.
    Proof.
        destruct om as [m|];[|apply option_valid_message_None].
        pose (s :=proj1_sig (vs0 Alt): vstate Alt).
        unfold vstate in s.
        exists s.
        assert (valid_state_message_prop Alt s None) as Hs
          by (apply valid_initial_state;apply proj2_sig).
        eapply (valid_generated_state_message Alt) with s None s None (existT second _)
        ;[assumption|assumption|split; exact I|].
        simpl. f_equal.
        rewrite state_update_id; reflexivity.
    Qed.

(**
Using the above, it is straight-forward to show that:
*)

    Lemma alt_proj_option_valid_message
        (m : option message)
        : option_valid_message_prop Alt1 m.
    Proof.
        apply valid_message_projection.
        apply alt_option_valid_message.
    Qed.

(**
Next we define the "lifing" of a [state] <<s>> from <<M>> to <<Alt>>,
by simply setting to <<s>> the  corresponding component of the initial
(composed) state [s0] of <<Alt>>.
*)
    Definition lifted_alt_state
        (s : vstate M)
        : vstate Alt
        := lift_to_composite_state
             (binary_IM M emit_any_message_vlsm) first s.

(**
Lifting a [valid_state] of <<PreLoaded>> we obtain a [valid_state] of <<Alt>>.
*)
    Lemma preloaded_alt_valid_state
        (sj : state)
        (om : option message)
        (Hp : valid_state_message_prop PreLoaded sj om)
        : valid_state_prop Alt (lifted_alt_state sj).
    Proof.
      assert (valid_state_prop PreLoaded sj) as Hsj
        by (exists om;assumption);clear Hp.
      induction Hsj using valid_state_prop_ind.
      - apply initial_state_is_valid.
        intros [];[exact Hs|exact I].
      - exists om'.
        assert (option_valid_message_prop Alt om0) as Hom0
          by apply alt_option_valid_message.
        cut (input_valid_transition Alt (existT first l) (lifted_alt_state s,om0) (lifted_alt_state s', om'))
          ;[apply input_valid_transition_outputs_valid_state_message|].
        split.
        * split;[assumption|].
          split;[assumption|].
          split;[|exact I].
          simpl. apply Ht.
        * simpl.
          replace (lifted_alt_state s first) with s
            by (unfold lifted_alt_state,lift_to_composite_state
               ;rewrite state_update_eq;reflexivity).
          apply proj2 in Ht.
          change (vtransition M l (s: vstate M,om0) = (s',om')) in Ht.
          rewrite Ht.
          f_equal.
          apply state_update_twice.
    Qed.

(**
Finally, we can use [basic_VLSM_incl] together with the
results above to show that <<Preloaded>> is included in <<Alt1>>.
*)

    Lemma pre_loaded_with_all_messages_alt_incl
        : VLSM_incl PreLoaded Alt1.
    Proof.
        apply (basic_VLSM_incl (machine PreLoaded) (machine Alt1))
        ; intro; intros; [assumption| | |apply H].
        - apply alt_proj_option_valid_message.
        - exists (lifted_alt_state s).
          split; [reflexivity|].
          destruct Hv as [[_om Hps] [Hpm Hv]].
          repeat split.
          + apply preloaded_alt_valid_state with _om; assumption.
          + apply alt_option_valid_message.
          + assumption.
    Qed.

(**
Hence, <<Preloaded>> and <<Alt1>> are actually trace-equal:
*)
    Lemma pre_loaded_with_all_messages_alt_eq
        : VLSM_eq PreLoaded Alt1
        .
    Proof.
        split.
        - apply pre_loaded_with_all_messages_alt_incl.
        - apply alt_pre_loaded_with_all_messages_incl.
    Qed.

End pre_loaded_with_all_messages_byzantine_alt.

(**
Finally, we can conclude that the two definitions for byzantine traces are
equivalent:
*)

Lemma byzantine_alt_byzantine_iff
    (tr : vTrace M)
    : alternate_byzantine_trace_prop tr <-> byzantine_trace_prop tr.
Proof.
    split; intros.
    - apply byzantine_alt_byzantine; assumption.
    - apply pre_loaded_with_all_messages_alt_incl.
      apply byzantine_pre_loaded_with_all_messages.
      assumption.
Qed.

End ByzantineTraces.

(** ** Byzantine fault tolerance for a single validator

Given that projections of composition of validator VLSMs are equal to their corresponding
pre-loaded with all messages VLSM ([pre_loaded_with_all_messages_validating_proj_eq]),
we can derive that for validators, all their byzantine traces are
included in the [valid_trace]s of their projection from the composition.
*)
Lemma validator_component_byzantine_fault_tolerance
    message `{EqDecision index}
    (IM : index -> VLSM message)
    (constraint : composite_label IM -> composite_state IM  * option message -> Prop)
    (i : index)
    (Hvalidator: component_projection_validator_prop IM constraint i)
    : forall tr, byzantine_trace_prop (IM i) tr ->
        valid_trace_prop (composite_vlsm_constrained_projection IM constraint i) tr.
Proof.
    intros tr Htr.
    apply
        (VLSM_incl_valid_trace
            (pre_loaded_with_all_messages_validator_component_proj_incl _ _ _ Hvalidator)).
    revert Htr.
    simpl. apply byzantine_pre_loaded_with_all_messages.
Qed.


(** ** Byzantine fault tolerance for a composition of validators

In this section we show that if all components of a composite VLSM <<X>> have
the [projection_validator_prop]erty, then its byzantine traces (that is,
traces obtained upon placing this composition in any, possibly adversarial,
context) are [valid_trace]s of <<X>>.
*)
Section composite_validator_byzantine_traces.

    Context {message : Type}
            `{EqDecision index}
            (IM : index -> VLSM message)
            (constraint : composite_label IM -> composite_state IM  * option message -> Prop)
            (X := composite_vlsm IM constraint)
            (PreLoadedX := pre_loaded_with_all_messages_vlsm X)
            (FreeX := free_composite_vlsm IM)
<<<<<<< HEAD
            (Hvalidator: forall i : index, component_message_validator_prop IM constraint i)
=======
            (Hvalidator: forall i : index, component_projection_validator_prop IM constraint i)
>>>>>>> a64899f9
            .

(**
Let us fix an indexed set of VLSMs <<IM>> and their composition <<X>>
using <<constraint>>, and let <<PreloadedX>> be the
[pre_loaded_with_all_messages_vlsm] associated to <<X>>.

Since we know that <<PreloadedX>> contains precisely the byzantine traces
of <<X>>, we just need to show that <<PreLoadedX>> is
included in <<X>> to prove our main result.

*)
    Lemma validator_pre_loaded_with_all_messages_incl
        : VLSM_incl PreLoadedX X.
    Proof.
        apply VLSM_incl_finite_traces_characterization.
        intros.
        split; [|apply H].
        destruct H as [Htr Hs].
        induction Htr using finite_valid_trace_from_rev_ind.
        - apply (finite_valid_trace_from_empty X).
          apply initial_state_is_valid; assumption.
        - specialize (IHHtr Hs) as IHtr; clear IHHtr.
          apply (extend_right_finite_trace_from X).
          assumption.
          destruct Hx as [Hvx Htx].
          split; [|assumption].
          apply finite_valid_trace_last_pstate in IHtr.
          simpl in *.
          match type of IHtr with
          | valid_state_prop _ ?s => remember s as lst
          end.
          split; [assumption|].
          repeat split; [|apply Hvx|apply Hvx].
          destruct Hvx as [Hlst [_ [Hv _]]].
          destruct l as (i, li). simpl in *.
          specialize (valid_state_project_preloaded_to_preloaded _ IM constraint lst i Hlst)
            as Hlsti.
          destruct iom as [im|]; [|apply option_valid_message_None].
          eapply Hvalidator.
          split; [eassumption|]. split; [|eassumption].
          eexists _.
          apply (pre_loaded_with_all_messages_message_valid_initial_state_message (IM i)).
    Qed.

(**
Finally, we can conclude that a composition of validator components can
resist any kind of external influence:
*)
    Lemma composite_validator_byzantine_traces_are_not_byzantine
        (tr : vTrace X)
        (Hbyz : byzantine_trace_prop X tr)
        : valid_trace_prop X tr.
    Proof.
        apply validator_pre_loaded_with_all_messages_incl.
        apply alt_pre_loaded_with_all_messages_incl.
        apply byzantine_alt_byzantine_iff in Hbyz.
        assumption.
    Qed.
End composite_validator_byzantine_traces.<|MERGE_RESOLUTION|>--- conflicted
+++ resolved
@@ -393,11 +393,7 @@
             (X := composite_vlsm IM constraint)
             (PreLoadedX := pre_loaded_with_all_messages_vlsm X)
             (FreeX := free_composite_vlsm IM)
-<<<<<<< HEAD
             (Hvalidator: forall i : index, component_message_validator_prop IM constraint i)
-=======
-            (Hvalidator: forall i : index, component_projection_validator_prop IM constraint i)
->>>>>>> a64899f9
             .
 
 (**
