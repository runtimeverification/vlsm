--- conflicted
+++ resolved
@@ -775,11 +775,7 @@
 Context
   (Hvalidator:
     forall i : index, i ∉ selection ->
-<<<<<<< HEAD
-    component_projection_validator_prop IM (fixed_equivocation_constraint IM Hbs Hbr selection) i)
-=======
     component_projection_validator_prop IM (fixed_equivocation_constraint IM selection) i)
->>>>>>> 207b8a79
   .
 
 Lemma validator_fixed_non_byzantine_vlsm_lift_initial_message
