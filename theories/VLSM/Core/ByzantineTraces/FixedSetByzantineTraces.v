--- conflicted
+++ resolved
@@ -63,37 +63,23 @@
 Proof.
   unfold fixed_byzantine_IM, update_IM. simpl.
   intros i m Hm.
-<<<<<<< HEAD
-  case_decide as Hi.
-  - eapply no_initial_messages_in_byzantine_IM; eassumption.
-  - eapply no_initial_messages_in_IM; eassumption.
-=======
-  by case_decide; [|destruct (no_initial_messages_in_IM i m)].
->>>>>>> 44d084eb
+  case_decide.
+  - by eapply no_initial_messages_in_byzantine_IM.
+  - by eapply no_initial_messages_in_IM.
 Qed.
 
 Lemma fixed_byzantine_IM_preserves_channel_authentication
 : channel_authentication_prop fixed_byzantine_IM A sender.
 Proof.
   unfold fixed_byzantine_IM, update_IM. simpl.
-  intros i m Hm.
+  intros i m.
   case_decide.
-<<<<<<< HEAD
-  - apply can_emit_signed_byzantine in Hm. revert Hm.
-    unfold channel_authenticated_message, sub_IM_A, sub_IM_sender.
-    destruct (sender m) as [v|]; [|inversion 1].
-    case_decide as HAv; [|inversion 1].
-    cbn.
-    intro Heq; apply Some_inj, dec_sig_eq_iff in Heq; cbn in *.
-    congruence.
-  - apply can_emit_signed; assumption.
-=======
-  - destruct Hm as [(s0, om) [l [s1 [[_ [_ Hv]] Ht]]]].
-    cbn in Hv, Ht.
-    unfold signed_messages_valid, channel_authenticated_message in Hv.
-    by inversion Ht; subst.
+  - intro Hm; apply can_emit_signed_byzantine in Hm.
+    unfold channel_authenticated_message, sub_IM_A, sub_IM_sender in Hm |- *.
+    destruct (sender m) as [v|]; [|inversion Hm].
+    case_decide; [|inversion Hm]; cbn; f_equal.
+    by apply Some_inj, dec_sig_eq_iff in Hm.
   - by apply can_emit_signed.
->>>>>>> 44d084eb
 Qed.
 
 Definition fixed_byzantine_IM_sender_safety
@@ -101,25 +87,6 @@
   channel_authentication_sender_safety fixed_byzantine_IM A sender
     fixed_byzantine_IM_preserves_channel_authentication.
 
-<<<<<<< HEAD
-=======
-Definition message_as_byzantine_label
-  (m : message)
-  (i : index)
-  (Hi : i ∈ byzantine)
-  : composite_label fixed_byzantine_IM.
-Proof.
-  exists i.
-  unfold fixed_byzantine_IM, update_IM.
-  simpl.
-  by rewrite decide_True.
-Defined.
-
-Context
-  (non_byzantine : set index := set_diff (enum index) byzantine)
-  .
-
->>>>>>> 44d084eb
 (** Constraint requiring only that the non-byzantine nodes are not equivocating.
 *)
 Definition non_byzantine_not_equivocating_constraint
@@ -168,9 +135,8 @@
   : sub_IM fixed_byzantine_IM non_byzantine sub_i = sub_IM IM non_byzantine sub_i.
 Proof.
   unfold sub_IM, fixed_byzantine_IM, update_IM; cbn.
-  case_decide as Hi; [|reflexivity].
-  exfalso.
-  eapply selection_complement_index_not_in_selection; eassumption.
+  case_decide as Hi; [| done].
+  contradict Hi; apply selection_complement_index_not_in_selection.
 Defined.
 
 Definition non_byzantine_nodes_same_sym := same_IM_sym non_byzantine_nodes_same.
@@ -245,36 +211,18 @@
   - intros Hs.
     eexists; split.
     + apply composite_state_sub_projection_lift_to.
-<<<<<<< HEAD
     + apply (lift_sub_state_initial fixed_byzantine_IM); assumption.
-=======
-    + by apply (lift_sub_state_initial fixed_byzantine_IM non_byzantine).
->>>>>>> 44d084eb
 Qed.
 
 Lemma fixed_non_byzantine_projection_incl_preloaded
   : VLSM_incl fixed_non_byzantine_projection (pre_loaded_with_all_messages_vlsm (free_composite_vlsm (sub_IM fixed_byzantine_IM non_byzantine))).
 Proof.
-<<<<<<< HEAD
   apply basic_VLSM_strong_incl; intros ? *.
   - apply fixed_non_byzantine_projection_initial_state_preservation.
   - intros _; compute; trivial.
   - split; [|exact I].
     eapply induced_sub_projection_valid_preservation; eassumption.
   - intro Ht; apply induced_sub_projection_transition_preservation in Ht; assumption.
-=======
-  apply basic_VLSM_strong_incl.
-  - by intros s H1; apply fixed_non_byzantine_projection_initial_state_preservation.
-  - by intros m H1; cbv.
-  - by split; [eapply induced_sub_projection_valid_preservation|].
-  - intros l s om s' om'.
-    unfold vtransition, transition, machine.
-    cbn [vtransition transition machine vmachine].
-    unfold projection_induced_vlsm_machine.
-    unfold pre_loaded_with_all_messages_vlsm_machine.
-    (* an ugly trick to get the forward direction from an iff (<->) lemma *)
-    by eapply proj1; rapply @induced_sub_projection_transition_preservation.
->>>>>>> 44d084eb
 Qed.
 
 (** The induced projection from the composition of [fixed_byzantine_IM] under
@@ -286,25 +234,12 @@
       (induced_sub_projection_is_projection fixed_byzantine_IM non_byzantine
         non_byzantine_not_equivocating_constraint).
 Proof.
-<<<<<<< HEAD
   apply induced_sub_projection_friendliness, induced_sub_projection_lift.
   intros s1 s2 Heq l [m|]; [|intuition]; cbn.
   destruct (sender m) as [v|]; [|intuition]; cbn.
   case_decide as HAv; [|intuition].
   replace (s2 (A v)) with (s1 (A v)); [intuition|].
   apply (equal_f_dep Heq (dexist (A v) HAv)).
-=======
-  apply induced_sub_projection_friendliness.
-  apply induced_sub_projection_lift.
-  intros s1 s2 Heq l om.
-  destruct om as [m|]; [|itauto].
-  cbn.
-  destruct (sender m) as [v|]; [|itauto].
-  simpl.
-  case_decide as HAv; [|itauto].
-  replace (s2 (A v)) with (s1 (A v)); [itauto|].
-  exact (equal_f_dep Heq (dexist (A v) HAv)).
->>>>>>> 44d084eb
 Qed.
 
 End sec_fixed_non_byzantine_projection.
@@ -370,7 +305,6 @@
 
 Definition byzantine_id_replacements_same_IM_sym := same_IM_sym byzantine_id_replacements_same_IM.
 
-<<<<<<< HEAD
 Lemma byzantine_id_replacements_full_projection
   : VLSM_full_projection
     (fixed_byzantine_composite_vlsm IM selection A sender (fun sub_i => IM (` sub_i)))
@@ -390,21 +324,6 @@
   eapply VLSM_projection_valid_state in Hs
   ; [| apply preloaded_component_projection with (j := A v)].
   assumption.
-=======
-Definition pre_loaded_fixed_non_byzantine_vlsm : VLSM message :=
-  composite_no_equivocation_vlsm_with_pre_loaded (sub_IM IM non_byzantine) (free_constraint _) fixed_set_signed_message.
-
-Lemma non_byzantine_nodes_same
-  : forall sub_i, sub_IM fixed_byzantine_IM non_byzantine sub_i = sub_IM IM non_byzantine sub_i.
-Proof.
-  intro sub_i.
-  destruct_dec_sig sub_i i Hi Heqsub_i.
-  subst.
-  unfold sub_IM, fixed_byzantine_IM, update_IM.
-  simpl.
-  apply set_diff_elim2 in Hi.
-  by rewrite decide_False.
->>>>>>> 44d084eb
 Qed.
 
 Lemma byzantine_id_replacements_full_projection_rev
@@ -433,7 +352,6 @@
     (fixed_equivocation_constraint IM selection)
     (sub_IM_not_equivocating_constraint IM selection_complement A sender).
 Proof.
-<<<<<<< HEAD
   intros l (s, [m|]) Hv; cbn; [|trivial].
   apply (fixed_strong_equivocation_subsumption IM selection)
     in Hv as Hstrong_v.
@@ -456,14 +374,6 @@
     eapply valid_state_has_trace in Hs as (is & tr & Htr).
     eapply (has_been_sent_iff_by_sender IM). 1-3: eassumption.
     eexists; eassumption.
-=======
-  apply same_IM_full_projection.
-  intros s1 Hs1 l1 om [Hom _].
-  split; [| done].
-  destruct om as [m |]; [| done].
-  destruct Hom as [Hsent | Hseeded]; [left | by right].
-  by eapply same_IM_composite_has_been_sent_preservation.
->>>>>>> 44d084eb
 Qed.
 
 Lemma fixed_non_equivocating_incl_sub_non_equivocating
@@ -579,19 +489,10 @@
       (composite_state_sub_projection IM selection_complement eis)
       (finite_trace_sub_projection IM selection_complement etr).
 Proof.
-<<<<<<< HEAD
   intros Htr.
   exists (fixed_equivocating_traces_are_byzantine_traces _ _ Htr); cbn; split.
   - apply fixed_equivocating_traces_are_byzantine_state.
   - apply fixed_equivocating_traces_are_byzantine_trace.
-=======
-  apply same_IM_full_projection.
-  intros s1 Hs1 l1 om [Hom _].
-  split; [| done].
-  destruct om as [m |]; [| done].
-  destruct Hom as [Hsent | Hseeded]; [left | by right].
-  by eapply same_IM_composite_has_been_sent_preservation.
->>>>>>> 44d084eb
 Qed.
 
 Context
@@ -906,39 +807,6 @@
     channel_authentication_sender_safety IM A sender can_emit_signed)
   .
 
-<<<<<<< HEAD
-=======
-Lemma fixed_non_equivocating_incl_sub_non_equivocating
-  : VLSM_incl FixedNonEquivocating
-      (induced_sub_projection IM (set_diff (enum index) selection)
-        (sub_IM_not_equivocating_constraint IM
-          (set_diff (enum index) selection) A sender)).
-Proof.
-  apply induced_sub_projection_constraint_subsumption_incl.
-  intros l (s, om) Hv.
-  apply (fixed_strong_equivocation_subsumption IM selection)
-    in Hv as Hstrong_v.
-  destruct Hv as (Hs & Hom & Hv & Hc).
-  destruct om; [| done].
-  cbn; destruct (sender m) as [v |] eqn: Hsender; [| done]; cbn.
-  case_decide as HAv; [| done].
-  unfold sub_IM; cbn.
-  apply (VLSM_incl_valid_state (constraint_free_incl IM (fixed_equivocation_constraint IM selection))) in Hs.
-  apply (VLSM_incl_valid_state (vlsm_incl_pre_loaded_with_all_messages_vlsm (free_composite_vlsm IM))) in Hs.
-  assert (Hpre_si : forall i, valid_state_prop (pre_loaded_with_all_messages_vlsm (IM i)) (s i)).
-  {
-    intro i.
-    revert Hs.
-    apply valid_state_project_preloaded_to_preloaded.
-  }
-  apply set_diff_elim2 in HAv.
-  destruct Hstrong_v as [(i & Hi & Hsent) | Hemitted].
-  - apply valid_state_has_trace in Hs as (is & tr & Htr).
-    by eapply has_been_sent_iff_by_sender; [| | | exists i].
-  - by contradict HAv; eapply sub_can_emit_sender.
-Qed.
-
->>>>>>> 44d084eb
 Lemma fixed_non_equivocating_incl_fixed_non_byzantine
   : VLSM_incl FixedNonEquivocating PreNonByzantine.
 Proof.
