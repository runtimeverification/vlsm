--- conflicted
+++ resolved
@@ -479,18 +479,10 @@
     exists (lift_sub_label fixed_byzantine_IM non_byzantine l).
     exists (lift_sub_state fixed_byzantine_IM non_byzantine s).
     split.
-<<<<<<< HEAD
     + by apply composite_label_sub_projection_option_lift.
     + by apply composite_state_sub_projection_lift.
-    + by apply (VLSM_full_projection_input_valid pre_loaded_fixed_non_byzantine_vlsm_lift).
+    + by apply (VLSM_embedding_input_valid pre_loaded_fixed_non_byzantine_vlsm_lift).
   - by intros l s om s' om' [_ Ht]; apply induced_sub_projection_transition_preservation.
-=======
-    + apply composite_label_sub_projection_option_lift.
-    + apply composite_state_sub_projection_lift.
-    + by apply (VLSM_embedding_input_valid pre_loaded_fixed_non_byzantine_vlsm_lift).
-  - intros l s om s' om' [_ Ht].
-    by apply induced_sub_projection_transition_preservation.
->>>>>>> fd475d53
 Qed.
 
 Lemma fixed_non_byzantine_pre_loaded_eq
@@ -746,17 +738,10 @@
     exists (lift_sub_label IM (set_diff (enum index) selection) l).
     exists (lift_sub_state IM (set_diff (enum index) selection) s).
     split.
-<<<<<<< HEAD
     + by apply composite_label_sub_projection_option_lift.
     + by apply composite_state_sub_projection_lift.
-    + apply @VLSM_full_projection_input_valid; [| done].
+    + apply @VLSM_embedding_input_valid; [| done].
       by apply fixed_non_byzantine_vlsm_lift_from_initial.
-=======
-    + apply composite_label_sub_projection_option_lift.
-    + apply composite_state_sub_projection_lift.
-    + apply @VLSM_embedding_input_valid; [| done].
-      apply fixed_non_byzantine_vlsm_lift_from_initial.
->>>>>>> fd475d53
   - intros l s om s' om' [_ Ht].
     by apply induced_sub_projection_transition_preservation.
 Qed.
