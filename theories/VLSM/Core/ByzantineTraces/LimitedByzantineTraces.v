From stdpp Require Import prelude finite.
From Coq Require Import FunctionalExtensionality Reals.
From VLSM.Lib Require Import Preamble StdppListSet Measurable ListSetExtras RealsExtras ListFinSetExtras.
From VLSM.Core Require Import VLSM MessageDependencies VLSMProjections Composition ProjectionTraces.
From VLSM.Core Require Import SubProjectionTraces AnnotatedVLSM ByzantineTraces.FixedSetByzantineTraces.
From VLSM.Core Require Import Validator Equivocation Equivocation.FixedSetEquivocation.
From VLSM.Core Require Import Equivocation.LimitedMessageEquivocation.
From VLSM.Core Require Import Equivocation.MsgDepLimitedEquivocation Equivocation.TraceWiseEquivocation.

(** * VLSM Compositions with Byzantine nodes of limited weight

In this module we define and study protocol executions allowing a
(weight-)limited amount of byzantine faults.

We will show that, if the non-byzantine nodes are validators for a
composition constraint allowing only a limited amount of equivocation, then
they do not distinguish between byzantine nodes and equivocating ones, that is,
projections of traces with byzantine faults to the non-byzantine nodes are
projections of traces of the composition of the regular nodes under a
composition constraint allowing only a limited amount of equivocation.
*)

Section limited_byzantine_traces.

Context
  {message : Type}
<<<<<<< HEAD
  `{ReachableThreshold index Ci}
  `{@finite.Finite index _}
=======
  `{FinSet index Ci}
  `{!finite.Finite index}
>>>>>>> 101613f9
  (IM : index -> VLSM message)
  `{forall i : index, HasBeenSentCapability (IM i)}
  `{forall i : index, HasBeenReceivedCapability (IM i)}
  (sender : message -> option index)
  .

(**
We define the [limited_byzantine_trace_prop]erty in two steps. First, we
leverage the [fixed_byzantine_trace_alt_prop]erty by assuming a fixed selection
of <<byzantine>> nodes whose added weight is below the [ReachableThreshold].
*)
Definition fixed_limited_byzantine_trace_prop
  (s : composite_state IM)
  (tr : list (composite_transition_item IM))
  (byzantine : Ci)
  : Prop
  := (sum_weights (byzantine) <= `threshold)%R /\
     fixed_byzantine_trace_alt_prop IM byzantine (fun i => i) sender s tr.

(** The union of traces with the [fixed_limited_byzantine_trace_prop]erty over
all possible selections of (limited) byzantine nodes.
*)
Definition limited_byzantine_trace_prop
  (s : composite_state IM)
  (tr : list (composite_transition_item IM))
  : Prop :=
  exists byzantine, fixed_limited_byzantine_trace_prop s tr byzantine.

Context
  `{FinSet message Cm}
  {is_equivocating_tracewise_no_has_been_sent_dec : RelDecision (is_equivocating_tracewise_no_has_been_sent IM (fun i => i) sender)}
  (limited_constraint := tracewise_limited_equivocation_constraint IM (Ci := Ci) sender)
  (Limited : VLSM message := composite_vlsm IM limited_constraint)
  (Hvalidator: forall i : index, component_message_validator_prop IM limited_constraint i)
  (no_initial_messages_in_IM : no_initial_messages_in_IM_prop IM)
  (can_emit_signed : channel_authentication_prop IM Datatypes.id sender)
  (message_dependencies : message -> Cm)
  `{!Irreflexive (msg_dep_happens_before message_dependencies)}
  `{forall i, MessageDependencies (IM i) message_dependencies}
  (Hfull : forall i, message_dependencies_full_node_condition_prop (IM i) message_dependencies)
  .

(** ** Assuming the byzantine nodes are known
We will first fix a selection of <<byzantine>> nodes of limited weight and
analyze traces with the [fixed_limited_byzantine_trace_prop]erty w.r.t. that
selection.
*)

Section fixed_limited_selection.

Context
  (byzantine: Ci)
  (non_byzantine : Ci := difference (list_to_set (enum index)) byzantine)
  (Hlimit: (sum_weights (byzantine) <= `threshold)%R)
  (PreNonByzantine := pre_loaded_fixed_non_byzantine_vlsm IM byzantine (λ i : index, i) sender)
  (Htracewise_BasicEquivocation : BasicEquivocation (composite_state IM) index Ci
    := equivocation_dec_tracewise IM (fun i => i) sender)
  (tracewise_not_heavy := @not_heavy _ _ _ _ _ _ _ _ _ _ _ _ _ _ _ Htracewise_BasicEquivocation)
  (tracewise_equivocating_validators := @equivocating_validators _ _ _ _ _ _ _ _ _ _ _ _ _ _ _ Htracewise_BasicEquivocation)
  .

(** When replacing the byzantine components of a composite [valid_state] with
initial states for those machines we obtain a state which is [not_heavy].
*)
Lemma limited_PreNonByzantine_valid_state_lift_not_heavy s
  (Hs : valid_state_prop PreNonByzantine s)
  (sX := lift_sub_state IM (elements non_byzantine) s)
  : tracewise_not_heavy sX.
Proof.
  cut (tracewise_equivocating_validators sX ⊆ byzantine).
  { intro Hincl.
    unfold tracewise_not_heavy, not_heavy.
    transitivity (sum_weights byzantine); [| done].
    apply sum_weights_subseteq_list.
    - by apply NoDup_elements.
    - by apply NoDup_elements.
    - intros i Hi. apply elem_of_elements, Hincl, elem_of_elements, Hi.
  }
  apply valid_state_has_trace in Hs as [is [tr Htr]].
  specialize (preloaded_non_byzantine_vlsm_lift IM byzantine (fun i => i) sender)
    as Hproj.
  apply (VLSM_full_projection_finite_valid_trace_init_to Hproj) in Htr as Hpre_tr.
  intros v Hv.
  apply equivocating_validators_is_equivocating_tracewise_iff in Hv as Hvs'.
  specialize (Hvs' _ _ Hpre_tr).
  destruct Hvs' as [m0 [Hsender0 [preX [itemX [sufX [Htr_pr [Hm0 Heqv]]]]]]].
  apply map_eq_app in Htr_pr as [pre [item_suf [Heqtr [Hpre_pr Hitem_suf_pr]]]].
  apply map_eq_cons in Hitem_suf_pr as [item [suf [Heqitem_suf [Hitem_pr Hsuf_pr]]]].
  subst tr item_suf. clear Hsuf_pr.
  subst itemX. cbn in Hm0.
  change (pre ++ item::suf) with (pre ++ [item] ++ suf) in Htr.
  destruct Htr as [Htr Hinit].
  apply (finite_valid_trace_from_to_app_split PreNonByzantine) in Htr.
  destruct Htr as [Hpre Hitem].
  apply (VLSM_full_projection_finite_valid_trace_from_to Hproj) in Hpre as Hpre_pre.
  apply valid_trace_last_pstate in Hpre_pre as Hs_pre.
  apply (finite_valid_trace_from_to_app_split PreNonByzantine), proj1 in Hitem.
  inversion Hitem; subst; clear Htl Hitem. simpl in Hm0. subst.
  destruct Ht as [[_ [_ [_ [Hc _]]]] _].
  destruct Hc as [[sub_i Hsenti] | Hemit].
  + destruct_dec_sig sub_i i Hi Heqsub_i; subst sub_i.
    assert (Hsent : composite_has_been_sent IM
                      (lift_sub_state IM (elements non_byzantine) (finite_trace_last is pre)) m0).
    { exists i.
      unfold lift_sub_state.
      by rewrite (lift_sub_state_to_eq _ _ _ _ _ Hi).
    }
    apply (composite_proper_sent IM) in Hsent; [| done].
    apply (VLSM_full_projection_initial_state Hproj) in Hinit.
    by specialize (Hsent _ _ (conj Hpre_pre Hinit)).
  + specialize (proj1 Hemit) as [i [Hi Hsigned]].
    subst.
    destruct (decide (i ∈ byzantine)).
      * unfold channel_authenticated_message in Hsigned.
        rewrite Hsender0 in Hsigned.
        by apply Some_inj in Hsigned; subst.
      * by rewrite elem_of_elements in Hi; contradict Hi; apply elem_of_difference; split;
        [apply elem_of_list_to_set, elem_of_enum |].
Qed.

Existing Instance Htracewise_BasicEquivocation.

(** When replacing the byzantine components of a composite [valid_state] with
initial states for those machines validity of transitions for the non-byzantine
components is preserved.
*)
Lemma limited_PreNonByzantine_lift_valid
  : weak_full_projection_valid_preservation PreNonByzantine Limited
    (lift_sub_label IM (elements non_byzantine))
    (lift_sub_state IM (elements non_byzantine)).
Proof.
  intros l s om Hv HsY HomY.
  repeat split.
  - apply lift_sub_valid, Hv.
  - hnf.
    destruct (composite_transition (sub_IM IM (elements non_byzantine)) l (s, om))
      as [s' om'] eqn: Ht.
    apply (lift_sub_transition IM (elements non_byzantine)) in Ht as HtX.
    simpl in HtX |- *; rewrite HtX; simpl.
    change (is_equivocating_tracewise_no_has_been_sent _ _ _) with is_equivocating.
    by eapply tracewise_not_heavy_LimitedEquivocationProp_iff,
      limited_PreNonByzantine_valid_state_lift_not_heavy,
      input_valid_transition_destination.
Qed.

(** By replacing the byzantine components of a composite [valid_state] with
initial states for those machines and ignoring transitions for byzantine nodes
we obtain valid traces for the <<Limited>> equivocation composition.
*)
Lemma limited_PreNonByzantine_vlsm_lift
  : VLSM_full_projection PreNonByzantine Limited
      (lift_sub_label IM (elements non_byzantine))
      (lift_sub_state IM (elements non_byzantine)).
Proof.
  apply basic_VLSM_full_projection; intros ? *.
  - by intros; apply limited_PreNonByzantine_lift_valid.
  - by intros * []; rapply lift_sub_transition.
  - by intros; apply (lift_sub_state_initial IM).
  - intros Hv HsY [[sub_i [[im Him] Heqm]] | Hseeded].
    + cbn in Heqm; subst.
      destruct_dec_sig sub_i i Hi Heqsub_i; subst.
      unfold sub_IM in Him; cbn in Him; clear -Him.
      apply initial_message_is_valid.
      by exists i, (exist _ m Him).
    + destruct Hseeded as (Hsigned & i & Hi & li & si & Hpre_valid).
      apply elem_of_difference in Hi.
      by eapply Hvalidator.
Qed.

End fixed_limited_selection.

(**
Given a trace with the [fixed_limited_byzantine_trace_prop]erty for a selection
of <<byzantine>> nodes, there exists a valid trace for the <<Limited>>
equivocation composition such that the projection of the two traces to
the <<non-byzantine>> nodes coincide.
*)
Lemma validator_fixed_limited_non_byzantine_traces_are_limited_non_equivocating s tr byzantine
  (not_byzantine : Ci := difference (list_to_set (enum index)) byzantine)
  : fixed_limited_byzantine_trace_prop s tr byzantine ->
    exists bs btr,
      finite_valid_trace Limited bs btr /\
      composite_state_sub_projection IM (elements not_byzantine) s = composite_state_sub_projection IM (elements not_byzantine) bs /\
      finite_trace_sub_projection IM (elements not_byzantine) tr = finite_trace_sub_projection IM (elements not_byzantine) btr.
Proof.
  intros [Hlimit Hfixed].
  eexists _, _; split.
  - by apply (VLSM_full_projection_finite_valid_trace
      (limited_PreNonByzantine_vlsm_lift byzantine Hlimit)).
- unfold lift_sub_state.
  rewrite composite_state_sub_projection_lift_to.
  split; [done |].
  by symmetry; apply composite_trace_sub_projection_lift.
Qed.

(** ** The main result

Given any trace with the [limited_byzantine_trace_prop]erty, there exists
a valid trace for the <<Limited>> equivocation composition and
a selection of nodes of limited weight such that the projection of the
two traces to the nodes not in the selection coincide.
*)
Lemma validator_limited_non_byzantine_traces_are_limited_non_equivocating s tr
  : limited_byzantine_trace_prop s tr ->
    exists bs btr,
      finite_valid_trace Limited bs btr /\
      exists (selection : Ci) (selection_complement := difference (list_to_set (enum index)) selection),
      (sum_weights selection <= `threshold)%R /\
      composite_state_sub_projection IM (elements selection_complement) s = composite_state_sub_projection IM (elements selection_complement) bs /\
      finite_trace_sub_projection IM (elements selection_complement) tr = finite_trace_sub_projection IM (elements selection_complement) btr.
Proof.
  intros [byzantine Hlimited].
  apply proj1 in Hlimited as Hlimit.
  apply validator_fixed_limited_non_byzantine_traces_are_limited_non_equivocating
    in Hlimited
    as [bs [btr [Hlimited [Hs_pr Htr_pr]]]].
  exists bs, btr; eauto.
Qed.

End limited_byzantine_traces.

Section sec_msg_dep_limited_byzantine_traces.

Context
  {message : Type}
  `{FinSet message Cm}
  `{ReachableThreshold index Ci}
  `{@finite.Finite index _}
  (IM : index -> VLSM message)
  `{forall i, HasBeenSentCapability (IM i)}
  `{forall i, HasBeenReceivedCapability (IM i)}
  (message_dependencies : message -> Cm)
  (full_message_dependencies : message -> Cm)
  `{!FullMessageDependencies message_dependencies full_message_dependencies}
  `{forall i, MessageDependencies (IM i) message_dependencies}
  (sender : message -> option index)
  (Limited := msg_dep_limited_equivocation_vlsm IM full_message_dependencies sender)
  (no_initial_messages_in_IM : no_initial_messages_in_IM_prop IM)
  (Hchannel : channel_authentication_prop IM Datatypes.id sender)
  (Hsender_safety : sender_safety_alt_prop IM Datatypes.id sender :=
    channel_authentication_sender_safety _ _ _ Hchannel)
  (Hvalidator:
    forall i : index,
      msg_dep_limited_equivocation_message_validator_prop IM
        full_message_dependencies sender i)
  (Hfull : forall i, message_dependencies_full_node_condition_prop (IM i) message_dependencies)
  .

(**
If the set of byzantine nodes is weight-limited and if an [input_valid_transition]
of the non-byzantine nodes from a state of weight-limited equivocation does not
introduce equivocators from the non-byzantine nodes, then the transition is valid
for weight-limited equivocation.
*)
Lemma lift_pre_loaded_fixed_non_byzantine_valid_transition_to_limited
  (byzantine: Ci)
  (non_byzantine := difference (list_to_set (enum index)) byzantine)
  (Hlimited: (sum_weights byzantine <= `threshold)%R)
  sub_l sub_s iom sub_sf oom
  (Ht_sub : input_valid_transition
      (pre_loaded_fixed_non_byzantine_vlsm IM byzantine Datatypes.id sender)
      sub_l (sub_s, iom) (sub_sf, oom))
  ann_s
  (Hann_s : valid_state_prop Limited ann_s)
  (Hann_s_pr : original_state ann_s = lift_sub_state IM (elements non_byzantine) sub_s)
  (ann' := msg_dep_composite_transition_message_equivocators IM full_message_dependencies sender
      (lift_sub_label IM (elements non_byzantine) sub_l) (ann_s, iom))
  (Heqv_byzantine : ann' ⊆ byzantine)
  : input_valid_transition Limited
      (lift_sub_label IM (elements non_byzantine) sub_l) (ann_s, iom)
      (Build_annotated_state (free_composite_vlsm IM) Ci
        (lift_sub_state IM (elements non_byzantine) sub_sf) ann',
      oom).
Proof.
  destruct sub_l as [sub_i li]; destruct_dec_sig sub_i i Hi Heqsub_i; subst.
  repeat split; cbn.
  - done.
  - destruct iom as [im |]; [| apply option_valid_message_None].
    eapply Hvalidator,
      pre_loaded_sub_composite_input_valid_projection, Ht_sub.
  - unfold lift_sub_state in Hann_s_pr.
    rewrite Hann_s_pr, (lift_sub_state_to_eq _ _ _ _ _ Hi).
    apply Ht_sub.
  - apply Rle_trans with (sum_weights byzantine)
    ; [| done].
    apply sum_weights_subseteq.
    by intro; apply Heqv_byzantine.
  - clear -Ht_sub Hann_s_pr.
    destruct Ht_sub as [_ Ht_sub]; revert Ht_sub
    ; unfold annotated_transition; cbn
    ; rewrite Hann_s_pr; unfold lift_sub_state at 1
    ; rewrite (lift_sub_state_to_eq _ _ _ _ _ Hi)
    ; unfold sub_IM at 2; cbn
    ; destruct (vtransition _ _ _) as (si', om')
    ; inversion_clear 1.
    do 2 f_equal; extensionality j.
    unfold lift_sub_state.
    destruct (decide (i = j)); subst; state_update_simpl.
    + by rewrite (lift_sub_state_to_eq _ _ _ _ _ Hi), !state_update_eq.
    + by unfold lift_sub_state_to; case_decide as Hj; [rewrite sub_IM_state_update_neq |].
Qed.

(** Considering a trace with the [fixed_byzantine_trace_alt_prop]erty for a
set <<byzantine>> of indices of bounded weight, its subtrace corresponding to
the non-byzantine nodes is of limited equivocation and its set of equivocators
is included in <<byzantine>>.
*)
Lemma lift_fixed_byzantine_traces_to_limited
  (s: composite_state IM)
  (tr: list (composite_transition_item IM))
  (byzantine: Ci)
  (non_byzantine := difference (list_to_set (enum index)) byzantine)
  (Hlimited: (sum_weights byzantine <= `threshold)%R)
  (Hbyzantine:
    fixed_byzantine_trace_alt_prop IM byzantine Datatypes.id sender s tr)
  (s_reset_byzantine :=
    lift_sub_state IM (elements non_byzantine)
      (composite_state_sub_projection IM (elements non_byzantine) s))
  (bs := Build_annotated_state (free_composite_vlsm IM) Ci s_reset_byzantine (` inhabitant))
  (btr :=
    msg_dep_annotate_trace_with_equivocators (Cv := Ci) IM full_message_dependencies sender
      s_reset_byzantine
      (pre_VLSM_full_projection_finite_trace_project _ _
        (lift_sub_label IM (elements non_byzantine)) (lift_sub_state IM (elements non_byzantine))
        (finite_trace_sub_projection IM (elements non_byzantine) tr)))
  : finite_valid_trace Limited bs btr /\
    state_annotation (@finite_trace_last _ (type Limited) bs btr) ⊆ byzantine.
Proof.
  subst non_byzantine.
  induction Hbyzantine using finite_valid_trace_rev_ind; [repeat split |].
  - constructor; apply initial_state_is_valid.
    by repeat split; cbn; apply lift_sub_state_initial.
  - by cbn; apply lift_sub_state_initial.
  - subst s_reset_byzantine bs btr.
    unfold pre_VLSM_full_projection_finite_trace_project. cbn.
    apply empty_subseteq.
  - (*subst btr. setoid_rewrite map_app; setoid_rewrite msg_dep_annotate_trace_with_equivocators_app.
    cbn. unfold annotate_trace_item. cbn. admit.
     rewrite finite_trace_last_is_last; cbn.*)
    
    subst bs btr; destruct l as [sub_i li]; destruct_dec_sig sub_i i Hi Heqsub_i; subst sub_i
    ; destruct IHHbyzantine as [[Htr0_ann Hsi_ann] Htr0_eqv_byzantine]
    ; cbn in Htr0_eqv_byzantine |- *.
    setoid_rewrite map_app; setoid_rewrite msg_dep_annotate_trace_with_equivocators_app.
    Admitted. (*repeat split; [| done |].
    remember (finite_trace_last _ _) as lst in Htr0_eqv_byzantine. at 1. |- * at 1 2 3 4 5 6.
    assert (Hlsti : original_state lst = lift_sub_state IM (set_diff (enum index) byzantine)
                                          (finite_trace_last si tr0)).
    {
      subst lst; rewrite msg_dep_annotate_trace_with_equivocators_last_original_state; symmetry.
      apply (pre_VLSM_full_projection_finite_trace_last _ _
              (lift_sub_label IM (set_diff (enum index) byzantine))
              (lift_sub_state IM (set_diff (enum index) byzantine))).
    }
    match goal with
    |- _ /\ ?B => cut B
    end.
    {
      intro Heqv_byzantine.
      do 2 (split; [| done]).
      apply finite_valid_trace_from_app_iff; split; [done |].
      subst x; cbn; apply finite_valid_trace_singleton.
      replace (finite_trace_last _ _) with lst.
      eapply lift_pre_loaded_fixed_non_byzantine_valid_transition_to_limited.
      1-2, 4-5: done.
      by subst lst; apply finite_valid_trace_last_pstate.
    }
    destruct iom as [im |]; [| done].
    apply set_union_subseteq_iff; split; [done |].
    unfold coeqv_message_equivocators
    ; case_decide as Hnobs; [apply list_subseteq_nil |].
    rewrite (full_node_msg_dep_coequivocating_senders _ _ _ _ Hfull _ _ i li).
    2: cbn; rewrite Hlsti
    ; eapply @pre_loaded_sub_composite_input_valid_projection, Hx.
    rewrite app_nil_r; cbn.
    destruct (sender im) as [i_im |] eqn: Hsender
    ; [| apply list_subseteq_nil].
    intro _i_im; rewrite elem_of_list_singleton; intro; subst _i_im.
    destruct Hx as [(_ & _ & _ & [Hsent | [Hsigned _]] & _) _].
    + contradict Hnobs.
      destruct Hsent as [sub_i_im Hsent]; cbn in Hsent |- *
      ; destruct_dec_sig sub_i_im _i_im H_i_im Heqsub_i_im; subst sub_i_im.
      apply composite_has_been_directly_observed_sent_received_iff; left.
      exists _i_im.
      rewrite Hlsti; cbn; unfold lift_sub_state.
      by rewrite (lift_sub_state_to_eq _ _ _ _ _ H_i_im).
    + clear -Hsender Hsigned.
      destruct Hsigned as (_i_im & H_i_im & Hauth).
      unfold channel_authenticated_message in Hauth
      ; rewrite Hsender in Hauth.
      apply Some_inj in Hauth; subst _i_im.
      destruct (decide (i_im ∈ byzantine)) as [Hi_im | Hni_im]
      ; [done | contradict H_i_im].
      apply set_diff_intro; [apply elem_of_enum | done].
Qed.*)

(**
Under full-message dependencies and full node assumptions, if all components are
validators for the [msg_dep_limited_equivocation_vlsm] associated to their
composition, then the traces exposed limited Byzantine behavior coincide with
the traces exposed to limited equivocation.
*)
Lemma msg_dep_validator_limited_non_byzantine_traces_are_limited_non_equivocating s tr
  : limited_byzantine_trace_prop IM sender s tr <->
    exists bs btr selection (selection_complement := difference (list_to_set (enum index)) selection),
      finite_valid_trace Limited bs btr /\
      state_annotation (finite_trace_last bs btr) ⊆ selection /\
      (sum_weights selection <= `threshold)%R /\
      composite_state_sub_projection IM (elements selection_complement) s =
        composite_state_sub_projection IM (elements selection_complement) (original_state bs) /\
      finite_trace_sub_projection IM (elements selection_complement) tr =
        finite_trace_sub_projection IM (elements selection_complement)
          (pre_VLSM_full_projection_finite_trace_project
            (type Limited) (composite_type IM) Datatypes.id original_state btr).
Proof.
  split.
  - intros (byzantine & Hlimited & Hbyzantine).
    apply lift_fixed_byzantine_traces_to_limited in Hbyzantine
       as [Hbtr Heqv_byzantine] ; [| done].
    eexists _,_, byzantine; do 3 (split; [done |]); split.
    + extensionality sub_i; destruct_dec_sig sub_i i Hi Heqsub_i; subst; cbn.
      unfold lift_sub_state.
      by rewrite (lift_sub_state_to_eq _ _ _ _ _ Hi).
    + subst Limited.
      rewrite msg_dep_annotate_trace_with_equivocators_project.
      symmetry; apply composite_trace_sub_projection_lift.
  - intros (bs & btr & byzantine & Hbtr & Heqv_byzantine & Hlimited & His_pr & Htr_pr).
    exists byzantine; split; [done |].
    eapply VLSM_incl_finite_valid_trace
    ; [by apply fixed_non_equivocating_incl_fixed_non_byzantine |].
    apply fixed_non_equivocating_traces_char.
    symmetry in His_pr, Htr_pr.
    eexists _,_; split; [| done].
    eapply msg_dep_fixed_limited_equivocation_witnessed in Hbtr as [_ Hbtr]; [| done..].
    revert Hbtr; apply VLSM_incl_finite_valid_trace.
    apply fixed_equivocation_vlsm_composition_index_incl.
    by intro; rewrite !elem_of_elements; apply Heqv_byzantine.
Qed.

End sec_msg_dep_limited_byzantine_traces.<|MERGE_RESOLUTION|>--- conflicted
+++ resolved
@@ -24,13 +24,8 @@
 
 Context
   {message : Type}
-<<<<<<< HEAD
   `{ReachableThreshold index Ci}
-  `{@finite.Finite index _}
-=======
-  `{FinSet index Ci}
   `{!finite.Finite index}
->>>>>>> 101613f9
   (IM : index -> VLSM message)
   `{forall i : index, HasBeenSentCapability (IM i)}
   `{forall i : index, HasBeenReceivedCapability (IM i)}
