--- conflicted
+++ resolved
@@ -1,12 +1,7 @@
 From stdpp Require Import prelude finite.
 From Coq Require Import FunctionalExtensionality Reals.
-<<<<<<< HEAD
-From VLSM.Lib Require Import Preamble FinSetExtras ListFinSetExtras.
+From VLSM.Lib Require Import Preamble FinSetExtras.
 From VLSM.Lib Require Import Measurable.
-=======
-From VLSM.Lib Require Import Preamble FinSetExtras.
-From VLSM.Lib Require Import Measurable RealsExtras.
->>>>>>> a7635af3
 From VLSM.Core Require Import VLSM MessageDependencies VLSMProjections Composition ProjectionTraces.
 From VLSM.Core Require Import SubProjectionTraces AnnotatedVLSM Equivocation.
 From VLSM.Core Require Import ByzantineTraces.FixedSetByzantineTraces.
