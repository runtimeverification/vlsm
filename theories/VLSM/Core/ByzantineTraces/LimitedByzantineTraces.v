From stdpp Require Import prelude finite.
From Coq Require Import FunctionalExtensionality Reals.
From VLSM.Lib Require Import Preamble StdppListSet Measurable FinFunExtras StdppExtras ListSetExtras.
From VLSM.Core Require Import VLSM MessageDependencies VLSMProjections Composition ProjectionTraces SubProjectionTraces AnnotatedVLSM.
From VLSM Require Import Core.ByzantineTraces Core.ByzantineTraces.FixedSetByzantineTraces.
From VLSM Require Import Core.Validator Core.Equivocation Core.Equivocation.FixedSetEquivocation Core.Equivocation.LimitedEquivocation Core.Equivocation.LimitedEquivocation Core.Equivocation.MsgDepLimitedEquivocation Core.Equivocation.TraceWiseEquivocation.

(** * VLSM Compositions with byzantine nodes of limited weight

In this module we define and study protocol executions allowing a
(weight-)limited amount of byzantine faults.

We will show that, if the non-byzantine nodes are validators for a
composition constraint allowing only a limited amount of equivocation, then
they do not distinguish between byzantine nodes and equivocating ones, that is,
projections of traces with byzantine faults to the non-byzantine nodes are
projections of traces of the composition of the regular nodes under a
composition constraint allowing only a limited amount of equivocation.
*)

Section limited_byzantine_traces.

Context
  {message : Type}
  `{finite.Finite index}
  (IM : index -> VLSM message)
  `{forall i : index, HasBeenSentCapability (IM i)}
  `{forall i : index, HasBeenReceivedCapability (IM i)}
  (sender : message -> option index)
  `{ReachableThreshold index}
  .

(**
We define the [limited_byzantine_trace_prop]erty in two steps. First, we
leverage the [fixed_byzantine_trace_alt_prop]erty by assuming a fixed selection
of <<byzantine>> nodes whose added weight is below the [ReachableThreshold].
*)
Definition fixed_limited_byzantine_trace_prop
  (s : composite_state IM)
  (tr : list (composite_transition_item IM))
  (byzantine : set index)
  : Prop
  := (sum_weights (remove_dups byzantine) <= `threshold)%R /\
     fixed_byzantine_trace_alt_prop IM byzantine (fun i => i) sender s tr.

(** The union of traces with the [fixed_limited_byzantine_trace_prop]erty over
all possible selections of (limited) byzantine nodes.
*)
Definition limited_byzantine_trace_prop
  (s : composite_state IM)
  (tr : list (composite_transition_item IM))
  : Prop :=
  exists byzantine, fixed_limited_byzantine_trace_prop s tr byzantine.

Context
  {is_equivocating_tracewise_no_has_been_sent_dec : RelDecision (is_equivocating_tracewise_no_has_been_sent IM (fun i => i) sender)}
  (limited_constraint := limited_equivocation_constraint IM sender)
  (Limited : VLSM message := composite_vlsm IM limited_constraint)
<<<<<<< HEAD
  (Hvalidator: forall i : index, component_message_validator_prop IM limited_constraint i)
=======
  (Hvalidator: forall i : index, component_projection_validator_prop IM limited_constraint i)
>>>>>>> a64899f9
  (no_initial_messages_in_IM : no_initial_messages_in_IM_prop IM)
  (can_emit_signed : channel_authentication_prop IM Datatypes.id sender)
  (message_dependencies : message -> set message)
  `{forall i, MessageDependencies message_dependencies (IM i)}
  (Hfull : forall i, message_dependencies_full_node_condition_prop message_dependencies (IM i))
  .

(** ** Assuming the byzantine nodes are known
We will first fix a selection of <<byzantine>> nodes of limited weight and
analyze traces with the [fixed_limited_byzantine_trace_prop]erty w.r.t. that
selection.
*)

Section fixed_limited_selection.

Context
  (byzantine: set index)
  (non_byzantine : set index := set_diff (enum index) byzantine)
  (Hlimit: (sum_weights (remove_dups byzantine) <= `threshold)%R)
  (PreNonByzantine := pre_loaded_fixed_non_byzantine_vlsm IM byzantine (λ i : index, i) sender)
  (Htracewise_BasicEquivocation : BasicEquivocation (composite_state IM) index
    := equivocation_dec_tracewise IM (fun i => i) sender)
  (tracewise_not_heavy := @not_heavy _ _ _ _ Htracewise_BasicEquivocation)
  (tracewise_equivocating_validators := @equivocating_validators _ _ _ _ Htracewise_BasicEquivocation)
  .

(** When replacing the byzantine components of a composite [valid_state] with
initial states for those machines we obtain a state which is [not_heavy].
*)
Lemma limited_PreNonByzantine_valid_state_lift_not_heavy s
  (Hs : valid_state_prop PreNonByzantine s)
  (sX := lift_sub_state IM non_byzantine s)
  : tracewise_not_heavy sX.
Proof.
  cut (tracewise_equivocating_validators sX ⊆ byzantine).
  { intro Hincl.
    unfold tracewise_not_heavy, not_heavy.
    transitivity (sum_weights (remove_dups byzantine)); [|assumption].
    apply sum_weights_subseteq.
    - apply equivocating_validators_nodup.
    - apply NoDup_remove_dups.
    - intros i Hi. apply elem_of_remove_dups, Hincl, Hi.
  }
  apply valid_state_has_trace in Hs as [is [tr Htr]].
  specialize (preloaded_non_byzantine_vlsm_lift IM byzantine (fun i => i) sender)
    as Hproj.
  apply (VLSM_full_projection_finite_valid_trace_init_to Hproj) in Htr as Hpre_tr.
  intros v Hv.
  apply equivocating_validators_is_equivocating_tracewise_iff in Hv as Hvs'.
  specialize (Hvs' _ _ Hpre_tr).
  destruct Hvs' as [m0 [Hsender0 [preX [itemX [sufX [Htr_pr [Hm0 Heqv]]]]]]].
  apply map_eq_app in Htr_pr as [pre [item_suf [Heqtr [Hpre_pr Hitem_suf_pr]]]].
  apply map_eq_cons in Hitem_suf_pr as [item [suf [Heqitem_suf [Hitem_pr Hsuf_pr]]]].
  subst tr item_suf. clear Hsuf_pr.
  subst itemX. cbn in Hm0.
  change (pre ++ item::suf) with (pre ++ [item] ++ suf) in Htr.
  destruct Htr as [Htr Hinit].
  apply (finite_valid_trace_from_to_app_split PreNonByzantine) in Htr.
  destruct Htr as [Hpre Hitem].
  apply (VLSM_full_projection_finite_valid_trace_from_to Hproj) in Hpre as Hpre_pre.
  apply valid_trace_last_pstate in Hpre_pre as Hs_pre.
  apply (finite_valid_trace_from_to_app_split PreNonByzantine), proj1 in Hitem.
  inversion Hitem; subst; clear Htl Hitem. simpl in Hm0. subst.
  destruct Ht as [[_ [_ [_ [Hc _]]]] _].
  destruct Hc as [[sub_i Hsenti] | Hemit].
  + destruct_dec_sig sub_i i Hi Heqsub_i; subst sub_i.
    assert (Hsent : composite_has_been_sent IM
                      (lift_sub_state IM non_byzantine (finite_trace_last is pre)) m0).
    { exists i.
      unfold lift_sub_state.
      rewrite lift_sub_state_to_eq with (Hi0 := Hi).
      assumption.
    }
    apply (composite_proper_sent IM) in Hsent; [|assumption].
    apply (VLSM_full_projection_initial_state Hproj) in Hinit.
    specialize (Hsent _ _ (conj Hpre_pre Hinit)).
    contradiction.
  + specialize (proj1 Hemit) as [i [Hi Hsigned]].
    subst.
    destruct (decide (i ∈ byzantine)).
      * unfold channel_authenticated_message in Hsigned.
        rewrite Hsender0 in Hsigned.
        apply Some_inj in Hsigned.
        subst. assumption.
      * elim Hi.
        apply set_diff_intro; [apply elem_of_enum|assumption].
Qed.

(** When replacing the byzantine components of a composite [valid_state] with
initial states for those machines validity of transitions for the non-byzantine
components is preserved.
*)
Lemma limited_PreNonByzantine_lift_valid
  : weak_full_projection_valid_preservation PreNonByzantine Limited
    (lift_sub_label IM non_byzantine)
    (lift_sub_state IM non_byzantine).
Proof.
  intros l s om Hv HsY HomY.
  repeat split.
  - apply lift_sub_valid, Hv.
  - unfold limited_constraint, limited_equivocation_constraint.
    destruct
      (composite_transition (sub_IM IM non_byzantine) l (s, om))
      as (s', om') eqn: Ht.
    apply (lift_sub_transition IM non_byzantine) in Ht
      as HtX.
    simpl in HtX |- *. rewrite HtX. simpl.
    apply limited_PreNonByzantine_valid_state_lift_not_heavy.
    eapply input_valid_transition_destination; split; eassumption.
Qed.

(** By replacing the byzantine components of a composite [valid_state] with
initial states for those machines and ignoring transitions for byzantine nodes
we obtain valid traces for the <<Limited>> equivocation composition.
*)
Lemma limited_PreNonByzantine_vlsm_lift
  : VLSM_full_projection PreNonByzantine Limited
      (lift_sub_label IM non_byzantine)
      (lift_sub_state IM non_byzantine).
Proof.
  apply basic_VLSM_full_projection; intros ? *.
  - intros; apply limited_PreNonByzantine_lift_valid; assumption.
  - intros * []; rapply lift_sub_transition; assumption.
  - intros; apply (lift_sub_state_initial IM); assumption.
  - intros Hv HsY [[sub_i [[im Him] Heqm]] | Hseeded].
    + cbn in Heqm; subst.
      destruct_dec_sig sub_i i Hi Heqsub_i; subst.
      unfold sub_IM in Him; cbn in Him; clear -Him.
      apply initial_message_is_valid.
      exists i, (exist _ m Him). reflexivity.
    + destruct Hseeded as (Hsigned & i & Hi & li & si & Hpre_valid).
      apply set_diff_elim2 in Hi.
<<<<<<< HEAD
      eapply Hvalidator; eassumption.
=======
      specialize (Hvalidator i _ _ Hpre_valid) as (_ & _ & _ & Hmsg & _).
      assumption.
>>>>>>> a64899f9
Qed.

End fixed_limited_selection.

(**
Given a trace with the [fixed_limited_byzantine_trace_prop]erty for a selection
of <<byzantine>> nodes, there exists a valid trace for the <<Limited>>
equivocation composition such that the projection of the two traces to
the <<non-byzantine>> nodes coincide.
*)
Lemma validator_fixed_limited_non_byzantine_traces_are_limited_non_equivocating s tr byzantine
  (not_byzantine : set index := set_diff (enum index) byzantine)
  : fixed_limited_byzantine_trace_prop s tr byzantine ->
    exists bs btr,
      finite_valid_trace Limited bs btr /\
      composite_state_sub_projection IM not_byzantine s = composite_state_sub_projection IM not_byzantine bs /\
      finite_trace_sub_projection IM not_byzantine tr = finite_trace_sub_projection IM not_byzantine btr.
Proof.
  intros [Hlimit Hfixed].
  eexists _, _; split.
  - apply (VLSM_full_projection_finite_valid_trace
            (limited_PreNonByzantine_vlsm_lift byzantine Hlimit)).
    exact Hfixed.
  - unfold lift_sub_state.
    rewrite composite_state_sub_projection_lift_to.
    split; [reflexivity|].
    symmetry. apply composite_trace_sub_projection_lift.
Qed.

(** ** The main result

Given any trace with the [limited_byzantine_trace_prop]erty, there exists
a valid trace for the <<Limited>> equivocation composition and
a selection of nodes of limited weight such that the projection of the
two traces to the nodes not in the selection coincide.
*)
Lemma validator_limited_non_byzantine_traces_are_limited_non_equivocating s tr
  : limited_byzantine_trace_prop s tr ->
    exists bs btr,
      finite_valid_trace Limited bs btr /\
      exists selection (selection_complement := set_diff (enum index) selection),
      (sum_weights (remove_dups selection) <= `threshold)%R /\
      composite_state_sub_projection IM selection_complement s = composite_state_sub_projection IM selection_complement bs /\
      finite_trace_sub_projection IM selection_complement tr = finite_trace_sub_projection IM selection_complement btr.
Proof.
  intros [byzantine Hlimited].
  apply proj1 in Hlimited as Hlimit.
  apply validator_fixed_limited_non_byzantine_traces_are_limited_non_equivocating
    in Hlimited
    as [bs [btr [Hlimited [Hs_pr Htr_pr]]]].
  exists bs, btr. split; [assumption|].
  exists byzantine.
  repeat split; assumption.
Qed.

End limited_byzantine_traces.

Section sec_msg_dep_limited_byzantine_traces.

Context
  {message : Type}
  `{finite.Finite index}
  (IM : index -> VLSM message)
  (Hbs : forall i, HasBeenSentCapability (IM i))
  (Hbr : forall i, HasBeenReceivedCapability (IM i))
  (Hbo := fun i => HasBeenObservedCapability_from_sent_received (IM i))
  (message_dependencies : message -> set message)
  (HMsgDep : forall i, MessageDependencies message_dependencies (IM i))
  (full_message_dependencies : message -> set message)
  (HFullMsgDep : FullMessageDependencies message_dependencies full_message_dependencies)
  `{ReachableThreshold index}
  (sender : message -> option index)
  (Limited := msg_dep_limited_equivocation_vlsm IM Hbs Hbr full_message_dependencies sender)
  (no_initial_messages_in_IM : no_initial_messages_in_IM_prop IM)
  (Hchannel : channel_authentication_prop IM Datatypes.id sender)
  (Hsender_safety : sender_safety_alt_prop IM Datatypes.id sender :=
    channel_authentication_sender_safety _ _ _ Hchannel)
  (Hvalidator:
    forall i : index,
      msg_dep_limited_equivocation_message_validator_prop IM Hbs Hbr
        full_message_dependencies sender i)
  (Hfull : forall i, message_dependencies_full_node_condition_prop message_dependencies (IM i))
  .

(**
If the set of byzantine nodes is weight-limited and if an [input_valid_transition]
of the non-byzantine nodes from a state of weight-limited equivocation does not
introduce equivocators from the non-byzantine nodes, then the transition is valid
for weight-limited equivocation.
*)
Lemma lift_pre_loaded_fixed_non_byzantine_valid_transition_to_limited
  (byzantine: set index)
  (non_byzantine := set_diff (enum index) byzantine)
  (Hlimited: (sum_weights (remove_dups byzantine) <= `threshold)%R)
  sub_l sub_s iom sub_sf oom
  (Ht_sub : input_valid_transition
      (pre_loaded_fixed_non_byzantine_vlsm IM Hbs byzantine Datatypes.id sender)
      sub_l (sub_s, iom) (sub_sf, oom))
  ann_s
  (Hann_s : valid_state_prop Limited ann_s)
  (Hann_s_pr : original_state ann_s = lift_sub_state IM non_byzantine sub_s)
  (ann' := msg_dep_composite_transition_message_equivocators IM Hbs Hbr full_message_dependencies sender
      (lift_sub_label IM non_byzantine sub_l) (ann_s, iom))
  (Heqv_byzantine : ann' ⊆ byzantine)
  : input_valid_transition Limited
      (lift_sub_label IM non_byzantine sub_l) (ann_s, iom)
      (Build_annotated_state (free_composite_vlsm IM) (set index)
        (lift_sub_state IM non_byzantine sub_sf) ann',
      oom).
Proof.
  destruct sub_l as (sub_i, li).
  destruct_dec_sig sub_i i Hi Heqsub_i.
  subst.
  repeat split.
  - assumption.
  - destruct iom as [im|]; [|apply option_valid_message_None].
    eapply Hvalidator,
      pre_loaded_sub_composite_input_valid_projection,
      Ht_sub.
  - cbn.
    rewrite Hann_s_pr.
    unfold lift_sub_state.
    rewrite lift_sub_state_to_eq with (Hi0 := Hi).
    apply Ht_sub.
  - apply Rle_trans with (sum_weights (remove_dups byzantine))
    ; [|assumption].
    apply sum_weights_subseteq.
    + cut (NoDup (state_annotation ann_s)).
      { intro Hnodup.
        destruct iom as [im|]; [|assumption].
        apply set_union_nodup_left; assumption.
      }
      subst.
      eapply coeqv_limited_equivocation_state_annotation_nodup; eassumption.
    + apply NoDup_remove_dups.
    + intro eqv.
      rewrite elem_of_remove_dups.
      apply Heqv_byzantine.
  - clear -Ht_sub Hann_s_pr.
    cbn; unfold annotated_transition; cbn.
    apply proj2 in Ht_sub.
    revert Ht_sub.
    cbn.
    rewrite Hann_s_pr.
    unfold lift_sub_state at 1.
    rewrite lift_sub_state_to_eq with (Hi0 := Hi).
    unfold sub_IM at 2.
    cbn.
    destruct (vtransition _ _ _) as (si', om').
    inversion_clear 1.
    do 2 f_equal.
    extensionality j.
    destruct (decide (i = j)) as [Hij | Hij].
    + subst j.
      unfold lift_sub_state.
      rewrite lift_sub_state_to_eq with (Hi0 := Hi).
      rewrite !state_update_eq.
      reflexivity.
    + rewrite state_update_neq by congruence.
      unfold lift_sub_state.
      destruct (decide (j ∈ set_diff (enum index) byzantine)) as [Hj|Hj].
      * rewrite !lift_sub_state_to_eq with (Hi0 := Hj).
        rewrite sub_IM_state_update_neq by congruence.
        reflexivity.
      * rewrite !lift_sub_state_to_neq by assumption.
        reflexivity.
Qed.

(** Considering a trace with the [fixed_byzantine_trace_alt_prop]erty for a
set <<byzantine>> of indices of bounded weight, its subtrace corresponding to
the non-byzantine nodes is of limited equivocation and its set of equivocators
is included in <<byzantine>>.
*)
Lemma lift_fixed_byzantine_traces_to_limited
  (s: composite_state IM)
  (tr: list (composite_transition_item IM))
  (byzantine: set index)
  (non_byzantine := set_diff (enum index) byzantine)
  (Hlimited: (sum_weights (remove_dups byzantine) <= `threshold)%R)
  (Hbyzantine:
    fixed_byzantine_trace_alt_prop IM Hbs byzantine Datatypes.id sender s tr)
  (s_reset_byzantine :=
    lift_sub_state IM non_byzantine
      (composite_state_sub_projection IM non_byzantine s))
  (bs := Build_annotated_state (free_composite_vlsm IM) (set index) s_reset_byzantine (` inhabitant))
  (btr :=
    msg_dep_annotate_trace_with_equivocators IM Hbs Hbr full_message_dependencies sender
      s_reset_byzantine
      (pre_VLSM_full_projection_finite_trace_project _ _
        (lift_sub_label IM non_byzantine) (lift_sub_state IM (set_diff (enum index) byzantine))
        (finite_trace_sub_projection IM non_byzantine tr)))
  : finite_valid_trace Limited bs btr /\
    state_annotation (@finite_trace_last _ (type Limited) bs btr) ⊆ byzantine.
Proof.
  subst non_byzantine.
  induction Hbyzantine using finite_valid_trace_rev_ind; [repeat split|].
  - constructor.
    apply initial_state_is_valid.
    repeat split.
    cbn.
    apply lift_sub_state_initial.
    assumption.
  - cbn; apply lift_sub_state_initial; assumption.
  - apply list_subseteq_nil.
  - subst s_reset_byzantine bs btr.
    unfold pre_VLSM_full_projection_finite_trace_project.
    rewrite !map_app.
    setoid_rewrite annotate_trace_from_app.
    cbn.
    unfold annotate_trace_item; cbn.
    rewrite finite_trace_last_is_last.
    cbn.
    destruct l as (sub_i, li).
    destruct_dec_sig sub_i i Hi Heqsub_i.
    subst sub_i.
    destruct IHHbyzantine as [[Htr0_ann Hsi_ann] Htr0_eqv_byzantine].
    cbn in Htr0_eqv_byzantine |- *.
    remember
      (@finite_trace_last _(annotated_type (free_composite_vlsm IM) (set index))
        _ _) as lst.
    assert (Hlsti : original_state lst = lift_sub_state IM (set_diff (enum index) byzantine) (finite_trace_last si tr0)).
    {
      subst lst.
      rewrite annotate_trace_from_last_original_state.
      symmetry.
      apply
        (pre_VLSM_full_projection_finite_trace_last _ _
          (lift_sub_label IM (set_diff (enum index) byzantine))
          (lift_sub_state IM (set_diff (enum index) byzantine))).
    }
    match goal with
    |- _ /\ ?B => cut B
    end.
    {
      intro Heqv_byzantine.
      split; [|assumption].
      split; [|assumption].
      apply finite_valid_trace_from_app_iff.
      split; [assumption|].
      subst x; cbn.
      apply finite_valid_trace_singleton.
      replace (finite_trace_last _ _) with lst.
      eapply lift_pre_loaded_fixed_non_byzantine_valid_transition_to_limited.
      1,2,4,5: eassumption.
      subst lst.
      apply finite_valid_trace_last_pstate.
      assumption.
    }
    destruct iom as [im|]; [|assumption].
    apply set_union_subseteq_iff.
    split; [assumption|].
    unfold coeqv_message_equivocators.
    case_decide as Hnobs; [apply list_subseteq_nil|].
    erewrite full_node_msg_dep_coequivocating_senders with (i0 := i) (li0 :=li).
    2-4: eassumption.
    2: cbn; rewrite Hlsti;
        eapply pre_loaded_sub_composite_input_valid_projection, Hx.
    rewrite app_nil_r.
    cbn.
    destruct (sender im) as [i_im|] eqn:Hsender
    ; [|apply list_subseteq_nil].
    intro _i_im. rewrite elem_of_list_singleton.
    intro; subst _i_im.
    apply proj1, proj2, proj2, proj2, proj1 in Hx
      as [Hsent | [Hsigned _]].
    + elim Hnobs.
      destruct Hsent as [sub_i_im Hsent].
      cbn in Hsent.
      cbn.
      destruct_dec_sig sub_i_im _i_im H_i_im Heqsub_i_im.
      subst sub_i_im.
      apply composite_has_been_observed_sent_received_iff.
      left.
      exists _i_im.
      rewrite Hlsti.
      unfold lift_sub_state.
      rewrite lift_sub_state_to_eq with (Hi0 := H_i_im).
      assumption.
    + clear -Hsender Hsigned.
      destruct Hsigned as (_i_im & H_i_im & Hauth).
      unfold channel_authenticated_message in Hauth.
      rewrite Hsender in Hauth.
      apply Some_inj in Hauth.
      subst _i_im.
      destruct (decide (i_im ∈ byzantine)) as [Hi_im|Hni_im]
      ; [assumption|].
      elim H_i_im.
      apply set_diff_intro; [apply elem_of_enum|assumption].
Qed.

(**
Under full-message dependencies and full node assumptions, if all components are
validators for the [msg_dep_limited_equivocation_vlsm] associated to their
composition, then the traces exposed limited Byzantine behaviour coincide with
the traces exposed to limited equivocation.
*)
Lemma msg_dep_validator_limited_non_byzantine_traces_are_limited_non_equivocating s tr
  : limited_byzantine_trace_prop IM Hbs sender s tr <->
    exists bs btr selection (selection_complement := set_diff (enum index) selection),
      finite_valid_trace Limited bs btr /\
      state_annotation (finite_trace_last bs btr) ⊆ selection /\
      (sum_weights (remove_dups selection) <= `threshold)%R /\
      composite_state_sub_projection IM selection_complement s =
        composite_state_sub_projection IM selection_complement (original_state bs) /\
      finite_trace_sub_projection IM selection_complement tr =
        finite_trace_sub_projection IM selection_complement
          (pre_VLSM_full_projection_finite_trace_project
            (type Limited) (composite_type IM) Datatypes.id original_state btr).
Proof.
  split.
  - intros (byzantine & Hlimited & Hbyzantine).
    apply lift_fixed_byzantine_traces_to_limited in Hbyzantine
      as [Hbtr Heqv_byzantine]
    ; [|assumption].
    eexists _,_, byzantine; repeat (split; [eassumption|]).
    split.
    + extensionality sub_i.
      destruct_dec_sig sub_i i Hi Heqsub_i.
      subst.
      cbn.
      unfold lift_sub_state.
      rewrite lift_sub_state_to_eq with (Hi0 := Hi).
      reflexivity.
    + subst Limited.
      rewrite msg_dep_annotate_trace_with_equivocators_project.
      symmetry.
      apply composite_trace_sub_projection_lift.
  - intros (bs & btr & byzantine & Hbtr & Heqv_byzantine & Hlimited & His_pr & Htr_pr).
    exists byzantine.
    split; [assumption|].
    unfold fixed_byzantine_trace_alt_prop.
    eapply VLSM_incl_finite_valid_trace
    ; [apply fixed_non_equivocating_incl_fixed_non_byzantine; assumption|].
    apply fixed_non_equivocating_traces_char.
    symmetry in His_pr, Htr_pr.
    eexists _,_; split; [|split; eassumption].
    eapply msg_dep_fixed_limited_equivocation_witnessed, proj2 in Hbtr.
    2-5: eassumption.
    revert Hbtr.
    apply VLSM_incl_finite_valid_trace.
    apply fixed_equivocation_vlsm_composition_index_incl; assumption.
Qed.

End sec_msg_dep_limited_byzantine_traces.<|MERGE_RESOLUTION|>--- conflicted
+++ resolved
@@ -56,11 +56,7 @@
   {is_equivocating_tracewise_no_has_been_sent_dec : RelDecision (is_equivocating_tracewise_no_has_been_sent IM (fun i => i) sender)}
   (limited_constraint := limited_equivocation_constraint IM sender)
   (Limited : VLSM message := composite_vlsm IM limited_constraint)
-<<<<<<< HEAD
   (Hvalidator: forall i : index, component_message_validator_prop IM limited_constraint i)
-=======
-  (Hvalidator: forall i : index, component_projection_validator_prop IM limited_constraint i)
->>>>>>> a64899f9
   (no_initial_messages_in_IM : no_initial_messages_in_IM_prop IM)
   (can_emit_signed : channel_authentication_prop IM Datatypes.id sender)
   (message_dependencies : message -> set message)
@@ -193,12 +189,7 @@
       exists i, (exist _ m Him). reflexivity.
     + destruct Hseeded as (Hsigned & i & Hi & li & si & Hpre_valid).
       apply set_diff_elim2 in Hi.
-<<<<<<< HEAD
       eapply Hvalidator; eassumption.
-=======
-      specialize (Hvalidator i _ _ Hpre_valid) as (_ & _ & _ & Hmsg & _).
-      assumption.
->>>>>>> a64899f9
 Qed.
 
 End fixed_limited_selection.
@@ -262,23 +253,22 @@
   {message : Type}
   `{finite.Finite index}
   (IM : index -> VLSM message)
-  (Hbs : forall i, HasBeenSentCapability (IM i))
-  (Hbr : forall i, HasBeenReceivedCapability (IM i))
-  (Hbo := fun i => HasBeenObservedCapability_from_sent_received (IM i))
+  `{forall i, HasBeenSentCapability (IM i)}
+  `{forall i, HasBeenReceivedCapability (IM i)}
   (message_dependencies : message -> set message)
-  (HMsgDep : forall i, MessageDependencies message_dependencies (IM i))
+  `{forall i, MessageDependencies message_dependencies (IM i)}
   (full_message_dependencies : message -> set message)
-  (HFullMsgDep : FullMessageDependencies message_dependencies full_message_dependencies)
+  `{FullMessageDependencies message message_dependencies full_message_dependencies}
   `{ReachableThreshold index}
   (sender : message -> option index)
-  (Limited := msg_dep_limited_equivocation_vlsm IM Hbs Hbr full_message_dependencies sender)
+  (Limited := msg_dep_limited_equivocation_vlsm IM full_message_dependencies sender)
   (no_initial_messages_in_IM : no_initial_messages_in_IM_prop IM)
   (Hchannel : channel_authentication_prop IM Datatypes.id sender)
   (Hsender_safety : sender_safety_alt_prop IM Datatypes.id sender :=
     channel_authentication_sender_safety _ _ _ Hchannel)
   (Hvalidator:
     forall i : index,
-      msg_dep_limited_equivocation_message_validator_prop IM Hbs Hbr
+      msg_dep_limited_equivocation_message_validator_prop IM
         full_message_dependencies sender i)
   (Hfull : forall i, message_dependencies_full_node_condition_prop message_dependencies (IM i))
   .
@@ -295,12 +285,12 @@
   (Hlimited: (sum_weights (remove_dups byzantine) <= `threshold)%R)
   sub_l sub_s iom sub_sf oom
   (Ht_sub : input_valid_transition
-      (pre_loaded_fixed_non_byzantine_vlsm IM Hbs byzantine Datatypes.id sender)
+      (pre_loaded_fixed_non_byzantine_vlsm IM byzantine Datatypes.id sender)
       sub_l (sub_s, iom) (sub_sf, oom))
   ann_s
   (Hann_s : valid_state_prop Limited ann_s)
   (Hann_s_pr : original_state ann_s = lift_sub_state IM non_byzantine sub_s)
-  (ann' := msg_dep_composite_transition_message_equivocators IM Hbs Hbr full_message_dependencies sender
+  (ann' := msg_dep_composite_transition_message_equivocators IM full_message_dependencies sender
       (lift_sub_label IM non_byzantine sub_l) (ann_s, iom))
   (Heqv_byzantine : ann' ⊆ byzantine)
   : input_valid_transition Limited
@@ -309,19 +299,15 @@
         (lift_sub_state IM non_byzantine sub_sf) ann',
       oom).
 Proof.
-  destruct sub_l as (sub_i, li).
-  destruct_dec_sig sub_i i Hi Heqsub_i.
-  subst.
-  repeat split.
+  destruct sub_l as (sub_i, li); destruct_dec_sig sub_i i Hi Heqsub_i; subst.
+  repeat split; cbn.
   - assumption.
   - destruct iom as [im|]; [|apply option_valid_message_None].
     eapply Hvalidator,
       pre_loaded_sub_composite_input_valid_projection,
       Ht_sub.
-  - cbn.
-    rewrite Hann_s_pr.
-    unfold lift_sub_state.
-    rewrite lift_sub_state_to_eq with (Hi0 := Hi).
+  - unfold lift_sub_state in Hann_s_pr.
+    rewrite Hann_s_pr, lift_sub_state_to_eq with (Hi0 := Hi).
     apply Ht_sub.
   - apply Rle_trans with (sum_weights (remove_dups byzantine))
     ; [|assumption].
@@ -334,37 +320,24 @@
       subst.
       eapply coeqv_limited_equivocation_state_annotation_nodup; eassumption.
     + apply NoDup_remove_dups.
-    + intro eqv.
-      rewrite elem_of_remove_dups.
-      apply Heqv_byzantine.
+    + intro; rewrite elem_of_remove_dups; apply Heqv_byzantine.
   - clear -Ht_sub Hann_s_pr.
-    cbn; unfold annotated_transition; cbn.
-    apply proj2 in Ht_sub.
-    revert Ht_sub.
-    cbn.
+    apply proj2 in Ht_sub; revert Ht_sub; unfold annotated_transition; cbn.
     rewrite Hann_s_pr.
-    unfold lift_sub_state at 1.
-    rewrite lift_sub_state_to_eq with (Hi0 := Hi).
-    unfold sub_IM at 2.
-    cbn.
-    destruct (vtransition _ _ _) as (si', om').
-    inversion_clear 1.
+    unfold lift_sub_state at 1; rewrite lift_sub_state_to_eq with (Hi0 := Hi).
+    unfold sub_IM at 2; cbn; destruct (vtransition _ _ _) as (si', om'); inversion_clear 1.
     do 2 f_equal.
     extensionality j.
-    destruct (decide (i = j)) as [Hij | Hij].
-    + subst j.
-      unfold lift_sub_state.
-      rewrite lift_sub_state_to_eq with (Hi0 := Hi).
-      rewrite !state_update_eq.
-      reflexivity.
+    destruct (decide (i = j)) as [| Hij]; subst.
+    + unfold lift_sub_state; rewrite lift_sub_state_to_eq with (Hi0 := Hi).
+      rewrite !state_update_eq; reflexivity.
     + rewrite state_update_neq by congruence.
       unfold lift_sub_state.
-      destruct (decide (j ∈ set_diff (enum index) byzantine)) as [Hj|Hj].
+      destruct (decide (j ∈ set_diff (enum index) byzantine)) as [Hj|].
       * rewrite !lift_sub_state_to_eq with (Hi0 := Hj).
         rewrite sub_IM_state_update_neq by congruence.
         reflexivity.
-      * rewrite !lift_sub_state_to_neq by assumption.
-        reflexivity.
+      * rewrite !lift_sub_state_to_neq by assumption; reflexivity.
 Qed.
 
 (** Considering a trace with the [fixed_byzantine_trace_alt_prop]erty for a
@@ -379,13 +352,13 @@
   (non_byzantine := set_diff (enum index) byzantine)
   (Hlimited: (sum_weights (remove_dups byzantine) <= `threshold)%R)
   (Hbyzantine:
-    fixed_byzantine_trace_alt_prop IM Hbs byzantine Datatypes.id sender s tr)
+    fixed_byzantine_trace_alt_prop IM byzantine Datatypes.id sender s tr)
   (s_reset_byzantine :=
     lift_sub_state IM non_byzantine
       (composite_state_sub_projection IM non_byzantine s))
   (bs := Build_annotated_state (free_composite_vlsm IM) (set index) s_reset_byzantine (` inhabitant))
   (btr :=
-    msg_dep_annotate_trace_with_equivocators IM Hbs Hbr full_message_dependencies sender
+    msg_dep_annotate_trace_with_equivocators IM full_message_dependencies sender
       s_reset_byzantine
       (pre_VLSM_full_projection_finite_trace_project _ _
         (lift_sub_label IM non_byzantine) (lift_sub_state IM (set_diff (enum index) byzantine))
@@ -395,27 +368,16 @@
 Proof.
   subst non_byzantine.
   induction Hbyzantine using finite_valid_trace_rev_ind; [repeat split|].
-  - constructor.
-    apply initial_state_is_valid.
-    repeat split.
-    cbn.
-    apply lift_sub_state_initial.
-    assumption.
+  - constructor; apply initial_state_is_valid.
+    repeat split; cbn; apply lift_sub_state_initial; assumption.
   - cbn; apply lift_sub_state_initial; assumption.
   - apply list_subseteq_nil.
   - subst s_reset_byzantine bs btr.
-    unfold pre_VLSM_full_projection_finite_trace_project.
-    rewrite !map_app.
-    setoid_rewrite annotate_trace_from_app.
-    cbn.
-    unfold annotate_trace_item; cbn.
-    rewrite finite_trace_last_is_last.
-    cbn.
-    destruct l as (sub_i, li).
-    destruct_dec_sig sub_i i Hi Heqsub_i.
-    subst sub_i.
-    destruct IHHbyzantine as [[Htr0_ann Hsi_ann] Htr0_eqv_byzantine].
-    cbn in Htr0_eqv_byzantine |- *.
+    unfold pre_VLSM_full_projection_finite_trace_project; rewrite !map_app.
+    setoid_rewrite annotate_trace_from_app; cbn.
+    unfold annotate_trace_item; cbn; rewrite finite_trace_last_is_last; cbn.
+    destruct l as (sub_i, li); destruct_dec_sig sub_i i Hi Heqsub_i; subst sub_i.
+    destruct IHHbyzantine as [[Htr0_ann Hsi_ann] Htr0_eqv_byzantine]; cbn in Htr0_eqv_byzantine |- *.
     remember
       (@finite_trace_last _(annotated_type (free_composite_vlsm IM) (set index))
         _ _) as lst.
@@ -434,58 +396,42 @@
     end.
     {
       intro Heqv_byzantine.
-      split; [|assumption].
-      split; [|assumption].
-      apply finite_valid_trace_from_app_iff.
-      split; [assumption|].
+      do 2 (split; [|assumption]).
+      apply finite_valid_trace_from_app_iff; split; [assumption|].
       subst x; cbn.
       apply finite_valid_trace_singleton.
       replace (finite_trace_last _ _) with lst.
       eapply lift_pre_loaded_fixed_non_byzantine_valid_transition_to_limited.
       1,2,4,5: eassumption.
-      subst lst.
-      apply finite_valid_trace_last_pstate.
-      assumption.
+      subst lst; apply finite_valid_trace_last_pstate; assumption.
     }
     destruct iom as [im|]; [|assumption].
     apply set_union_subseteq_iff.
     split; [assumption|].
-    unfold coeqv_message_equivocators.
-    case_decide as Hnobs; [apply list_subseteq_nil|].
+    unfold coeqv_message_equivocators; case_decide as Hnobs; [apply list_subseteq_nil|].
     erewrite full_node_msg_dep_coequivocating_senders with (i0 := i) (li0 :=li).
     2-4: eassumption.
     2: cbn; rewrite Hlsti;
-        eapply pre_loaded_sub_composite_input_valid_projection, Hx.
-    rewrite app_nil_r.
-    cbn.
+        eapply @pre_loaded_sub_composite_input_valid_projection, Hx.
+    rewrite app_nil_r; cbn.
     destruct (sender im) as [i_im|] eqn:Hsender
     ; [|apply list_subseteq_nil].
-    intro _i_im. rewrite elem_of_list_singleton.
-    intro; subst _i_im.
-    apply proj1, proj2, proj2, proj2, proj1 in Hx
-      as [Hsent | [Hsigned _]].
-    + elim Hnobs.
-      destruct Hsent as [sub_i_im Hsent].
-      cbn in Hsent.
-      cbn.
-      destruct_dec_sig sub_i_im _i_im H_i_im Heqsub_i_im.
-      subst sub_i_im.
-      apply composite_has_been_observed_sent_received_iff.
-      left.
+    intro _i_im; rewrite elem_of_list_singleton; intro; subst _i_im.
+    destruct Hx as [(_ & _ & _ & [Hsent | [Hsigned _]] & _) _].
+    + contradict Hnobs.
+      destruct Hsent as [sub_i_im Hsent]; cbn in Hsent |- *.
+      destruct_dec_sig sub_i_im _i_im H_i_im Heqsub_i_im; subst sub_i_im.
+      apply composite_has_been_observed_sent_received_iff; left.
       exists _i_im.
       rewrite Hlsti.
-      unfold lift_sub_state.
-      rewrite lift_sub_state_to_eq with (Hi0 := H_i_im).
+      unfold lift_sub_state; rewrite lift_sub_state_to_eq with (Hi0 := H_i_im).
       assumption.
     + clear -Hsender Hsigned.
       destruct Hsigned as (_i_im & H_i_im & Hauth).
-      unfold channel_authenticated_message in Hauth.
-      rewrite Hsender in Hauth.
-      apply Some_inj in Hauth.
-      subst _i_im.
+      unfold channel_authenticated_message in Hauth; rewrite Hsender in Hauth.
+      apply Some_inj in Hauth; subst _i_im.
       destruct (decide (i_im ∈ byzantine)) as [Hi_im|Hni_im]
-      ; [assumption|].
-      elim H_i_im.
+      ; [assumption| contradict H_i_im].
       apply set_diff_intro; [apply elem_of_enum|assumption].
 Qed.
 
@@ -496,7 +442,7 @@
 the traces exposed to limited equivocation.
 *)
 Lemma msg_dep_validator_limited_non_byzantine_traces_are_limited_non_equivocating s tr
-  : limited_byzantine_trace_prop IM Hbs sender s tr <->
+  : limited_byzantine_trace_prop IM sender s tr <->
     exists bs btr selection (selection_complement := set_diff (enum index) selection),
       finite_valid_trace Limited bs btr /\
       state_annotation (finite_trace_last bs btr) ⊆ selection /\
@@ -513,23 +459,17 @@
     apply lift_fixed_byzantine_traces_to_limited in Hbyzantine
       as [Hbtr Heqv_byzantine]
     ; [|assumption].
-    eexists _,_, byzantine; repeat (split; [eassumption|]).
+    eexists _,_, byzantine; do 3 (split; [eassumption|]).
     split.
-    + extensionality sub_i.
-      destruct_dec_sig sub_i i Hi Heqsub_i.
-      subst.
-      cbn.
-      unfold lift_sub_state.
-      rewrite lift_sub_state_to_eq with (Hi0 := Hi).
+    + extensionality sub_i; destruct_dec_sig sub_i i Hi Heqsub_i; subst; cbn.
+      unfold lift_sub_state; rewrite lift_sub_state_to_eq with (Hi0 := Hi).
       reflexivity.
     + subst Limited.
       rewrite msg_dep_annotate_trace_with_equivocators_project.
-      symmetry.
-      apply composite_trace_sub_projection_lift.
+      symmetry; apply composite_trace_sub_projection_lift.
   - intros (bs & btr & byzantine & Hbtr & Heqv_byzantine & Hlimited & His_pr & Htr_pr).
     exists byzantine.
     split; [assumption|].
-    unfold fixed_byzantine_trace_alt_prop.
     eapply VLSM_incl_finite_valid_trace
     ; [apply fixed_non_equivocating_incl_fixed_non_byzantine; assumption|].
     apply fixed_non_equivocating_traces_char.
@@ -537,8 +477,7 @@
     eexists _,_; split; [|split; eassumption].
     eapply msg_dep_fixed_limited_equivocation_witnessed, proj2 in Hbtr.
     2-5: eassumption.
-    revert Hbtr.
-    apply VLSM_incl_finite_valid_trace.
+    revert Hbtr; apply VLSM_incl_finite_valid_trace.
     apply fixed_equivocation_vlsm_composition_index_incl; assumption.
 Qed.
 
