--- conflicted
+++ resolved
@@ -170,12 +170,7 @@
   apply (VLSM_weak_embedding_valid_state Hsimul) in Hs as HsY.
   apply (prove_all_have_message_from_stepwise _ _ _ _ HstepwiseY _ HsY m).
   apply (selected_messages_consistency_prop_from_stepwise _ _ _ _ HstepwiseY HoracleY_dec _ HsY).
-<<<<<<< HEAD
-  by eapply VLSM_weak_full_projection_selected_message_exists_in_some_preloaded_traces.
-=======
-  revert Hm.
-  apply VLSM_weak_embedding_selected_message_exists_in_some_preloaded_traces.
->>>>>>> fd475d53
+  by apply VLSM_weak_embedding_selected_message_exists_in_some_preloaded_traces.
 Qed.
 
 End sec_selectors.
