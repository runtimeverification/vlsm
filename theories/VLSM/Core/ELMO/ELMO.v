From VLSM.Lib Require Import Itauto.
From Coq Require Import FunctionalExtensionality Reals.
From stdpp Require Import prelude finite.
From VLSM.Lib Require Import Preamble Measurable FinSetExtras RealsExtras ListExtras.
From VLSM.Core Require Import VLSM VLSMProjections Composition Equivocation.
From VLSM.Core Require Import Validator ProjectionTraces MessageDependencies.
From VLSM.Core Require Import TraceableVLSM MinimalEquivocationTrace.
From VLSM.Core Require Import BaseELMO UMO MO.

Create HintDb ELMO_hints.

#[local] Hint Resolve submseteq_tail_l : ELMO_hints.

(** * ELMO Protocol Definitions and Properties

  This module contains definitions and properties of ELMO components and
  the ELMO protocol.
*)

Section sec_ELMO.

Context
  {Address : Type}
  (State := @State Address)
  (Observation := @Observation Address)
  (Message := @Message Address).

Context
  {measurable_Address : Measurable Address}
  `{FinSet Address Ca}
  (threshold : R)
  `{!ReachableThreshold Address Ca threshold}
  `{finite.Finite index}
  (idx : index -> Address)
  `{!Inj (=) (=) idx}.

Definition immediate_dependency (m1 m2 : Message) : Prop :=
  m1 ∈ messages (state m2).

Lemma immediate_dependency_msg_dep_rel :
  forall dm m : Message,
    immediate_dependency dm m <-> msg_dep_rel Message_dependencies dm m.
Proof.
  unfold immediate_dependency, messages, messages',
    msg_dep_rel, Message_dependencies; cbn.
  by setoid_rewrite elem_of_list_to_set.
Qed.

#[local] Notation happensBefore := (tc immediate_dependency).

#[local] Infix "<hb" := happensBefore (at level 70).

Lemma happensBefore_msg_dep :
  forall dm m : Message,
    dm <hb m <-> msg_dep_happens_before Message_dependencies dm m.
Proof.
  by split;
    (induction 1; [by constructor 1; apply immediate_dependency_msg_dep_rel |]);
    (etransitivity; [| done]);
    constructor 1; apply immediate_dependency_msg_dep_rel.
Qed.

(**
  The full node condition says that a node can receive a message
  only if the direct observations of that node already include
  all messages from the direct observations of the state inside
  the message (not necessarily with the same [Send]/[Receive] label).

  This will let us define validity predicates without needing
  to recurse into the states inside observations in a state,
  because a correctly-operating node would have checked the
  shallow condition for those messages when their observations
  were added to the state.
*)

Definition full_node (s : State) (m : Message) : Prop :=
  messages (state m) ⊆+ messages s.

Lemma full_node_reachable_messages_ind
  (P : State -> Message -> Prop)
  (Hnew : forall s l msg
                 (Hfull : full_node s msg)
                 (IH : forall m, m ∈ messages s -> P s m),
    P (s <+> MkObservation l msg) msg)
  (Hprev : forall s ob m (IH : P s m), P (s <+> ob) m)
  :
  forall s, UMO_reachable full_node s ->
  forall m, m ∈ messages s -> P s m.
Proof.
  unfold full_node in Hnew.
  by apply UMO_reachable_elem_of_messages_ind; auto.
Qed.

Lemma messages_hb_transitive :
  forall s,
    UMO_reachable full_node s ->
  forall m,
    m ∈ messages s ->
  forall m',
    m' <hb m ->
    m' ∈ messages s.
Proof.
  refine (UMO_reachable_elem_of_messages_ind _ _ _ _ _);
    [intros | intros s Hs IH m' Hm'%tc_r_iff
    | intros s Hs mr Hmr%submseteq_list_subseteq IH m' Hm'%tc_r_iff];
    apply elem_of_messages_addObservation; right.
  - by itauto.
  - by destruct Hm' as [| (m & ? & ?)]; [| eapply IH].
  - destruct Hm' as [| (m & ? & ?)]; [by apply Hmr |].
    by eapply IH; [apply Hmr |].
Qed.

(**
  Some claims about the full node condition hold for any UMO-based VLSM
  whose validity predicate implies the full node condition. By UMO-based we
  mean a [VLSM] built over the [UMOComponentType] which also has the same
  transition function as UMO/MO, an initial state predicate that ensures
  [obs] of an initial state is empty, and a validity predicate that
  implies [UMOComponentValid].
  If that's all we know about the VLSM, knowing that a [State] is reachable
  in that VLSM is only as informative as knowing that the state is
  [UMO_reachable full_node].
  (This lemma needs no assumption about [UMOComponentValid] because
  reachability is the same anyway, because [UMOComponentValid]
  returns the state unchanged on invalid input.)
*)
Lemma full_node_VLSM_reachable
  (VM : VLSMMachine ELMOComponentType)
  (V := mk_vlsm VM)
  (VM_transition_is_UMO :
    forall (l : Label) (s : State) (om : option Message),
      vtransition V l (s, om) = UMOComponent_transition l s om)
  (VM_init_empty :
    forall s : State, vinitial_state_prop V s -> obs s = [])
  (VM_enforces_full_node :
    forall (l : Label) (s : State) (m : Message),
      vvalid V l (s, Some m) -> full_node s m) :
  forall (s : State),
    ram_state_prop V s ->
    UMO_reachable full_node s.
Proof.
  intro s.
  induction 1 using valid_state_prop_ind.
  - destruct s as [obs adr].
    apply VM_init_empty in Hs; cbn in Hs; subst.
    by apply reach_init.
  - destruct Ht as [(_ & _ & Hvalid) Ht]; cbn in Ht, Hvalid.
    rewrite VM_transition_is_UMO in Ht.
    destruct l, om; injection Ht as [= <- <-]; [| done.. |].
    + apply VM_enforces_full_node in Hvalid.
      by apply reach_recv.
    + by apply reach_send.
Qed.

(**
  A simplified version of [local_equivocators] that only checks for
  incompatible messages among the immediate observations of the state.
  This relies on the full node condition.
*)
Set Warnings "-cannot-define-projection".
Record local_equivocators_simple (s : State) (i : Address) : Prop :=
{
  les_m1 : Message;
  les_m2 : Message;
  les_adr1 : adr (state les_m1) = i;
  les_adr2 : adr (state les_m2) = i;
  les_obs_m1 : les_m1 ∈ messages s;
  les_obs_m2 : les_m2 ∈ messages s;
  les_incomparable : incomparable les_m1 les_m2;
}.
Set Warnings "cannot-define-projection".

(**
  A variant of [local equivocators] that relies more on the full node condition
  and directly shows how the set of equivocators can grow.

  Only a newly received message needs to be checked against previous messages,
  other addresses are equivocating if they are equivocating in the previous
  state.
*)
Inductive local_equivocators_full_obs : list Observation -> Address -> Prop :=
| lefo_last :
    forall (ol : list Observation) (m1 m2 : Message),
      m2 ∈ receivedMessages' ol ->
      incomparable m1 m2 ->
      local_equivocators_full_obs (addObservation' (MkObservation Receive m1) ol) (adr (state m1))
| lefo_prev :
    forall (ol : list Observation) (l : Label) (m : Message) (i : Address),
      local_equivocators_full_obs ol i ->
      local_equivocators_full_obs (addObservation' (MkObservation l m) ol) i.

Lemma lefo_alt (ol : list Observation) (o : Observation) (a : Address) :
  local_equivocators_full_obs (addObservation' o ol) a <->
    (a = adr (state (message o))
      /\ label o = Receive
      /\ exists m2, m2 ∈ receivedMessages' ol
      /\ incomparable (message o) m2)
    \/ local_equivocators_full_obs ol a.
Proof.
  split.
  - by inversion 1; subst; [left; split_and!; [.. | eexists] | right].
  - destruct o as [l m1]; cbn.
    by intros [(-> & -> & m2 & Hrecv & Hadr & Hincomp) |]; econstructor.
Qed.

<<<<<<< HEAD
#[export]
Instance local_equivocators_full_obs_dec : RelDecision local_equivocators_full_obs.
=======
#[local] Existing Instance list_exist_dec.

#[export] Instance local_equivocators_full_obs_dec : RelDecision local_equivocators_full_obs.
>>>>>>> e1bf7cd4
Proof.
  intros ol a.
  induction ol using addObservation'_rec.
  - by right; inversion 1.
  - apply (Decision_iff (iff_Symmetric _ _ (lefo_alt _ _ _))).
    by pose proof @list_exist_dec; typeclasses eauto.
Defined.

Definition local_equivocators_full (s : State) : Address -> Prop :=
  local_equivocators_full_obs (obs s).

#[export] Instance local_equivocators_full_dec : RelDecision local_equivocators_full :=
  fun s a => local_equivocators_full_obs_dec (obs s) a.

(**
  An ELMO component has the same elements as a MO component
  except for the validity predicate, which:

  - checks message validity
  - enforces the full-node condition
  - only allows receiving a message if it will not bring the total [weight]
    of the locally-visible equivocation above [equivocation_threshold]
*)

Definition no_self_equiv (s : State) (m : Message) : Prop :=
  adr s = adr (state m) -> m ∈ sentMessages s.

Inductive MessageHasSender (m : Message) : Prop :=
| message_has_sender : forall i, adr (state m) = idx i -> MessageHasSender m.

Inductive ELMO_msg_valid_full : Message -> Prop :=
| MVF_nil :
    forall m : Message,
      obs (state m) = [] -> MessageHasSender m -> ELMO_msg_valid_full m
| MVF_send :
    forall m,
      ELMO_msg_valid_full m ->
      ELMO_msg_valid_full (m <*> MkObservation Send m)
| MVF_recv :
    forall m mo,
      full_node (state m) mo ->
      no_self_equiv (state m) mo ->
      ELMO_msg_valid_full m ->
      ELMO_msg_valid_full (m <*> MkObservation Receive mo).

Lemma ELMO_msg_valid_full_to_reach (m : Message) :
  ELMO_msg_valid_full m ->
  UMO_reachable (fun s m => full_node s m /\ no_self_equiv s m) (state m).
Proof.
  by induction 1; destruct m as [ms]; cbn in *;
    [replace ms with (MkState [] (adr ms)) by (apply eq_State; done) | ..];
    constructor.
Qed.

Lemma ELMO_msg_valid_full_has_sender (m : Message) :
  ELMO_msg_valid_full m -> MessageHasSender m.
Proof.
  by induction 1; [done | ..]; destruct IHELMO_msg_valid_full; econstructor.
Qed.

#[local] Instance ELMO_local_equivocation : BasicEquivocation State Address Ca threshold :=
{
  is_equivocating := local_equivocators_full;
  is_equivocating_dec := local_equivocators_full_dec;
  state_validators := const (list_to_set (map idx (enum index)));
}.

Definition local_equivocation_limit_ok (s : State) : Prop := not_heavy s.

Record ELMO_recv_valid (s : State) (m : Message) : Prop :=
{
  ELMO_mv_full_node : full_node s m;
  ELMO_mv_no_self_equiv : no_self_equiv  s m;
  ELMO_mv_msg_valid_full : ELMO_msg_valid_full m;
  ELMO_mv_local_equivocation_limit_ok :
    local_equivocation_limit_ok (s <+> MkObservation Receive m);
}.

Inductive ELMOComponentValid : Label -> State -> option Message -> Prop :=
| ELMOCV_Receive :
    forall (s : State) (m : Message),
      ELMO_recv_valid s m ->
      ELMOComponentValid Receive s (Some m)
| ELMOCV_Send :
    forall s : State,
      ELMOComponentValid Send s None.

(**
  This definition is closer to the way the validity condition
  might be defined by hand, but is probably less convenient than
  the inductive definition of [ELMOComponentValid]. So we prove
  that they are equivalent.
*)
Definition ELMOComponentValid_alt (l : Label) (s : State) (om : option Message) : Prop :=
  UMOComponentValid l s om /\ (l = Receive -> from_option (ELMO_recv_valid s) False om).

Definition ELMOComponentValid_alt_iff :
  forall (l : Label) (s : State) (om : option Message),
    ELMOComponentValid l s om <-> ELMOComponentValid_alt l s om.
Proof.
  split.
  - by destruct 1; split; [constructor | auto | constructor | auto].
  - by intros [[] Hfo]; constructor; apply Hfo.
Qed.

Definition ELMOComponentMachine (i : index) : VLSMMachine ELMOComponentType :=
{|
  initial_state_prop := UMOComponent_initial_state_prop (idx i);
  initial_message_prop := const False;
  s0 := Inhabited_UMOComponent_initial_state_type (idx i);
  transition := fun l '(st, om) => UMOComponent_transition l st om;
  valid := fun l '(st, om) => ELMOComponentValid l st om;
|}.

Definition ELMOComponent (i : index) : VLSM Message :=
{|
  vtype := ELMOComponentType;
  vmachine := ELMOComponentMachine i;
|}.

#[export] Instance ComputableSentMessages_ELMOComponent
  (i : index) : ComputableSentMessages (ELMOComponent i).
Proof.
  constructor 1 with sentMessages; constructor.
  - by intros [] []; cbn in *; subst; cbn; apply not_elem_of_nil.
  - intros l s im s' om [(Hvsp & Hovmp & Hv) Ht] m; cbn in *.
    destruct l, im; cbn in *; [| by exfalso; inversion Hv.. |];
    inversion_clear Ht; destruct s; cbn.
    + by rewrite decide_False; cbn; firstorder congruence.
    + rewrite decide_True by done; cbn.
      unfold Message; rewrite elem_of_cons.
      by firstorder congruence.
Defined.

#[export] Instance ComputableReceivedMessages_ELMOComponent
  (i : index) : ComputableReceivedMessages (ELMOComponent i).
Proof.
  constructor 1 with receivedMessages; constructor.
  - by intros [] []; cbn in *; subst; cbn; apply not_elem_of_nil.
  - intros l s im s' om [(Hvsp & Hovmp & Hv) Ht] m; cbn in *.
    destruct l, im; cbn in *; [| by exfalso; inversion Hv.. |];
    inversion_clear Ht; destruct s; cbn.
    + rewrite decide_True by done; cbn.
      unfold Message; rewrite elem_of_cons.
      by firstorder congruence.
    + by rewrite decide_False; cbn; firstorder congruence.
Defined.

#[export] Instance HasBeenDirectlyObservedCapability_ELMOComponent
  (i : index) : HasBeenDirectlyObservedCapability (ELMOComponent i) :=
    HasBeenDirectlyObservedCapability_from_sent_received (ELMOComponent i).

Lemma ELMO_reachable_view (s : State) i :
  ram_state_prop (ELMOComponent i) s
    <->
  UMO_reachable ELMO_recv_valid s /\ adr s = idx i.
Proof.
  eapply iff_trans.
  - apply UMO_based_valid_reachable; [| | done].
    + by inversion 1.
    + by cbn; split; inversion 1; [| constructor].
  - apply Morphisms_Prop.and_iff_morphism.
    + by split; apply UMO_reachable_impl; inversion 1; subst; [| constructor].
    + by firstorder.
Qed.

Lemma ELMOComponent_message_dependencies_full_node_condition :
  forall i : index,
    message_dependencies_full_node_condition_prop
      (ELMOComponent i) Message_dependencies.
Proof.
  intros i [] s m Hv; inversion Hv as [? ? [Hfull] |]; subst.
  intros dm Hdm; cbn in Hdm.
  apply elem_of_list_to_set in Hdm.
  eapply elem_of_submseteq, elem_of_messages in Hdm; [| done].
  by destruct Hdm as []; [left | right].
Qed.

Lemma ELMO_full_node_reachable i s :
  ram_state_prop (ELMOComponent i) s -> UMO_reachable full_node s.
Proof.
  intro Hs; apply ELMO_reachable_view in Hs as [? _].
  eapply UMO_reachable_impl; [| done].
  by inversion 1.
Qed.

Lemma ELMO_no_self_equiv_reachable i s :
  ram_state_prop (ELMOComponent i) s -> UMO_reachable no_self_equiv s.
Proof.
  intro Hs; apply ELMO_reachable_view in Hs as [? _].
  eapply UMO_reachable_impl; [| done].
  by inversion 1.
Qed.

Section sec_ELMOComponent_lemmas.

(** ** Component lemmas *)

Context
  (i : index)
  (Ei : VLSM Message := ELMOComponent i)
  (Ri : VLSM Message := pre_loaded_with_all_messages_vlsm Ei).

Lemma ELMO_reachable_adr (s : State) :
  ram_state_prop Ei s -> adr s = idx i.
Proof.
  by intros [_ Hadr]%ELMO_reachable_view.
Qed.

Lemma ELMO_transition_output_not_initial :
  forall l (s : State) (om : option Message) (s' : State) (om' : option Message),
    input_valid_transition Ri l (s, om) (s', om') ->
    ~ vinitial_state_prop Ri s'.
Proof.
  intros l s om [ol a] om' [(_ & _ & Hv) Ht]; compute; intros [-> _].
  by inversion Hv; subst; inversion Ht.
Qed.

Lemma ELMO_transition_inj :
  forall l (s : State) (om : option Message) (s' : State) (om' : option Message),
    input_valid_transition Ri l (s, om) (s', om') ->
  forall l0 s0 om0 om'0,
    input_valid_transition Ri l0 (s0, om0) (s', om'0) ->
      l0 = l /\ s0 = s /\ om0 = om /\ om'0 = om'.
Proof.
  intros l s om s' om' [(_ & _ & Hvalid) Ht] l0 s0 om0 om'0 [(_ & _ & Hvalid0) Ht0].
  by inversion Hvalid; subst; cbn in Ht;
    injection Ht as [= <- <-];
    inversion Hvalid0; subst; inversion Ht0;
    replace s0 with s by (apply eq_State; done).
Qed.

Lemma ELMOComponent_valid_transition_size :
  forall (s1 s2 : State) (iom oom : option Message) (lbl : Label),
    ELMOComponentValid lbl s1 iom ->
    UMOComponent_transition lbl s1 iom = (s2, oom) ->
      sizeState s1 < sizeState s2.
Proof. by intros [] s2 [im |] oom []; do 2 inversion_clear 1; cbn; lia. Qed.

#[export] Instance ELMOTransitionMonotoneVLSM : TransitionMonotoneVLSM Ei sizeState.
Proof.
  constructor; intros s1 s2 [? ? ? [Hv Ht]].
  by eapply ELMOComponent_valid_transition_size; cbn in *.
Qed.

Lemma state_suffix_addObservation_inv :
  forall (s1 s2 : State) (ob : Observation),
    state_suffix s1 (s2 <+> ob) ->
      s1 = s2 \/ state_suffix s1 s2.
Proof.
  intros s1 s2 ob (Hadr & [[| _o os] Hsuf] & Hstrict);
    [by contradict Hstrict; exists [] |].
  destruct s2; cbn in *.
  inversion Hsuf; subst _o obs.
  destruct os; [left; apply eq_State; cbn in *; congruence |].
  right; constructor; [done |].
  split; [by eexists | destruct s1; cbn; clear].
  intros [os' Heqos].
  apply f_equal with (f := length) in Heqos.
  rewrite app_length in Heqos; cbn in Heqos; rewrite app_length in Heqos.
  by lia.
Qed.

(** There is a unique trace from any prefix of a reachable state to that state. *)
Lemma ELMO_unique_trace_segments (s sf : State) :
  ram_state_prop Ei sf -> (s = sf \/ state_suffix s sf) ->
  exists! (tr : list transition_item),
    finite_valid_trace_from_to Ri s sf tr.
Proof.
  intros Hsf [-> | Hsuf];
    [by exists []; split; [by constructor |]; intros;
      symmetry; eapply transition_monotone_empty_trace; [typeclasses eauto |]
    |].
  induction Hsf using valid_state_prop_ind.
  - unfold initial_state_prop in Hs; cbn in Hs.
    eapply UMOComponent_initial_state_spec in Hs as ->.
    by contradict Hsuf; apply state_suffix_empty_minimal.
  - assert (s = s0 \/ state_suffix s s0) as [-> | Hss0].
    {
      assert (exists o, s' = s0 <+> o) as [o ->]
        by (destruct Ht as [(_ & _ & Hv) Ht]; inversion Hv; subst;
            inversion Ht; eexists; done).
      by apply state_suffix_addObservation_inv in Hsuf.
    }
    + exists [Build_transition_item l om s' om'].
      split; [by apply finite_valid_trace_from_to_singleton |].
      intros tr' Htr'.
      induction Htr' using finite_valid_trace_from_to_rev_ind;
        [by contradict Hsuf; apply Irreflexive_state_suffix | clear IHHtr'].
      pose proof (ELMO_transition_inj _ _ _ _ _ Ht _ _ _ _ Ht0) as (-> & -> & -> & ->).
      eapply transition_monotone_empty_trace in Htr'; [| typeclasses eauto].
      by subst.
    + destruct (IHHsf Hss0) as (tr & Htr & Htr_unique).
      exists (tr ++ [Build_transition_item l om s' om']).
      split; [by apply extend_right_finite_trace_from_to with (s2 := s0) |].
      intros tr' Htr'.
      induction Htr' using finite_valid_trace_from_to_rev_ind;
        [by contradict Hsuf; apply Irreflexive_state_suffix | clear IHHtr'].
      pose proof (ELMO_transition_inj _ _ _ _ _ Ht _ _ _ _ Ht0) as (-> & -> & -> & ->).
      by f_equal; apply Htr_unique.
Qed.

(**
  From every reachable state of an [ELMOComponent] we can extract a unique
  trace reaching that state from the initial state.
*)
Lemma ELMO_unique_traces (sf : State) :
  ram_state_prop Ei sf ->
    exists! tr : list transition_item, exists si : State,
      finite_valid_trace_init_to Ri si sf tr.
Proof.
  intros Hsf.
  pose (si := MkState [] (idx i)).
  cut (exists! (tr : list transition_item), finite_valid_trace_from_to Ri si sf tr).
  {
    intros (tr & Htr & Htr_unique).
    exists tr; split; [by exists si; split |].
    by intros _tr [[] [H_tr []]]; cbn in *; subst; apply Htr_unique.
  }
  apply ELMO_unique_trace_segments; [done |].
  destruct (decide (si = sf)) as [| Hneq]; [by left | right].
  subst si; constructor; cbn; [by rewrite ELMO_reachable_adr |].
  split; [by eexists; rewrite app_nil_r |].
  intros [os Hos].
  symmetry in Hos; apply app_nil in Hos as [_ Hosf].
  by contradict Hneq; apply eq_State; [| symmetry; apply ELMO_reachable_adr].
Qed.

Lemma full_node_rebase_rec_obs :
  forall (s s' : State) (m : Message),
    UMO_reachable full_node s ->
    full_node s (MkMessage s') ->
    forall l, rec_obs s' (MkObservation l m) ->
      exists l, rec_obs s (MkObservation l m).
Proof.
  intros s s' m Hs Hfull l Hm.
  remember (MkObservation l m) as ob eqn: Heq_ob.
  revert l m Heq_ob; induction Hm; intros l0 m0 ->.
  - assert (Hm : m0 ∈ messages s) by (revert Hfull; apply elem_of_submseteq; constructor).
    by apply elem_of_list_fmap in Hm as [[l' m'] [-> Hm]]; exists l'; apply obs_rec_obs.
  - eapply IHHm; [| done].
    by revert Hfull; apply submseteq_tail_l.
  - assert (m ∈ messages s) by (revert Hfull; apply elem_of_submseteq; constructor).
    by exists l0; apply (unfold_robs _ _ Hs); right; exists m.
Qed.

Lemma full_node_messages_iff_rec_obs :
  forall (s : State), UMO_reachable full_node s ->
  forall (m : Message),
    m ∈ messages s <-> (exists l, rec_obs s (MkObservation l m)).
Proof.
  intros s Hs; induction Hs using UMO_reachable_ind'.
  - by split; [intros Hm | intros [? Hm]]; inversion Hm.
  - intros m.
    setoid_rewrite elem_of_messages_addObservation; rewrite (IHHs m);
      setoid_rewrite rec_obs_addObservation_iff; cbn.
    split.
    + by intros [<- | [l0]]; eauto.
    + by intros [l0 [| [[= _] | [->]]]]; eauto using full_node_rebase_rec_obs.
Qed.

(**
  Because of the [no_self_equiv] assumption,
  a component might have received its own messages,
  but only messages it also sent.
*)
Lemma self_messages_sent (s : State) :
  UMO_reachable no_self_equiv s ->
  forall m, adr (state m) = adr s -> m ∈ messages s -> m ∈ sentMessages s.
Proof.
  intros Hs m Hadr Hm; revert s Hs m Hm Hadr.
  by apply (UMO_reachable_elem_of_messages_ind no_self_equiv
    (fun s m => adr (state m) = adr s -> m ∈ sentMessages s));
    intros; apply elem_of_sentMessages_addObservation; constructor; auto.
Qed.

Lemma local_equivocators_simple_addObservation :
  forall (s : State) (ob : Observation) (a : Address),
    local_equivocators_simple (s <+> ob) a ->
      local_equivocators_simple s a
        \/
      adr (state (message ob)) = a /\
      message ob ∉ messages s /\
      exists m, m ∈ messages s /\ incomparable (message ob) m.
Proof.
  intros s ob a [].
  apply elem_of_messages_addObservation in les_obs_m1 as [-> | Hm1], les_obs_m2 as [-> | Hm2].
  - by destruct les_incomparable as [? []]; constructor.
  - destruct (decide (message ob ∈ messages s)).
    + by left; exists (message ob) les_m2.
    + by firstorder.
  - symmetry in les_incomparable.
    destruct (decide (message ob ∈ messages s)).
    + by left; exists les_m1 (message ob).
    + by firstorder.
  - by left; eauto using local_equivocators_simple.
Qed.

Lemma local_equivocators_simple_add_Send (s : State) :
  UMO_reachable no_self_equiv s ->
  forall a, local_equivocators_simple (s <+> MkObservation Send (MkMessage s)) a ->
            local_equivocators_simple s a.
Proof.
  intros Hs a Ha.
  apply local_equivocators_simple_addObservation
    in Ha as [| (<- & _ & m & Hm & Hincomp)]; [done |]; cbn in *.
  destruct Hincomp as [Hadr []].
  by apply self_messages_sent in Hm; [constructor | ..].
Qed.

(**
  This lemma is convenient to prove for [local_equivocators_simple],
  and our assumption is slightly weaker than [ram_state_prop Ei].
*)
Lemma local_equivocators_simple_no_self (s : State) :
  UMO_reachable no_self_equiv s ->
    ~ local_equivocators_simple s (adr s).
Proof.
  intros Hs; induction Hs as [| | ? ? Hno_self_eqv].
  - by destruct 1; inversion les_obs_m1.
  - by contradict IHHs; apply local_equivocators_simple_add_Send in IHHs.
  - contradict IHHs.
    unfold no_self_equiv in Hno_self_eqv.
    cbn in IHHs; destruct IHHs.
    assert (adr (state msg) = adr s -> msg ∈ messages s).
    {
      intro Hmsg; symmetry in Hmsg.
      apply Hno_self_eqv, elem_of_list_fmap in Hmsg as (ob & Hmsg & Hob).
      apply elem_of_list_fmap.
      exists ob.
      by apply list_filter_subseteq in Hob.
    }
    assert (les_m1 ∈ messages s)
      by (apply elem_of_messages_addObservation in les_obs_m1 as [-> | l]; auto).
    assert (les_m2 ∈ messages s)
      by (apply elem_of_messages_addObservation in les_obs_m2 as [-> | l]; auto).
    by exists les_m1 les_m2.
Qed.

Lemma local_equivocators_full_nondecreasing (s : State) l om s' om' :
  vtransition Ri l (s, om) = (s', om') ->
  (forall a, local_equivocators_full s a ->
             local_equivocators_full s' a).
Proof.
  by destruct l, om; cbn; injection 1; intros; subst; try constructor.
Qed.

Lemma local_equivocators_full_increase_only_received_adr (s : State) m s' om' :
  vtransition Ri Receive (s, Some m) = (s', om') ->
  forall a, local_equivocators_full s' a ->
            local_equivocators_full s a \/ a = adr (state m).
Proof.
  by inversion 1; subst; inversion 1; subst; [right | left].
Qed.

Lemma local_equivocators_simple_add_Receive (s : State) (msg : Message) :
  UMO_reachable no_self_equiv s -> no_self_equiv s msg ->
  forall i, local_equivocators_simple (s <+> MkObservation Receive msg) i ->
            local_equivocators_simple s i
     \/ adr (state msg) = i /\ i <> adr s /\
          exists m, m ∈ messages s /\ incomparable msg m.
Proof.
  intros Hs Hno_equiv a Ha.
  assert (a <> adr (s <+> MkObservation Receive msg))
    by (contradict Ha; subst; apply local_equivocators_simple_no_self; constructor; done).
  apply local_equivocators_simple_addObservation in Ha; cbn in *.
  by itauto.
Qed.

(**
  Any message in <<messages s>> which does not have the same address as <<s>>
  must be found in [receivedMessages].
*)
Lemma not_adr_received (s : State) :
  UMO_reachable no_self_equiv s ->
  forall msg,
    adr (state msg) <> adr s ->
      msg ∈ messages s -> msg ∈ receivedMessages s.
Proof.
  intros Hs msg Hadr Hmsg; revert s Hs msg Hmsg Hadr.
  by apply (UMO_reachable_elem_of_messages_ind _
    (fun s m => adr (state m) <> adr s -> m ∈ receivedMessages s));
    simpl; intros; apply elem_of_receivedMessages_addObservation; constructor; auto.
Qed.

(**
  Little lemmas used while proving equivalence between
  [local_equivocators], [local_equivocators_simple],
  and [local_equivocators_full].
*)
Lemma received_in_messages (s : State) :
  forall msg, msg ∈ receivedMessages s -> msg ∈ messages s.
Proof.
  intros msg Hmsg.
  apply elem_of_list_fmap in Hmsg as (ob & Hmsg & Hob).
  apply elem_of_list_fmap.
  exists ob; split; [done |].
  by eapply list_filter_subseteq.
Qed.

Lemma local_equivocators_simple_prev (s : State) (ob : Observation) (a : Address) :
  local_equivocators_simple s a ->
  local_equivocators_simple (s <+> ob) a.
Proof.
  by destruct 1; exists les_m1 les_m2; try (apply elem_of_messages_addObservation; right).
Qed.

Lemma reachable_msg_obs :
  forall P (s : State),
    UMO_reachable P s ->
  forall (m : Message) (ob : Observation),
    rec_obs (state m) ob ->
    m ∈ messages s ->
    rec_obs s ob.
Proof.
  intros P s Hs m ob Hob Hm;
  revert s Hs m Hm ob Hob.
  by refine (UMO_reachable_elem_of_messages_ind _ _ _ _ _); auto using @rec_obs.
Qed.

Lemma reachable_obs_msg (s : State) :
  UMO_reachable full_node s ->
  forall ob, rec_obs s ob -> message ob ∈ messages s.
Proof.
  intros Hs ob; induction Hs as [| | ? ? Hfull]; intros Hob.
  - by inversion Hob.
  - by inversion Hob using rec_obs_send_inv; intros; apply elem_of_messages_addObservation; auto.
  - apply elem_of_messages_addObservation; cbn.
    inversion Hob using rec_obs_recv_inv; [by auto.. |].
    pose proof (fun m H => elem_of_submseteq _ _ m H Hfull) as Hmsg.
    intros [Hm | (m & Hm & Hob')]%unfold_rec_obs.
    + by right; apply Hmsg, elem_of_list_fmap_1.
    + apply (elem_of_list_fmap_1 message) in Hm.
      by right; apply IHHs, (unfold_robs full_node); eauto.
Qed.

Lemma local_equivocators_simple_iff_full (s : State) :
  UMO_reachable no_self_equiv s ->
  forall a, local_equivocators_simple s a <-> local_equivocators_full s a.
Proof.
  intros Hs a; split.
  - induction Hs.
    + by destruct 1; inversion les_obs_m1.
    + intros Ha.
      apply lefo_prev, IHHs.
      revert Ha; apply local_equivocators_simple_add_Send.
      by eapply UMO_reachable_impl.
    + intros Ha.
      apply local_equivocators_simple_add_Receive in Ha; [| done..].
      destruct Ha as [| (<- & Hnot_s & m & Hm & Hincomp)]; [by apply lefo_prev, IHHs |].
      assert (adr (state m) <> adr s) by (destruct Hincomp; congruence).
      by revert Hincomp; apply lefo_last, not_adr_received.
  - destruct s as [s_obs s_a].
    unfold local_equivocators_full; cbn.
    intro Hlefo; induction Hlefo as [? ? ? ? Hm12 |].
    + exists m1 m2; [done | .. | done].
      * by symmetry; apply Hm12.
      * by apply elem_of_cons; left.
      * apply elem_of_cons; right; change (m2 ∈ messages (MkState ol s_a)).
        by apply received_in_messages.
    + change (MkState _ _) with (MkState ol s_a <+> MkObservation l m) in Hs |- *.
      apply local_equivocators_simple_prev, IHHlefo.
      by inversion Hs; destruct s.
Qed.

Lemma local_equivocators_iff_simple (s : State) :
  UMO_reachable full_node s ->
  forall a, local_equivocators s a <-> local_equivocators_simple s a.
Proof.
  intro Hs; split; destruct 1.
  - by exists (message lceqv_ob1) (message lceqv_ob2); auto using reachable_obs_msg.
  - apply (full_node_messages_iff_rec_obs s Hs) in les_obs_m1 as [l1 Hm1], les_obs_m2 as [l2 Hm2].
    by exists (MkObservation l1 les_m1) (MkObservation l2 les_m2); auto using reachable_obs_msg.
Qed.

Lemma local_equivocators_iff_full (s : State) :
  UMO_reachable (fun s m => full_node s m /\ no_self_equiv s m) s ->
  forall a, local_equivocators s a <-> local_equivocators_full s a.
Proof.
  intros Hs a.
  by rewrite local_equivocators_iff_simple;
    [apply local_equivocators_simple_iff_full |];
    revert Hs; apply UMO_reachable_impl; itauto.
Qed.

(**
  The [msg_valid_full] predicate holds for any reachable state,
  even though it is only explicitly checked when receiving messages.
*)

Lemma ELMO_reachable_msg_valid_full :
  forall s : State,
    ram_state_prop Ei s -> ELMO_msg_valid_full (MkMessage s).
Proof.
  intros s [Hs Hi]%ELMO_reachable_view.
  induction Hs as [| | ? ? Hvalid]; [| specialize (IHHs Hi)..].
  - by constructor; [| eexists].
  - by constructor.
  - by eapply MVF_recv in IHHs; [| apply Hvalid..].
Qed.

Lemma reachable_full_node_for_all_messages i' (s : State) :
  ram_state_prop (ELMOComponent i') s ->
  forall m, m ∈ messages s -> full_node s m.
Proof.
  intros [Hs _]%ELMO_reachable_view.
  induction Hs as [| | ? ? Hvalid].
  - by inversion 1.
  - by intros m [-> | Hm%IHHs]%elem_of_messages_addObservation; apply submseteq_cons.
  - intros m Hm.
    apply submseteq_cons; change (full_node s m).
    apply elem_of_messages_addObservation in Hm as [-> | Hm].
    + by apply Hvalid.
    + by apply IHHs in Hm.
Qed.

Lemma reachable_sent_messages_reachable i' (s ms : State) :
  ram_state_prop (ELMOComponent i') s ->
  MkMessage ms ∈ sentMessages s ->
  ram_state_prop (ELMOComponent i') ms.
Proof.
  intros [Hs Hadr]%ELMO_reachable_view Hms.
  apply ELMO_reachable_view.
  induction Hs; [| | by auto].
  - by apply not_elem_of_nil in Hms.
  - by apply elem_of_sentMessages_addObservation in Hms as [[[= ->] _] | Hms]; auto.
Qed.

Lemma reachable_sent_messages_adr (s : State) (m : Message) :
  ram_state_prop Ei s ->
  m ∈ sentMessages s ->
  adr (state m) = idx i.
Proof.
  intros Hs Hm; destruct m.
  by eapply ELMO_reachable_adr, reachable_sent_messages_reachable.
Qed.

Lemma reachable_messages_are_msg_valid (s : State) (m : Message) :
  ram_state_prop Ei s ->
  m ∈ messages s ->
  ELMO_msg_valid_full m.
Proof.
  intros [Hs Hadr]%ELMO_reachable_view Hm.
  revert s Hs m Hm Hadr.
  refine (UMO_reachable_elem_of_messages_ind _ _ _ _ _); [done | | by destruct 2].
  by intros; apply ELMO_reachable_msg_valid_full, ELMO_reachable_view.
Qed.

Lemma equivocators_of_msg_subset_of_recv (s : State) (m : Message) :
  full_node s m ->
  forall a,
    local_equivocators_simple (state m) a
    -> local_equivocators_simple (s <+> MkObservation Receive m) a.
Proof.
  intros Hfull a []; destruct m as [ms]; cbn in *.
  assert (forall x, x ∈ messages ms -> x ∈ messages (s <+> MkObservation Receive (MkMessage ms)))
    by (intros; apply elem_of_messages_addObservation; right; eapply elem_of_submseteq; done).
  by eauto using local_equivocators_simple.
Qed.

Lemma equivocation_limit_recv_ok_msg_ok (s : State) (m : Message) :
  full_node s m ->
  no_self_equiv s m ->
  UMO_reachable no_self_equiv s ->
  UMO_reachable no_self_equiv (state m) ->
  local_equivocation_limit_ok (s <+> MkObservation Receive m) ->
  local_equivocation_limit_ok (state m).
Proof.
  intros Hfull Hno_self Hs Hms Hs'.
  eapply Rle_trans; [| done].
  apply incl_equivocating_validators_equivocation_fault, filter_subprop; cbn; intros a Ha.
  rewrite <- local_equivocators_simple_iff_full in Ha by done.
  rewrite <- local_equivocators_simple_iff_full by (constructor; done).
  by apply equivocators_of_msg_subset_of_recv.
Qed.

Lemma ELMO_msg_valid_prefix (m : Message) (ob : Observation) :
  ELMO_msg_valid_full (m <*> ob) ->
  ELMO_msg_valid_full m.
Proof.
  inversion 1 as [? Hobs | |].
  - by inversion Hobs.
  - by replace m with m0 by (apply eq_Message; done).
  - by replace m with m0 by (apply eq_Message; done).
Qed.

Lemma adr_neq_no_self_equiv (s : State) (m : Message) :
  adr s <> adr (state m) ->
  no_self_equiv s m.
Proof. by unfold no_self_equiv. Qed.

Lemma full_node_prefix s m ob :
  full_node s (m <*> ob) ->
  full_node s m.
Proof. by apply submseteq_tail_l. Qed.

Lemma ELMO_msg_valid_full_Send_inv
  (P : Message -> Message -> Prop) :
  (forall m om, m = om -> P m om) ->
  forall (m om : Message),
  ELMO_msg_valid_full (m <*> MkObservation Send om) ->
  P m om.
Proof.
  intros Hm m om.
  inversion 1 as [? Hobs | |].
  - by inversion Hobs.
  - by apply Hm, eq_Message.
Qed.

Lemma incomparable_iff (m1 m2 : Message) :
  incomparable m1 m2
    <->
  adr (state m1) = adr (state m2)
  /\ m1 <> m2
  /\ m1 ∉ sentMessages (state m2)
  /\ m2 ∉ sentMessages (state m1).
Proof.
  split.
  - intros [Hadr Hnot]; split; [done |].
    by repeat split; contradict Hnot; subst; constructor.
  - intros (Hadr & Hneq & Hnot_m12 & Hnot_m21).
    split; [done |].
    by destruct 1 as [| m1 m2 [] | m1 m2 []].
Qed.

Lemma equivocation_limit_recv_msg_prefix_ok (v : State) (m : Message) ob
  (m' := m <*> ob)
  (v' := v <+> MkObservation Receive m')
  (v'' := v <+> MkObservation Receive m)
  :
  adr (state m) <> adr v ->
  ram_state_prop Ei v ->
  m' ∉ receivedMessages v ->
  m ∉ receivedMessages v ->
  ELMO_recv_valid v m' ->
  local_equivocation_limit_ok (v <+> MkObservation Receive (m <*> ob)) ->
  local_equivocation_limit_ok (v <+> MkObservation Receive m).
Proof.
  intros Hadrs Hv Hfresh_m' Hfresh_m Hvalid Hs'.
  eapply Rle_trans; [| done].
  apply incl_equivocating_validators_equivocation_fault, filter_subprop; cbn.
  fold v'' m' v'.
  intros k Hk; cbn in *.
  apply lefo_alt in Hk as [(-> & _ & u & Hu & Hincomp) |]; [| by apply lefo_prev].
  apply (lefo_last _ m' u Hu).
  apply incomparable_iff in Hincomp as (Hadr & Hneq & H_m1_m2 & H_m2_m1).
  apply incomparable_iff; repeat split; [done | by intros <- | |].
  - intro Hm'.
    contradict Hfresh_m'.
    apply not_adr_received; [| done |].
    + apply UMO_reachable_impl with (1 := ELMO_mv_no_self_equiv).
      by apply ELMO_reachable_view in Hv as [].
    + eapply elem_of_submseteq.
      * by apply elem_of_messages; left.
      * apply reachable_full_node_for_all_messages with (1 := Hv).
        by apply elem_of_messages; right.
  - intros [[-> Hob] |]%elem_of_sentMessages_addObservation; [| done].
    destruct ob as [[] om], Hob, Hneq; cbn in *.
    assert (ELMO_msg_valid_full m') as Hmv by apply Hvalid.
    by inversion Hmv; [| apply eq_Message].
Qed.

Hint Resolve
  equivocation_limit_recv_msg_prefix_ok
  : ELMO_hints.

Hint Resolve
  full_node_prefix
  adr_neq_no_self_equiv
  ELMO_msg_valid_prefix
  : ELMO_hints.

Lemma ELMO_recv_valid_prefix s (m : Message) (ob : Observation) :
  ram_state_prop Ei s ->
  m <*> ob ∉ receivedMessages s ->
  m ∉ receivedMessages s ->
  adr s <> adr (state m) ->
  ELMO_recv_valid s (m <*> ob) ->
  ELMO_recv_valid s m.
Proof.
  intros until 4; intros Hrecv.
  destruct (Hrecv) as [Hfull Hno_self Hmsg Hlimit].
  by constructor; eauto with ELMO_hints.
Qed.

Hint Resolve ELMO_recv_valid_prefix : ELMO_hints.

Lemma reachable_received_messages_reachable (s : State) :
  ram_state_prop Ei s ->
  forall m,
    m ∈ receivedMessages s ->
  forall i',
    adr (state m) = idx i' ->
    ram_state_prop (ELMOComponent i') (state m).
Proof.
  intros Hs m Hm.
  destruct (decide (adr (state m) = adr s)).
  {
    intros i' Hi'.
    cut (m ∈ sentMessages s).
    - destruct m.
      apply reachable_sent_messages_reachable.
      assert (i = i') as ->; [| done].
      by (apply ELMO_reachable_view in Hs as []; apply (inj idx); congruence).
    - apply self_messages_sent; [| done |].
      + apply ELMO_reachable_view in Hs as [Hs ?].
        revert Hs; apply UMO_reachable_impl.
        by intros ? ? [].
      + by apply elem_of_messages; auto.
  }
  revert m Hm n.
  apply ELMO_reachable_view in Hs as [Hs Hadr].
  induction Hs as [| | ? ? Hvalid]; [by inversion 1 | by apply IHHs |].
  intros m Hm%elem_of_receivedMessages_addObservation; cbn in Hm, Hadr.
  destruct Hm as [[<- []] |]; [| by eauto].
  destruct (decide (m ∈ receivedMessages s)); [by eauto |].
  clear IHHs; revert s Hs Hadr Hvalid n.
  destruct m as [ms]; cbn.
  induction ms using addObservation_ind.
  - by intros; apply initial_state_is_valid; constructor.
  - set (m' := ms <+> ob); cbn.
    intros s Hs Hadr Hrecv_m' Hfresh' Hadr_neq i' Hadr_ms.
    assert (Hrecv_if_fresh : MkMessage ms ∉ receivedMessages s -> ELMO_recv_valid s (MkMessage ms)).
    {
      by intro; apply (ELMO_recv_valid_prefix s (MkMessage ms) ob); [apply ELMO_reachable_view | ..].
    }
    assert (Hms : ram_state_prop (ELMOComponent i') ms).
    {
      destruct (decide (MkMessage ms ∈ receivedMessages s)); [| by eauto].
      revert e; clear -Hs IHms Hadr Hadr_ms Hadr_neq.
      induction Hs; [by inversion 1 | by eapply IHHs |].
      destruct (decide (MkMessage ms ∈ receivedMessages s)).
      - by intros; eapply IHHs.
      - intros [[Hms _] |]%elem_of_receivedMessages_addObservation; cbn in *; subst; eauto.
    }
    apply ELMO_reachable_view; split; [| done].
    apply ELMO_reachable_view in Hms as [Hms _].
    destruct ob as [[] [os]].
    + apply reach_recv; [| done].
      destruct Hrecv_m' as [Hfull_s_m' Hself Hmvf_m' Hlimit].
      inversion Hmvf_m' as [| | ? ? Hfull_m_os Hself_os Hvalid Heqmo]; [done |].
      assert (m = MkMessage ms)
        by (destruct m; f_equal; apply eq_State; done).
      subst m; clear mo Heqmo; cbn in *.
      constructor; [done | done | |].
      * apply reachable_messages_are_msg_valid with (s := s).
        -- by apply ELMO_reachable_view.
        -- by revert Hfull_s_m'; apply elem_of_submseteq, elem_of_list_here.
      * apply equivocation_limit_recv_ok_msg_ok in Hlimit; try done.
        -- by revert Hs; apply UMO_reachable_impl; intros ? ? [].
        -- apply reach_recv; [done |].
           by revert Hms; apply UMO_reachable_impl; intros ? ? [].
    + destruct Hrecv_m' as [_ _ Hmvf _]; inversion Hmvf; [done |].
      unfold m'.
      replace os with ms by (apply eq_State; done).
      by apply reach_send.
Qed.

Lemma receivable_messages_reachable (ms s : State) i' :
  adr ms = idx i' ->
  ram_state_prop Ei s ->
  ELMO_recv_valid s (MkMessage ms) ->
  ram_state_prop (ELMOComponent i') ms.
Proof.
  intros Heq Hram Hrv.
  change ms with (state (MkMessage ms)).
  apply reachable_received_messages_reachable
    with (s := s <+> MkObservation Receive (MkMessage ms))
  ; [| constructor | done].
  apply ELMO_reachable_view in Hram as [].
  apply ELMO_reachable_view; cbn.
  by split; [apply reach_recv |].
Qed.

Inductive ELMOComponentRAMTransition : Label -> State -> State -> Message -> Prop :=
| ecr_valid_receive : forall (s1 s2 : State) (m : Message),
    input_valid_transition Ri Receive (s1, Some m) (s2, None) ->
    ELMOComponentRAMTransition Receive s1 s2 m
| ecr_valid_send : forall (s1 s2 : State) (m : Message),
    input_valid_transition Ri Send (s1, None) (s2, Some m) ->
    ELMOComponentRAMTransition Send s1 s2 m.

Lemma ELMOComponent_input_valid_transition_iff
  (l : Label) (s : State) (om : option Message) (s' : State) (om' : option Message) :
  input_valid_transition Ri l (s, om) (s', om')
    <->
  (l = Receive /\ exists m, om = Some m /\ om' = None /\ ELMOComponentRAMTransition l s s' m)
    \/
  (l = Send /\ exists m, om' = Some m /\ om = None /\ ELMOComponentRAMTransition Send s s' m).
Proof.
  split; cycle 1.
  - by intros [(-> & ? & -> & -> & Hm) | (-> & ? & -> & -> & Hm)]; inversion Hm.
  - intros Ht; pose (Hti := Ht);  destruct Hti as [(_ & _ & Hvi) Hti];
      inversion Hvi; subst; inversion Hti; subst; [left | right].
    + by split; [done |]; eexists; split_and!; [done.. |]; constructor.
    + by split; [done |]; eexists; split_and!; [done.. |]; constructor.
Qed.

Lemma ELMOComponent_elem_of_ram_trace
  [s tr] (Htr : finite_valid_trace_from Ri s tr) :
  forall item, item ∈ tr ->
    exists (s : State) (m : Message),
      destination item = s <+> MkObservation (l item) m /\
      input_valid_transition_item Ri s item.
Proof.
  induction Htr; [by inversion 1 |].
  intro item; rewrite elem_of_cons; intros [-> | Hitem]; [| by apply IHHtr].
  by pose (Hti := Ht); destruct Hti as [(_ & _ & Hvi) Hti];
    inversion Hvi; subst; inversion Hti; subst; eexists _, _; split.
Qed.

Lemma ELMOComponent_receivedMessages_of_ram_trace
  [s s' tr] (Htr : finite_valid_trace_from_to Ri s s' tr) :
  forall item, item ∈ tr ->
  forall m, (field_selector input) m item -> m ∈ receivedMessages s'.
Proof.
  induction Htr using finite_valid_trace_from_to_rev_ind; [by inversion 1 |].
  intros item Hitem m Hm.
  change (has_been_received Ei sf m).
  eapply has_been_received_step_update; [done |].
  rewrite elem_of_app, elem_of_list_singleton in Hitem.
  by destruct Hitem as [Hitem | ->]; [right; cbn; eapply IHHtr | left].
Qed.

Lemma ELMOComponent_sentMessages_of_ram_trace
  [s s' tr] (Htr : finite_valid_trace_from_to Ri s s' tr) :
  forall item, item ∈ tr ->
  forall m, (field_selector output) m item -> m ∈ sentMessages s'.
Proof.
  induction Htr using finite_valid_trace_from_to_rev_ind; [by inversion 1 |].
  intros item Hitem m Hm.
  change (has_been_sent Ei sf m).
  eapply has_been_sent_step_update; [done |].
  rewrite elem_of_app, elem_of_list_singleton in Hitem.
  by destruct Hitem as [Hitem | ->]; [right; cbn; eapply IHHtr | left].
Qed.

Lemma ELMOComponent_sizeState_of_ram_trace_output
  [s tr] (Htr : finite_valid_trace_from Ri s tr) :
  forall item, item ∈ tr ->
  forall m, (field_selector output) m item ->
  sizeState s <= sizeState (state m).
Proof.
  induction Htr; [by inversion 1 |].
  intros item Hitem m Hm.
  apply elem_of_cons in Hitem as [-> | Hitem]; cbn in Hm;
    destruct Ht as [(_ & _ & Hv) Ht]; inversion Hv; subst; inversion Ht; subst; [done | ..].
  all: by etransitivity; [| eapply IHHtr]; [rewrite addObservation_size; lia | ..].
Qed.

Lemma ELMOComponent_messages_of_ram_trace
  [s s' tr] (Htr : finite_valid_trace_from_to Ri s s' tr) :
  forall item, item ∈ tr ->
  forall m, item_sends_or_receives m item -> m ∈ messages s'.
Proof.
  intros ? ? ? [|]; apply elem_of_messages.
  - by right; eapply ELMOComponent_receivedMessages_of_ram_trace.
  - by left; eapply ELMOComponent_sentMessages_of_ram_trace.
Qed.

End sec_ELMOComponent_lemmas.

Section sec_TraceableVLSM_ELMOComponent.

Context
  (i : index)
  (Ei : VLSM Message := ELMOComponent i)
  (Ri : VLSM Message := pre_loaded_with_all_messages_vlsm Ei)
  .

Definition ELMOComponent_state_destructor (s : State)
  : list (@transition_item Message ELMOComponentType * State) :=
  let adr := adr s in
match obs s with
| [] => []
| MkObservation Send msg as ob :: obs =>
    let source := MkState obs adr in
      [(Build_transition_item Send None s (Some msg), source)]
| MkObservation Receive msg as ob :: obs =>
    let source := MkState obs adr in
      [(Build_transition_item Receive (Some msg) s None, source)]
end.

Lemma ELMOComponent_state_destructor_initial :
  forall (s' : vstate Ei), ram_state_prop Ei s' ->
    vinitial_state_prop Ei s' <-> ELMOComponent_state_destructor s' = [].
Proof.
  intros s' Hs'; split; intro Hs''.
  - by cbn in Hs''; apply UMOComponent_initial_state_spec in Hs'' as ->.
  - apply ELMO_reachable_adr in Hs'.
    by destruct s' as [[| [[]]] adr]; cbn in *; [| done..].
Qed.

Lemma ELMOComponent_state_destructor_input_valid_transition :
  forall (s' : vstate Ei), ram_state_prop Ei s' ->
  forall (s : vstate Ei) (item : vtransition_item Ei),
    (item, s) ∈ ELMOComponent_state_destructor s' ->
    input_valid_transition_item Ri s item.
Proof.
  intros s' Hs'; apply valid_state_prop_iff in Hs' as [[[is His] ->] | (l & (s, om) & om' & Hpt)].
  - by cbn in *; apply UMOComponent_initial_state_spec in His as ->; inversion 1.
  - by pose (Hpt' := Hpt); destruct l, s, om, Hpt' as [(_ & _ & Hv) Ht];
      inversion Hv; subst; inversion Ht; subst;
      intros _s item Hitem; apply elem_of_list_singleton in Hitem; inversion Hitem.
Qed.

#[export] Instance TraceableVLSM_ELMOComponent :
  TraceableVLSM Ei ELMOComponent_state_destructor sizeState.
Proof.
  constructor.
  - by typeclasses eauto.
  - by intros [[| [[] ?] ?] ?] *; [inversion 1 | ..];
      intro Hitem; apply elem_of_list_singleton in Hitem;
      inversion_clear Hitem.
  - by apply ELMOComponent_state_destructor_input_valid_transition.
  - by apply ELMOComponent_state_destructor_initial.
Qed.

Lemma ELMO_latest_observation_Send_state :
  forall s' : State, ram_state_prop Ei s' ->
  forall (s : State) (m : Message), s' = s <+> MkObservation Send m ->
    s = state m.
Proof.
  intros s' Hs' s m ->.
  edestruct (ELMOComponent_state_destructor_input_valid_transition _ Hs') as [(_ & _ & Hv) Ht];
    [by apply elem_of_list_singleton |]; cbn in *.
  by inversion Hv; subst; inversion Ht; subst; destruct s.
Qed.

End sec_TraceableVLSM_ELMOComponent.

Section sec_MessageDependencies_ELMOComponent.

Context
  (i : index)
  (Ei : VLSM Message := ELMOComponent i)
  (Ri : VLSM Message := pre_loaded_with_all_messages_vlsm Ei)
  .

Lemma cannot_resend_message_stepwise_ELMOComponent :
  cannot_resend_message_stepwise_prop Ei.
Proof.
  intros ? * [(Hs & _ & Hv) Ht];
    inversion Hv; subst; inversion Ht; subst;
    simpl; split; intro Hobs.
  - by apply elem_of_sentMessages, obs_sizeState in Hobs; cbn in Hobs; lia.
  - rewrite receivedMessages_addObservation, decide_False in Hobs by (intro; done).
    by apply elem_of_receivedMessages, obs_sizeState in Hobs; cbn in Hobs; lia.
Qed.

#[export] Instance MessageDependencies_ELMOComponent :
  MessageDependencies Ei Message_dependencies.
Proof.
  constructor.
  - intros m s' ((s, iom) & l & [(_ & _ & Hv) Ht]) dm Hdm; cbn in *.
    apply elem_of_list_to_set, elem_of_list_fmap in Hdm
      as (o & -> & Hy).
    inversion Hv; subst; inversion Ht; subst; cbn in *; clear Ht.
    red; unfold Message; simpl.
    rewrite elem_of_sentMessages_addObservation, elem_of_receivedMessages_addObservation,
      elem_of_sentMessages, elem_of_receivedMessages; cbn.
    by destruct o as [[] ?]; cbn; firstorder.
  - intros m Hm.
    apply can_emit_has_trace in Hm as (is & tr & item & Htr & Houtput).
    apply (can_emit_from_valid_trace
            (pre_loaded_vlsm Ei (fun msg : Message => msg ∈ Message_dependencies m)))
      with is (tr ++ [item]); cycle 1.
    + apply Exists_exists; eexists.
      by split; [apply elem_of_app; right; left |].
    + eapply lift_preloaded_trace_to_seeded;
        [by apply cannot_resend_message_stepwise_ELMOComponent | | done].
      intros dm [Hrcv Hnsnd].
      apply elem_of_list_to_set, elem_of_list_fmap.
      exists (MkObservation Receive dm); split; [done |].
      apply elem_of_receivedMessages.
      destruct Htr as [Htr His].
      apply finite_valid_trace_from_app_iff in Htr as [Htr Hitem].
      apply valid_trace_add_default_last in Htr.
      apply first_transition_valid in Hitem as [(_ & _ & Hv) Ht].
      destruct item, l, input; cbn in *; inversion Hv; subst; inversion Ht; subst.
      clear Hv Ht Hnsnd; cbn.
      assert (Hrcv' : trace_has_message (field_selector input) dm tr).
      {
        apply Exists_exists in Hrcv as (dm_item & Hdm_item & Hdm).
        rewrite elem_of_app, elem_of_list_singleton in Hdm_item.
        destruct Hdm_item as [Hdm_item | ->]; cbn in Hdm; [| done].
        by apply Exists_exists; eexists.
      }
      by eapply @has_been_received_examine_one_trace with (vlsm := Ei) in Hrcv'; cycle 1.
Qed.

End sec_MessageDependencies_ELMOComponent.

Section sec_ELMOProtocol.

Context `{Inhabited index}.

(** ** Protocol

  An ELMO protocol is defined as the constrained composition of a collection
  of ELMO components, under a composition constraint that checks that the
  weight of the globally-detectable equivocation is under the threshold.
*)

(** *** Equivocators *)

Definition ELMO_global_equivocators (s : composite_state ELMOComponent) (a : Address) : Prop :=
  exists m : Message,
    adr (state m) = a /\
    (exists (k : index) (l : Label), rec_obs (s k) (MkObservation l m)) /\
    ~ composite_has_been_sent ELMOComponent s m.

Definition rec_obs_exists_dec
  (P : Observation -> Prop)
  (P_dec : forall o, Decision (P o))
  (s : State)
  : Decision (exists o, rec_obs s o /\ P o).
Proof.
  revert s; fix rec 1; destruct s as [ol a].
  induction ol as [| ob ol]
  ; [| specialize (rec (state (message ob))) as IHob]; clear rec.
  - by right; intros (? & Hrec & ?); inversion Hrec.
  - change (MkState _ _) with (MkState ol a <+> ob);
      remember (MkState ol a) as s; clear Heqs ol a.
    destruct (P_dec ob) as [| Hnot_new];
      [by left; eexists; split; [constructor |] |].
    destruct IHol as [| Hnot_prev];
      [by left; destruct e as (o & Ho & HPo); exists o; split; [constructor 2 |] |].
    destruct ob as [[] [os]]; cbn in IHob.
    + destruct IHob as [| Hnot_recv];
        [by left; destruct e as (o & Ho & HPo); exists o; split; [constructor 3 |] |].
      by right; intros (? & Hrec & ?); inversion Hrec; subst;
        replace s0 with s in * by (apply eq_State; done); eauto.
    + by right; intros (? & Hrec & ?); inversion Hrec; subst;
        replace s0 with s in * by (apply eq_State; done); eauto.
Defined.

#[export] Instance ELMO_global_equivocators_dec : RelDecision ELMO_global_equivocators.
Proof.
  intros s a.
  apply (@Decision_iff
    (exists k o, rec_obs (s k) o
      /\ adr (state (message o)) = a
      /\ not (composite_has_been_sent ELMOComponent s (message o)))).
  {
    unfold ELMO_global_equivocators.
    split; intros Hequ.
    - by destruct Hequ as (k & [l m] & Hk & [Hadr Hsuff]); eauto 6.
    - by destruct Hequ as (m & Hadr & (k & l & Hrec_obs) & Hnot_sent); eauto.
  }
  pose proof @rec_obs_exists_dec.
  by typeclasses eauto.
Defined.

Set Warnings "-cannot-define-projection".
Record global_equivocators_simple (s : composite_state ELMOComponent) (a : Address) : Prop :=
{
  ges_m : Message;
  ges_adr : adr (state ges_m) = a;
  ges_recv : composite_has_been_received ELMOComponent s ges_m;
  ges_not_sent : not (composite_has_been_sent ELMOComponent s ges_m);
}.
Set Warnings "cannot-define-projection".

Definition ELMO_global_equivocation : BasicEquivocation (composite_state ELMOComponent) Address Ca threshold :=
{|
  is_equivocating := ELMO_global_equivocators;
  is_equivocating_dec := ELMO_global_equivocators_dec;
  state_validators := const (list_to_set (map idx (enum index)));
|}.

Definition ELMO_not_heavy : composite_state ELMOComponent -> Prop :=
  not_heavy (1 := ELMO_global_equivocation).

Definition ELMO_equivocating_validators : composite_state ELMOComponent -> Ca :=
  equivocating_validators (1 := ELMO_global_equivocation).

Definition ELMO_global_constraint
  (l : composite_label ELMOComponent)
  (som : composite_state ELMOComponent * option Message) : Prop :=
match l with
| existT _ Receive =>
  let (s', _) := composite_transition ELMOComponent l som in
    ELMO_not_heavy s'
| existT _ Send => True
end.

Definition ELMOProtocol : VLSM Message :=
  composite_vlsm ELMOComponent ELMO_global_constraint.

Definition FreeELMO : VLSM Message :=
  free_composite_vlsm ELMOComponent.

(**
  To talk about reachable composite states for the ELMOProtocol we also name
  the [pre_loaded_with_all_messages_vlsm] version of the [free_composition].
*)

Definition ReachELMO : VLSM Message :=
  pre_loaded_with_all_messages_vlsm FreeELMO.

Definition composite_ram_state_prop
  {message : Type} `{EqDecision index}
  (IM : index -> VLSM message) (s : composite_state IM) : Prop :=
    ram_state_prop (free_composite_vlsm IM) s.

Lemma ELMO_initial_state_equivocating_validators :
  forall s : composite_state ELMOComponent,
    composite_initial_state_prop ELMOComponent s ->
      ELMO_equivocating_validators s ≡ ∅.
Proof.
  intros s Hs; rewrite elem_of_equiv_empty; intros v.
  setoid_rewrite elem_of_filter; intros [(m & _ & [(k & l & Hobs) _]) _].
  replace (s k) with (MkState [] (idx k)) in Hobs
    by (symmetry; apply UMOComponent_initial_state_spec, Hs).
  by inversion Hobs.
Qed.

Lemma ELMO_initial_state_not_heavy :
  forall s : composite_state ELMOComponent,
    composite_initial_state_prop ELMOComponent s -> ELMO_not_heavy s.
Proof.
  intros s Hs.
  unfold ELMO_not_heavy, not_heavy.
  replace (equivocation_fault s) with 0%R.
  - by apply (rt_positive (H6 := H6)).
  - by symmetry; apply sum_weights_empty, ELMO_initial_state_equivocating_validators.
Qed.

Lemma ELMO_not_heavy_send_message :
  forall (sigma : composite_state ELMOComponent) (i : index),
    ELMO_not_heavy sigma ->
    ELMO_not_heavy
      (state_update ELMOComponent sigma i
        (sigma i <+> MkObservation Send (MkMessage (sigma i)))).
Proof.
  unfold ELMO_not_heavy, not_heavy; etransitivity; [| done].
  apply sum_weights_subseteq; [by apply NoDup_elements.. |].
  intro a.
  unfold equivocating_validators; rewrite !elem_of_filter; cbn.
  intros [(msg & ? & (k & l & Hmsh) & Hnsent) Hx].
  split; [| done]; clear Hx.
  exists msg; split; [done |].
  split.
  - exists k, l; destruct (decide (k = i)); subst; state_update_simpl; [| done].
    by destruct (sigma i); inversion Hmsh; cbn in *; subst;
      [contradict Hnsent; exists i; cbn; state_update_simpl; left | destruct s].
  - contradict Hnsent; destruct Hnsent as [j Hsnd]; exists j; cbn.
    by destruct (decide (j = i)); subst; state_update_simpl; [right |].
Qed.

Lemma ELMO_not_heavy_receive_observed_message :
  forall (sigma : composite_state ELMOComponent) (m : Message) (i i_m : index),
    UMO_reachable full_node (sigma i_m) ->
    has_been_directly_observed (ELMOComponent i_m) (sigma i_m) m ->
    ELMO_not_heavy sigma ->
      ELMO_not_heavy (state_update ELMOComponent sigma i (sigma i <+> MkObservation Receive m)).
Proof.
  intros * Hfull Hobs.
  unfold ELMO_not_heavy, not_heavy; etransitivity; [| done].
  apply sum_weights_subseteq; [by apply NoDup_elements.. |].
  intro a.
  unfold equivocating_validators; rewrite !elem_of_filter; cbn.
  intros [(msg & ? & (k & l & Hmsh) & Hnsent) Hx].
  split; [| done]; clear Hx.
  exists msg; split; [done |].
  split; cycle 1.
  - contradict Hnsent; destruct Hnsent as [j Hsnd]; exists j; cbn.
    by destruct (decide (j = i)); subst; state_update_simpl.
  - destruct (decide (k = i)); subst; state_update_simpl; [| by eexists _, _].
    apply rec_obs_addObservation_iff in Hmsh as [Hprev | Hmsh]; [by eexists _, _ |].
    assert (m ∈ messages (sigma i_m)) by (apply elem_of_messages; done).
    exists i_m.
    apply full_node_messages_iff_rec_obs; [done |].
    destruct Hmsh as [[= _ ->] | [_ Hmsh]]; [done |].
    apply messages_hb_transitive with m; [done.. |].
    apply happensBefore_msg_dep, full_message_dependencies_happens_before.
    apply elem_of_rec_obs_fn_1 in Hmsh.
    by apply elem_of_map; eexists; split; cycle 1.
Qed.

Lemma ELMO_valid_state_not_heavy :
  forall s : composite_state ELMOComponent,
    valid_state_prop ELMOProtocol s -> ELMO_not_heavy s.
Proof.
  induction 1 using valid_state_prop_ind; [by apply ELMO_initial_state_not_heavy |].
  apply input_valid_transition_destination in Ht as Hs'.
  destruct Ht as [(Hs & _ & [Hv Hc]) Ht].
  unfold ELMO_global_constraint in Hc; destruct l as [i []];
    [by replace (composite_transition _ _ _) with (s', om') in Hc |].
  inversion Hv; subst; inversion Ht; subst.
  by apply ELMO_not_heavy_send_message.
Qed.

Definition ELMO_state_to_minimal_equivocation_trace
  (s : composite_state ELMOComponent) (Hs : composite_ram_state_prop ELMOComponent s)
  : composite_state ELMOComponent * list (composite_transition_item ELMOComponent) :=
  state_to_minimal_equivocation_trace ELMOComponent
    (fun _ : index => ELMOComponent_state_destructor) (fun _ : index => sizeState) s Hs.

Lemma ELMO_state_to_minimal_equivocation_trace_reachable
  (s : composite_state ELMOComponent) (Hs : composite_ram_state_prop ELMOComponent s)
  (is : composite_state ELMOComponent) (tr : list (composite_transition_item ELMOComponent)) :
    ELMO_state_to_minimal_equivocation_trace s Hs = (is, tr) ->
      finite_valid_trace_init_to ReachELMO is s tr.
Proof.
  by apply reachable_composite_state_to_trace,
    minimal_equivocation_choice_is_choosing_well.
Qed.

Lemma ELMO_has_been_directly_observed_sizeState :
  forall i si m,
  has_been_directly_observed (ELMOComponent i) si m ->
  sizeState (state m) < sizeState si.
Proof.
  intros * [Hsent | Hreceived]; cbn in *.
  - by apply elem_of_sentMessages, obs_sizeState in Hsent.
  - by apply elem_of_receivedMessages, obs_sizeState in Hreceived.
Qed.

Lemma ELMO_composite_observed_before_send_sizeState_Proper :
  Proper
    (composite_observed_before_send ELMOComponent Message_dependencies ==> lt)
    (sizeState ∘ state).
Proof.
  intros x y Hxy; cbn.
  apply composite_observed_before_send_iff in Hxy
    as (i & si & itemi & [[(Hsi & _ & Hv) Ht] Hy Hobsxitem]).
  destruct itemi, l, input; cbn in *;
    inversion Hv; subst; inversion Ht; subst; clear Hv Ht.
  inversion Hobsxitem as [? ? ? Hobsx | |]; subst; clear Hobsxitem; cbn.
  inversion Hobsx; [by eapply ELMO_has_been_directly_observed_sizeState |].
  etransitivity; [| by eapply ELMO_has_been_directly_observed_sizeState].
  by apply Message_full_dependencies_sizeState,
    full_message_dependencies_happens_before.
Qed.

#[local] Instance ELMOComponent_tc_composite_observed_before_send_irreflexive :
  Irreflexive (tc_composite_observed_before_send ELMOComponent Message_dependencies).
Proof.
  apply (Proper_reflects_Irreflexive _ (<) (sizeState ∘ state));
    [| typeclasses eauto].
  apply Proper_tc; [typeclasses eauto |].
  by apply ELMO_composite_observed_before_send_sizeState_Proper.
Qed.

Lemma ELMO_channel_authentication_prop :
  channel_authentication_prop ELMOComponent (ELMO_A idx) Message_sender.
Proof.
  intros i m ((s, []) & [] & s' & [(Hs & _ & Hv) Ht]);
    inversion Hv; subst; inversion Ht; subst.
  unfold channel_authenticated_message; cbn; f_equal.
  by erewrite ELMO_reachable_adr, ELMO_A_inv.
Qed.

Lemma ELMO_state_to_minimal_equivocation_trace_equivocation_monotonic :
  forall (s : composite_state ELMOComponent) (Hs : composite_ram_state_prop ELMOComponent s),
  forall (is : composite_state ELMOComponent) (tr : list (composite_transition_item ELMOComponent)),
  ELMO_state_to_minimal_equivocation_trace s Hs = (is, tr) ->
  forall (pre suf : list (composite_transition_item ELMOComponent))
    (item : composite_transition_item ELMOComponent),
    tr = pre ++ [item] ++ suf ->
    forall v : Address,
      msg_dep_is_globally_equivocating ELMOComponent Message_dependencies Message_sender
        (finite_trace_last is pre) v ->
      msg_dep_is_globally_equivocating ELMOComponent Message_dependencies Message_sender
        (destination item) v.
Proof.
  eapply state_to_minimal_equivocation_trace_equivocation_monotonic.
  - by intro; apply MessageDependencies_ELMOComponent.
  - by typeclasses eauto.
  - by apply ELMO_channel_authentication_prop.
Qed.

(**
  The shallow and deeper version of [global_equivocators] agree on
  states which are reachable in [ELMOProtocol].
*)

Lemma ELMO_global_equivocators_iff_simple :
  forall (s : vstate ELMOProtocol) (a : Address),
    composite_ram_state_prop ELMOComponent s ->
      ELMO_global_equivocators s a <-> global_equivocators_simple s a.
Proof.
  intros s a Hs.
  assert (forall k, UMO_reachable full_node (s k)) as Hsi;
    [by intro; apply ELMO_full_node_reachable, preloaded_valid_state_projection |].
  clear Hs; split; intros Hequiv.
  - destruct Hequiv as (m & Hadr & (k & l & Hrobs) & Hnot_sent).
    enough (composite_has_been_received _ s m) by (econstructor; done).
    assert (m ∈ messages (s k)) as Hm.
    + by apply full_node_messages_iff_rec_obs; [| eexists].
    + by apply elem_of_messages in Hm as [|];
        [contradict Hnot_sent |]; exists k.
  - destruct Hequiv as [m Hadr [i_rec Hrecv] Hnot_sent].
    unfold ELMO_global_equivocators.
    exists m; split; [done |].
    split; [| done].
    exists i_rec.
    by apply full_node_messages_iff_rec_obs, received_in_messages.
Qed.

(**
   [global_equivocators_simple] is equivalent to an instance
   of the generic definition [full_node_is_globally_equivocating].
*)
Lemma global_equivocators_simple_iff_full_node_equivocation :
  forall (s : vstate ELMOProtocol) (a : Address),
    full_node_is_globally_equivocating ELMOComponent Message_sender s a
    <->
    global_equivocators_simple s a.
Proof.
  split.
  - by intros [? [?%Some_inj]]; econstructor.
  - by intros [? <-]; econstructor.
Qed.

(**
  [ELMO_global_equivocators] can be related to
  [msg_dep_is_globally_equivocating],
  but the proof is more complicated because
  it also needs to translate between [rec_obs]
  and [CompositeHasBeenObserved]

  We use a [full_node] hypothesis so we can convert
  through claims about [m ∈ messages (s k)] rather
  than directly relating [rec_obs] and
  [CompositeHasBeenObserved].

  It might be possible to use something weaker than [UMO_reachable full_node]
  to prove
  [CompositeHasBeenObserved ELMOComponent (elements ∘ Message_dependencies) s m
  <-> exists (k : index) (l : label), rec_obs (s k) (MkObservation l m)]
  but [CompositeHasBeenObserved] can recurse into sent or received messages
  and [rec_obs] only into received messages so we need some deep structural
  assumption about what [Send] observations are allowed, even recursively
  within observations of observations.
*)
Lemma ELMO_CHBO_in_messages :
  forall s,
    (forall k, UMO_reachable full_node (s k)) ->
  forall m,
    CompositeHasBeenObserved ELMOComponent Message_dependencies s m
      <->
    exists (k : index), m ∈ messages (s k).
Proof.
  intros s Hs m; split.
  - intros [Hobs | m' Hobs Hdepth];
      destruct Hobs as [k Hobs]; exists k.
    + by apply elem_of_messages.
    + assert (m' ∈ messages (s k)) by (eapply elem_of_messages; done).
      enough (m <hb m') by (eapply messages_hb_transitive; done).
      revert Hdepth; apply (tc_congruence (fun m=>m)).
      unfold msg_dep_rel, compose, immediate_dependency.
      by intros x y Hdep; apply elem_of_list_to_set in Hdep.
  - by intros [k Hm%elem_of_messages]; constructor; exists k.
Qed.

Lemma ELMO_global_equivocators_iff_msg_dep_equivocation :
  forall (s : vstate ELMOProtocol) (a : Address),
    composite_ram_state_prop ELMOComponent s ->
  ELMO_global_equivocators s a
    <->
  msg_dep_is_globally_equivocating ELMOComponent
    Message_dependencies Message_sender s a.
Proof.
  intros s a Hs.
  apply Morphisms_Prop.ex_iff_morphism; intro m.
  assert (forall k : index, UMO_reachable full_node (s k))
    by (intro; eapply ELMO_full_node_reachable, valid_state_project_preloaded_to_preloaded; done).
  setoid_rewrite <- full_node_messages_iff_rec_obs; [| done].
  setoid_rewrite <- ELMO_CHBO_in_messages; [| done].
  (* firstorder works here but is slow *)
  by split; intros []; constructor; [cbv; f_equal | .. | apply Some_inj |]; itauto.
Qed.

Lemma ELMO_global_equivocators_iff_simple_by_generic :
  forall (s : vstate ELMOProtocol) (a : Address),
    composite_ram_state_prop ELMOComponent s ->
      ELMO_global_equivocators s a <-> global_equivocators_simple s a.
Proof.
  intros s a Hs.
  rewrite ELMO_global_equivocators_iff_msg_dep_equivocation by done.
  rewrite <- global_equivocators_simple_iff_full_node_equivocation by done.
  pose proof @ELMOComponent_message_dependencies_full_node_condition.
  by rewrite full_node_is_globally_equivocating_iff; [| typeclasses eauto | ..].
Qed.

(**
  If [s] is a reachable state in E where the state of component [i] has the form [si' <+> (l, m)],
  let [s'] be the composite state which has component [i] equal to [si'] and the other components
  the same as those of [s]. If all global equivocators of [s'] are also
  global equivocators in [s] then [s'] is also reachable in E and also
  it is a valid transition in E to go from [s] to [s'] with
  label [l] from the new observation and either sending or receiving [m]
  as [l] says.
*)

Lemma ELMO_state_to_minimal_equivocation_equivocating_validators
  (s : composite_state ELMOComponent)
  (Hs_pre :  composite_ram_state_prop ELMOComponent s)
  (is : composite_state ELMOComponent)
  (tr : list (composite_transition_item ELMOComponent))
  (Heqtr_min : ELMO_state_to_minimal_equivocation_trace s Hs_pre = (is, tr)) :
    Forall (fun item =>
      ELMO_equivocating_validators (destination item) ⊆ ELMO_equivocating_validators s) tr.
Proof.
  assert (Hall := ELMO_state_to_minimal_equivocation_trace_equivocation_monotonic _ _ _ _ Heqtr_min).
  apply ELMO_state_to_minimal_equivocation_trace_reachable in Heqtr_min as Htr_min; clear Heqtr_min.
  induction Htr_min using finite_valid_trace_init_to_rev_ind; [by constructor |].
  apply Forall_app; split; [| by apply Forall_singleton].
  apply input_valid_transition_origin in Ht as Hs.
  apply input_valid_transition_destination in Ht as Hsf.
  eapply Forall_impl.
  - by apply IHHtr_min; [| intros * ->; eapply Hall; simplify_list_eq].
  - intros x ->.
    apply filter_subprop.
    setoid_rewrite ELMO_global_equivocators_iff_msg_dep_equivocation; [| done..].
    apply valid_trace_get_last in Htr_min as <-.
    by apply (Hall tr [] _ eq_refl).
Qed.

Lemma ELMO_state_to_minimal_equivocation_trace_valid
  (s : composite_state ELMOComponent)
  (Hs : valid_state_prop ELMOProtocol s)
  (Hs_pre := VLSM_incl_valid_state (constraint_preloaded_free_incl _ ELMO_global_constraint) _ Hs
    : composite_ram_state_prop ELMOComponent s)
  (is : composite_state ELMOComponent)
  (tr : list (composite_transition_item ELMOComponent)) :
    ELMO_state_to_minimal_equivocation_trace s Hs_pre = (is, tr) ->
      finite_valid_trace_init_to ELMOProtocol is s tr.
Proof.
  intros Heqtr_min.
  assert (Hall_not_heavy : Forall (fun item => ELMO_not_heavy (destination item)) tr).
  {
    apply ELMO_state_to_minimal_equivocation_equivocating_validators in Heqtr_min.
    eapply Forall_impl; cbn; [done |].
    apply ELMO_valid_state_not_heavy in Hs as Hheavy.
    intros item Hitem; unfold ELMO_not_heavy, not_heavy.
    etransitivity; [| done].
    apply sum_weights_subseteq; [by apply NoDup_elements.. |].
    by intro a; apply Hitem.
  }
  apply ELMO_state_to_minimal_equivocation_trace_reachable in Heqtr_min as Htr_min; clear Heqtr_min.
  assert (Hall_input_valid :
    Forall (fun item => forall m, input item = Some m -> valid_message_prop ELMOProtocol m) tr).
  {
    apply Forall_forall; intros item Hitem m Hobs.
    eapply directly_observed_valid; [done |].
    unshelve eapply EquivocationProjections.VLSM_incl_has_been_directly_observed_reflect; cycle 3;
      [by apply preloaded_constraint_free_incl | .. | by typeclasses eauto | by typeclasses eauto].
    - by generalize Hs; apply VLSM_incl_valid_state, vlsm_incl_pre_loaded_with_all_messages_vlsm.
    - eapply has_been_directly_observed_examine_one_trace; [done |].
      by apply Exists_exists; eexists; cbn; eauto.
  }
  clear -Htr_min Hall_input_valid Hall_not_heavy.
  induction Htr_min using finite_valid_trace_init_to_rev_ind.
  - by split; [rapply @finite_valid_trace_from_to_empty; apply initial_state_is_valid |].
  - rewrite !Forall_app, !Forall_singleton in Hall_not_heavy, Hall_input_valid.
    destruct Hall_not_heavy as [Hall_not_heavy Hsf_not_heavy],
             Hall_input_valid as [Hall_input_valid Hmsg_valid].
    destruct (IHHtr_min Hall_not_heavy Hall_input_valid) as [IHHtr _];
      clear Hall_not_heavy Hall_input_valid.
    split; [| by apply Htr_min]; clear Htr_min.
    apply (extend_right_finite_trace_from_to _ IHHtr).
    destruct Ht as [(Hs_pre & _ & [Hv _]) Ht].
    repeat split; [| | done | | done].
    + by apply valid_trace_last_pstate in IHHtr.
    + by destruct iom; [apply Hmsg_valid | apply option_valid_message_None].
    + destruct l as [i []]; [| done].
      by hnf; replace (composite_transition _ _ _) with (sf, oom).
Qed.

(** *** Validators

  Due to the validity predicate, a transition must have either a non-empty
  input or a non-empty output, the distinction being made by the label.
*)
Inductive ELMOProtocolValidTransition
  : index -> Label -> vstate ELMOProtocol -> vstate ELMOProtocol -> Message -> Prop :=
| ep_valid_receive : forall (i : index) (s1 s2 : vstate ELMOProtocol) (m : Message),
    ValidTransition ELMOProtocol (existT i Receive) s1 (Some m) s2 None ->
    ELMOProtocolValidTransition i Receive s1 s2 m
| ep_valid_send : forall (i : index) (s1 s2 : vstate ELMOProtocol) (m : Message),
    ValidTransition ELMOProtocol (existT i Send) s1 None s2 (Some m) ->
    ELMOProtocolValidTransition i Send s1 s2 m.

Lemma local_equivocators_full_step_update
  (i : index) (l : Label) (s1 s2 : State) (m : Message) :
    ELMOComponentRAMTransition i l s1 s2 m ->
    forall a : Address,
      local_equivocators_full s2 a
        <->
      local_equivocators_full s1 a \/
      a = adr (state m) /\ l = Receive /\
        exists m', m' ∈ receivedMessages s1 /\ incomparable m m'.
Proof.
  by inversion 1 as [? ? ? [_ Ht] | ? ? ? [_ Ht]]; inversion Ht;
    setoid_rewrite lefo_alt; itauto.
Qed.

Lemma global_equivocators_simple_step_update_send
  (i : index) (sigma : composite_state ELMOComponent) (s' : State) (m : Message) :
  ELMOComponentRAMTransition i Send (sigma i) s' m ->
  forall a : Address,
    global_equivocators_simple (state_update ELMOComponent sigma i s') a
      ->
    global_equivocators_simple sigma a.
Proof.
  inversion 1 as [| ? ? ? [(Hsi & _ & Hvi) Hti]]; inversion Hvi; inversion Hti; subst.
  intros a [ges_m ges_adr [j Hrcv] ges_not_sent].
  destruct (decide (j = i)); subst; state_update_simpl.
  - cbn in Hrcv; rewrite decide_False in Hrcv by auto.
    econstructor; [done | by exists i |].
    intros [j Hsnd]; apply ges_not_sent; exists j.
    destruct (decide (j = i)); subst; state_update_simpl; cbn; [| done].
    by rewrite decide_True by done; right.
  - econstructor; [done | by exists j |].
    intros[k Hsnd]; apply ges_not_sent.
    destruct (decide (k = i)); subst; [| by exists k; state_update_simpl].
    exists i; state_update_simpl; unfold has_been_sent; cbn.
    by rewrite decide_True by done; right.
Qed.

Lemma global_equivocators_simple_step_update_send_iff
  (i : index) (sigma : composite_state ELMOComponent) (s' : State) (m : Message) :
  ELMOComponentRAMTransition i Send (sigma i) s' m ->
  ~ global_equivocators_simple sigma (idx i) ->
  forall a : Address,
    global_equivocators_simple (state_update ELMOComponent sigma i s') a
      <->
    global_equivocators_simple sigma a.
Proof.
  intros Ht Hneqvi; split; [by eapply global_equivocators_simple_step_update_send |].
  inversion Ht as [| ? ? ? [(Hsi & _ & Hvi) Hti]]; inversion Hvi; inversion Hti; subst.
  destruct (decide (a = idx i)); subst; [done |].
  intros [ges_m ges_adr ges_recv ges_not_sent].
  econstructor; [done | ..].
  - destruct ges_recv as [j Hrcv]; exists j.
    destruct (decide (j = i)); subst; state_update_simpl; [| done].
    by cbn; rewrite decide_False by auto.
  - intros [j Hsnd]; apply ges_not_sent; exists j.
    destruct (decide (j = i)); subst; state_update_simpl; [| done].
    cbn in Hsnd; rewrite decide_True, map_cons in Hsnd by done.
    inversion Hsnd; subst; [| done].
    by contradict n; apply ELMO_reachable_adr.
Qed.

Lemma global_equivocators_simple_step_update_receive
  (i : index) (sigma : composite_state ELMOComponent) (s' : State) (m : Message) :
    ELMOComponentRAMTransition i Receive (sigma i) s' m ->
      forall a : Address,
        global_equivocators_simple (state_update ELMOComponent sigma i s') a
          <->
        global_equivocators_simple sigma a
          \/
        a = adr (state m) /\ ~ composite_has_been_sent ELMOComponent sigma m.
Proof.
  intros Ht a; inversion Ht as [? ? ? [(_ & _ & Hvi) Hti] |];
    inversion Hvi; inversion Hti; subst; clear Ht Hvi Hti; split.
  - intros [ges_m ges_adr [j Hrcv] ges_not_sent].
    destruct (decide (j = i)); subst; state_update_simpl; cycle 1.
    + left; econstructor; [done | by exists j |].
      intros [k Hsnd]; apply ges_not_sent.
      destruct (decide (k = i)); subst; [| by exists k; state_update_simpl].
      exists i; state_update_simpl; unfold has_been_sent; cbn.
      by rewrite decide_False by auto.
    + cbn in Hrcv; rewrite decide_True, map_cons in Hrcv by done.
      apply elem_of_cons in Hrcv as [-> | Hrcv].
      * right; split; [done |].
        intros [j Hsnd]; apply ges_not_sent; exists j.
        destruct (decide (j = i)); subst; state_update_simpl; [| done].
        by cbn; rewrite decide_False by auto.
      * left; econstructor; [done | by exists i |].
        intros [j Hsnd]; apply ges_not_sent; exists j.
        destruct (decide (j = i)); subst; state_update_simpl; [| done].
        by cbn; rewrite decide_False by auto.
  - intros [[ges_m ges_adr ges_recv ges_not_sent] | [-> Hnsnd]].
    + econstructor; [done | ..].
      * destruct ges_recv as [j Hrcv]; exists j.
        destruct (decide (j = i)); subst; state_update_simpl; [| done].
        by cbn; rewrite decide_True, map_cons by done; right.
      * intros [j Hsnd]; apply ges_not_sent; exists j.
        by destruct (decide (j = i)); subst; state_update_simpl.
    + econstructor; [done | ..].
      * by exists i; state_update_simpl; left.
      * intros [j Hsnd]; apply Hnsnd; exists j.
        destruct (decide (j = i)); subst; state_update_simpl; [| done].
        by cbn in Hsnd; rewrite decide_False in Hsnd by auto.
Qed.

Lemma global_equivocators_simple_step_update_receive_already_observed
  (i : index) (sigma : composite_state ELMOComponent) (s' : State) (m : Message) :
    composite_ram_state_prop ELMOComponent sigma ->
    ELMOComponentRAMTransition i Receive (sigma i) s' m ->
    composite_has_been_directly_observed ELMOComponent sigma m ->
      forall a : Address,
        global_equivocators_simple (state_update ELMOComponent sigma i s') a
          <->
        global_equivocators_simple sigma a.
Proof.
  intros Hsigma Ht Hobs a.
  rewrite global_equivocators_simple_step_update_receive by done.
  split; [| by left]; intros [| [-> Hnsend]]; [done |].
  apply ELMO_global_equivocators_iff_simple; [done |].
  exists m; repeat split; [| done].
  destruct Hobs as [k Hobs]; exists k.
  apply full_node_messages_iff_rec_obs; [| by apply elem_of_messages].
  by eapply ELMO_full_node_reachable, valid_state_project_preloaded_to_preloaded.
Qed.

Lemma ELMO_equivocating_validators_step_update_Send
  (i : index) (sigma : composite_state ELMOComponent) (s' : State) (m : Message) :
  composite_ram_state_prop ELMOComponent sigma ->
  ELMOComponentRAMTransition i Send (sigma i) s' m ->
    ELMO_equivocating_validators (state_update ELMOComponent sigma i s')
      ⊆
    ELMO_equivocating_validators sigma.
Proof.
  intros Hsigma Ht.
  assert (Hte : input_valid_transition ReachELMO
    (existT i Send) (sigma, None) (state_update ELMOComponent sigma i s', Some m)).
  {
    inversion Ht as [| ? ? ? [(_ & _ & Hvi) Hti]]; inversion Hvi; inversion Hti.
    by repeat split; [| apply option_valid_message_None | constructor].
  }
  apply input_valid_transition_destination in Hte.
  intro a; setoid_rewrite elem_of_filter; unfold is_equivocating; cbn.
  rewrite !ELMO_global_equivocators_iff_simple by done.
  intros [Heqv]; split; [| done].
  by eapply global_equivocators_simple_step_update_send.
Qed.

Lemma ELMO_equivocating_validators_step_update_Receive
  (i : index) (sigma : composite_state ELMOComponent) (s' : State) (m : Message) :
  composite_ram_state_prop ELMOComponent sigma ->
  ELMOComponentRAMTransition i Receive (sigma i) s' m ->
    ELMO_equivocating_validators (state_update ELMOComponent sigma i s')
      ⊆
    ELMO_equivocating_validators sigma ∪ {[ adr (state m) ]}.
Proof.
  intros Hsigma Ht.
  assert (Hte : input_valid_transition ReachELMO
    (existT i Receive) (sigma, Some m) (state_update ELMOComponent sigma i s', None)).
  {
    inversion Ht as [? ? ? [(_ & _ & Hvi) Hti] |]; inversion Hvi; inversion Hti.
    by repeat split; [| apply any_message_is_valid_in_preloaded | constructor].
  }
  apply input_valid_transition_destination in Hte.
  intro a; rewrite elem_of_union, elem_of_singleton.
  setoid_rewrite elem_of_filter; unfold is_equivocating; cbn.
  rewrite !ELMO_global_equivocators_iff_simple by done.
  intros [Heqv Hin].
  by eapply global_equivocators_simple_step_update_receive in Heqv as [Heqv | []];
    [left; split | right |].
Qed.

Lemma ELMO_equivocating_validators_step_update_Receive_already_Observed
  (i : index) (sigma : composite_state ELMOComponent) (s' : State) (m : Message) :
  composite_ram_state_prop ELMOComponent sigma ->
  composite_has_been_directly_observed ELMOComponent sigma m ->
  ELMOComponentRAMTransition i Receive (sigma i) s' m ->
    ELMO_equivocating_validators (state_update ELMOComponent sigma i s')
      ⊆
    ELMO_equivocating_validators sigma.
Proof.
  intros Hsigma Hsent Ht.
  assert (Hte : input_valid_transition ReachELMO
    (existT i Receive) (sigma, Some m) (state_update ELMOComponent sigma i s', None)).
  {
    inversion Ht as [? ? ? [(_ & _ & Hvi) Hti] |]; inversion Hvi; inversion Hti.
    by repeat split; [| apply any_message_is_valid_in_preloaded | constructor].
  }
  apply input_valid_transition_destination in Hte.
  intro a; setoid_rewrite elem_of_filter; unfold is_equivocating; cbn.
  rewrite !ELMO_global_equivocators_iff_simple by done.
  intros [Heqv]; split; [| done].
  by eapply global_equivocators_simple_step_update_receive_already_observed.
Qed.

(**
  The following lemmas build towards proving that ELMO components are validating
  for the ELMO protocol.

  If the state <<s>> is valid in the ELMO protocol, and <<s>> can take a valid transition
  involving a message <<m>>, then <<m>> is a valid message in the ELMO protocol.
*)

Lemma ELMO_update_state_with_initial
  (s : composite_state ELMOComponent)
  (Hs : valid_state_prop ELMOProtocol s)
  (i : index)
  (Heqv : (sum_weights (ELMO_equivocating_validators s ∪ {[ idx i ]}) <= threshold)%R)
  (si : State)
  (Hsi : vinitial_state_prop (ELMOComponent i) si) :
    valid_state_prop ELMOProtocol (state_update ELMOComponent s i si) /\
    ELMO_equivocating_validators (state_update ELMOComponent s i si)
      ⊆
    ELMO_equivocating_validators s ∪ {[ idx i ]}.
Proof.
  assert (Hincl : VLSM_incl ELMOProtocol ReachELMO) by apply constraint_preloaded_free_incl.
  assert (Htr_min := ELMO_state_to_minimal_equivocation_trace_valid _ Hs).
  cbn in Htr_min; destruct (ELMO_state_to_minimal_equivocation_trace _ _)
    as [is_min tr_min] eqn: Heqtr_min; specialize (Htr_min _ _ eq_refl).
  apply ELMO_state_to_minimal_equivocation_equivocating_validators in Heqtr_min
    as Hall; clear Hs Heqtr_min.
  set (s_eqvs := ELMO_equivocating_validators s) in *; clearbody s_eqvs.
  induction Htr_min using finite_valid_trace_init_to_rev_ind.
  {
    rewrite !state_update_id by (destruct (Hsi0 i), Hsi; apply eq_State; congruence).
    split; [by apply initial_state_is_valid |].
    rewrite ELMO_initial_state_equivocating_validators by done.
    by apply empty_subseteq.
  }
  rewrite Forall_app, Forall_singleton in Hall.
  destruct Hall as [Hall Hsf_eqvs].
  destruct (IHHtr_min Hall) as [Hsisi Heqvs].
  apply input_valid_transition_origin in Ht as Hs.
  apply input_valid_transition_destination in Ht as Hsf.
  apply (VLSM_incl_valid_state Hincl) in Hs, Hsf.
  destruct l as [j lj].
  destruct (decide (j = i)); subst; [by destruct Ht as [(_ & _ & [Hv _]) Ht];
    inversion Hv; subst; inversion Ht; subst; rewrite state_update_twice |].
  apply (VLSM_incl_input_valid_transition Hincl) in Ht as Ht_pre.
  destruct Ht as [(_ & Hm & Hv & Hc) Ht].
  assert (Ht' :
    composite_transition ELMOComponent (existT j lj) (state_update ELMOComponent s i si, iom)
    = (state_update ELMOComponent sf i si, oom)).
  {
    cbn in *; state_update_simpl; destruct UMOComponent_transition; inversion Ht; subst.
    by rewrite state_update_twice_neq.
  }
  cut (ELMO_equivocating_validators (state_update ELMOComponent sf i si) ⊆
        ELMO_equivocating_validators sf ∪ {[ idx i ]}).
  {
    intro Hsfisi_eqvs'.
    assert (Hsfisi_eqvs :
      ELMO_equivocating_validators (state_update ELMOComponent sf i si) ⊆ s_eqvs ∪ {[ idx i ]}).
    {
      etransitivity; [done |].
      by apply union_subseteq; split; [apply union_subseteq_l' | apply union_subseteq_r'].
    }
    split; [| done].
    cut (input_valid_transition ELMOProtocol (existT j lj)
      (state_update ELMOComponent s i si, iom) (state_update ELMOComponent sf i si, oom));
      [by intro; eapply input_valid_transition_destination |].
    repeat split; [done | done | by cbn; state_update_simpl | | done].
    destruct lj; [| done].
    unfold ELMO_global_constraint.
    replace (composite_transition _ _ _) with (state_update ELMOComponent sf i si, oom).
    unfold ELMO_not_heavy, not_heavy; etransitivity; [| done].
    apply sum_weights_subseteq; [by apply NoDup_elements.. |].
    by intro; apply Hsfisi_eqvs.
  }
  apply (VLSM_incl_finite_valid_trace_init_to Hincl) in Htr_min as Htr_min_pre.
  apply (VLSM_incl_valid_state Hincl) in Hsisi as Hsisi_pre.
  assert (finite_valid_trace_init_to ReachELMO si0 sf
    (tr ++ [@Build_transition_item _ (composite_type ELMOComponent) (existT j lj) iom sf oom])).
  {
    split; [| by apply Htr_min].
    apply valid_trace_add_last; [| by apply finite_trace_last_is_last].
    eapply (extend_right_finite_trace_from ReachELMO);
      [by eapply valid_trace_forget_last, Htr_min_pre |].
    replace (finite_trace_last _ _) with s; [done |].
    by apply valid_trace_get_last in Htr_min.
  }
  assert (Hpre_tisi : input_valid_transition ReachELMO (existT j lj)
    (state_update ELMOComponent s i si, iom) (state_update ELMOComponent sf i si, oom)).
  {
    repeat split; [done | .. | done].
    - by apply any_message_is_valid_in_preloaded.
    - by cbn; state_update_simpl.
  }
  apply input_valid_transition_destination in Hpre_tisi as Hpre_sfisi.
  unfold ELMO_equivocating_validators, equivocating_validators.
  intro a; rewrite elem_of_union, elem_of_singleton, !elem_of_filter.
  unfold is_equivocating; cbn; rewrite !ELMO_global_equivocators_iff_simple by done.
  intros [[ges_m ges_adr [k Hrcv] ges_not_sent] Ha].
  assert (k <> i); [intros -> |]; state_update_simpl.
  {
    by cbn in Hrcv; replace si with (MkState [] (idx i)) in Hrcv;
      [inversion Hrcv | apply eq_State; symmetry; apply Hsi].
  }
  cut (~ composite_has_been_sent ELMOComponent sf ges_m \/ a = idx i).
  {
    intros []; [| by right].
    left; split; [| done].
    by econstructor; [| eexists |].
  }
  apply elem_of_list_to_set, elem_of_list_fmap in Ha as (i_a & -> & _).
  destruct (decide (i_a = i)); [by subst; right | left].
  contradict ges_not_sent.
  eapply has_been_sent_iff_by_sender in ges_not_sent; cycle 1.
  - by apply channel_authentication_sender_safety, ELMO_channel_authentication_prop.
  - done.
  - done.
  - rewrite ges_adr, ELMO_A_inv in ges_not_sent by done.
    by exists i_a; state_update_simpl.
Qed.

Lemma ELMO_valid_states_only_receive_valid_messages :
  forall s : vstate ELMOProtocol,
    valid_state_prop ELMOProtocol s ->
  forall (i : index) (l : Label) (s' : vstate ELMOProtocol) (m : Message),
    ELMOProtocolValidTransition i l s s' m ->
    valid_message_prop ELMOProtocol m.
Proof.
  intros s Hs i l s' m Hvalid.
  inversion Hvalid as [? ? ? ? Hreceive | ? ? ? ? Hsend]; subst; cycle 1.
  {
    apply emitted_messages_are_valid.
    exists (s, None), (existT i Send), s'.
    by repeat split; [| apply option_valid_message_None | apply Hsend..].
  }
  assert (Hincl : VLSM_incl ELMOProtocol ReachELMO) by apply constraint_preloaded_free_incl.
  destruct (decide (composite_has_been_sent ELMOComponent s m)) as [| Hnsnd];
    [by eapply composite_sent_valid |].
  destruct Hreceive as [[Hv Hc] Ht]; inversion Hv as [? ? Hrcv |]; subst; inversion Ht.
  assert (Hm_eqv : global_equivocators_simple s' (adr (state m))).
  {
    subst; constructor 1 with m; [done | |].
    - by exists i; cbn; state_update_simpl; left.
    - intros [i_m Hsnd]; apply Hnsnd; exists i_m.
      by destruct (decide (i_m = i)); subst; state_update_simpl.
  }
  assert (Hs'_eqv : forall a,
    global_equivocators_simple s' a
      <->
    a = adr (state m) \/ global_equivocators_simple s a).
  {
    intro a; subst.
    erewrite global_equivocators_simple_step_update_receive with (m := m); [by itauto |].
    constructor; repeat split; [| | done].
    - by eapply valid_state_project_preloaded.
    - by apply any_message_is_valid_in_preloaded.
  }
  apply (VLSM_incl_valid_state Hincl) in Hs as Hs_pre.
  assert (Hs' : composite_ram_state_prop ELMOComponent s').
  {
    apply valid_state_prop_iff; right.
    by exists (existT i Receive), (s, Some m), None; repeat split;
      [| apply any_message_is_valid_in_preloaded | ..].
  }
  pose (H_rcv := Hrcv); destruct H_rcv.
  apply ELMO_msg_valid_full_has_sender in ELMO_mv_msg_valid_full0 as Hsender.
  destruct Hsender as [i_m Hsender].
  assert (Heqv :
    (sum_weights (ELMO_equivocating_validators s ∪ {[ idx i_m ]}) <= threshold)%R).
  {
    etransitivity; [| apply Hc].
    apply sum_weights_subseteq; [by apply NoDup_elements.. |].
    intro a; rewrite elem_of_union, elem_of_singleton.
    unfold ELMO_equivocating_validators, equivocating_validators.
    rewrite !elem_of_filter.
    destruct (decide (a = adr (state m))).
    - subst; split; cbn.
      + by apply ELMO_global_equivocators_iff_simple.
      + by apply elem_of_list_to_set, elem_of_list_fmap; eexists; split; [| apply elem_of_enum].
    - intros [[] |]; [| by congruence]; split; [| done].
      subst; apply ELMO_global_equivocators_iff_simple, Hs'_eqv; [done |].
      by right; apply ELMO_global_equivocators_iff_simple.
  }
  assert (His : vinitial_state_prop (ELMOComponent i_m) (MkState [] (idx i_m))) by done.
  destruct (ELMO_update_state_with_initial _ Hs _ Heqv _ His) as [Hsimis Hsimis_eqvs].
  eapply valid_state_project_preloaded with (i := i) in Hs as Hsi_pre.
  replace m with (MkMessage (state m)) in Hrcv by (destruct m; done).
  pose proof (Hm := receivable_messages_reachable _ _ _ _ Hsender Hsi_pre Hrcv).
  apply valid_state_has_trace in Hm as (is_m & tr_m & Htr_m).
  assert (Hall_messages_observed :
    Forall (fun item => forall m, item_sends_or_receives m item -> m ∈ messages (s i)) tr_m).
  {
    apply Forall_forall; intros item Hitem dm Hobs.
    eapply elem_of_submseteq; [| done].
    apply elem_of_messages.
    change (has_been_directly_observed (ELMOComponent i_m) (state m) dm).
    eapply has_been_directly_observed_examine_one_trace; [done |].
    by apply Exists_exists; eexists.
  }
  assert (Hall_messages_valid :
    Forall (fun item => forall m, item_sends_or_receives m item ->
      valid_message_prop ELMOProtocol m) tr_m).
  {
    eapply Forall_impl; cbn; [by apply Hall_messages_observed |].
    intros item Hobs dm Hdm.
    eapply directly_observed_valid; [by apply Hs |].
    by apply Hobs, elem_of_messages in Hdm as []; [left | right]; eexists i.
  }
  assert (Heqis_m : is_m = MkState [] (idx i_m))
    by (destruct is_m, Htr_m as [_ []]; cbn in *; subst; done).
  assert (Hall_bounded_eqv :
    Forall (fun item =>
      ELMO_equivocating_validators (lift_to_composite_state ELMOComponent s i_m (destination item))
        ⊆
      ELMO_equivocating_validators s ∪ {[ idx i_m ]})
        tr_m).
  {
    assert (Hall_reachable :
      Forall (fun item =>
        composite_ram_state_prop ELMOComponent
          ((state_update ELMOComponent s i_m item))) (is_m :: map destination tr_m)).
    {
      apply (VLSM_incl_valid_state Hincl) in Hsimis as Hsimis_pre.
      destruct Htr_m as [Htr_m _].
      apply (VLSM_weak_embedding_finite_valid_trace_from_to
        (lift_to_preloaded_free_weak_embedding ELMOComponent i_m _ Hs_pre)) in Htr_m.
      state_update_simpl.
      apply Forall_forall; intros d Hd.
      apply elem_of_cons in Hd as [-> | Hd]; [by subst |].
      apply elem_of_list_fmap in Hd as (item & -> & Hitem).
      apply elem_of_list_split in Hitem as (pre & suf & ->).
      setoid_rewrite map_app in Htr_m; cbn in Htr_m.
      by eapply elem_of_trace_in_futures_left, in_futures_valid_fst in Htr_m;
        [| by apply elem_of_app; right; left].
    }
    rewrite <- Heqis_m in Hsimis_eqvs, Hsimis.
    remember (state m) as state_m; rewrite <- Hsender in Hsimis_eqvs |- *;
      rewrite Heqstate_m in Hsender, Hsimis_eqvs |- *.
    clear -Htr_m Hsimis_eqvs Hall_reachable Hall_messages_observed Hs Hs_pre Hsender.
    induction Htr_m using finite_valid_trace_init_to_rev_ind; [by constructor |].
    rewrite map_app in Hall_reachable; cbn in Hall_reachable.
    rewrite app_comm_cons in Hall_reachable.
    apply Forall_app in Hall_reachable as [Hall_reachable Hsf_reachable].
    rewrite Forall_singleton in Hsf_reachable.
    apply Forall_app in Hall_messages_observed as [Hall_messages_observed Hlast_obs].
    rewrite Forall_singleton in Hlast_obs.
    specialize (IHHtr_m Hsimis_eqvs Hall_messages_observed Hall_reachable).
    assert (Hsis0_pre : composite_ram_state_prop ELMOComponent (state_update ELMOComponent s i_m s0)).
    {
      apply valid_trace_get_last in Htr_m as <-.
      rewrite Forall_forall in Hall_reachable.
      apply Hall_reachable; apply last_Some_elem_of.
      by rewrite <- StdppExtras.last_last_error, unlock_finite_trace_last.
    }
    clear Hall_reachable Hall_messages_observed.
    apply Forall_app; split; [done |].
    constructor; [| by constructor].
    assert (Hsis0_eqvs :
      ELMO_equivocating_validators (state_update ELMOComponent s i_m s0)
        ⊆ ELMO_equivocating_validators s ∪ {[ adr (state m) ]}).
    {
      apply valid_trace_get_last in Htr_m as <-.
      destruct_list_last tr tr' lst Heq; [done |].
      rewrite finite_trace_last_is_last.
      rewrite Forall_forall in IHHtr_m; eapply IHHtr_m.
      by apply elem_of_app; right; left.
    }
    cbn; replace (lift_to_composite_state _ _ _ _)
      with (state_update ELMOComponent (state_update ELMOComponent s i_m s0) i_m sf)
      by (apply state_update_twice; done).
    destruct (Ht) as [(_ & _ & H_v) H_t];
      inversion H_v as [? ? [] |]; subst; inversion H_t; subst; cycle 1.
    - transitivity (ELMO_equivocating_validators (state_update ELMOComponent s i_m s0)
        ∪ {[ adr (state m) ]}).
      + by eapply union_subseteq_l', ELMO_equivocating_validators_step_update_Send;
          [| by constructor; state_update_simpl].
      + by apply union_subseteq; split; [| apply union_subseteq_r'].
    - destruct (decide (adr (state m) = adr (state m0))) as [Hmm0 | Hnmm0].
      {
        transitivity (ELMO_equivocating_validators (state_update ELMOComponent s i_m s0)
          ∪ {[ adr (state m) ]}).
        - rewrite Hmm0.
          by eapply ELMO_equivocating_validators_step_update_Receive;
            [| constructor; state_update_simpl].
        - by apply union_subseteq; split; [| apply union_subseteq_r'].
      }
      assert (Hm0_obs : m0 ∈ messages (s i)) by (apply Hlast_obs; left; done).
      destruct (decide (i_m = i)); cycle 1.
      + transitivity (ELMO_equivocating_validators (state_update ELMOComponent s i_m s0)
          ∪ {[ adr (state m) ]});
          [| by apply union_subseteq; split; [| by apply union_subseteq_r']].
        eapply union_subseteq_l', ELMO_equivocating_validators_step_update_Receive_already_Observed;
          [done | | by constructor; state_update_simpl].
        exists i; state_update_simpl.
        by apply elem_of_messages in Hm0_obs.
      + subst; intro a; setoid_rewrite elem_of_filter.
        unfold is_equivocating; cbn.
        rewrite ELMO_global_equivocators_iff_simple by (rewrite state_update_twice; done).
        intros [Heqv].
        eapply global_equivocators_simple_step_update_receive in Heqv;
          [| by constructor; state_update_simpl].
        assert (Hm0_not_sent : m0 ∉ sentMessages (s i)).
        {
          intro Hm0; eapply adr_of_sentMessages in Hm0;
            [| by eapply ELMO_full_node_reachable, valid_state_project_preloaded].
          rewrite Hsender in *.
          rewrite Hm0 in Hnmm0; contradict Hnmm0; symmetry.
          by apply ELMO_reachable_adr, valid_state_project_preloaded.
        }
        destruct Heqv as [Heqv | [-> Hnsent]]; cycle 1.
        * unfold ELMO_equivocating_validators, equivocating_validators, is_equivocating; cbn.
          rewrite elem_of_union, elem_of_singleton, elem_of_filter,
            ELMO_global_equivocators_iff_simple by done.
          left; split; [| done].
          econstructor; [done | exists i; by apply elem_of_messages in Hm0_obs as [] |].
          intros [i_m0 Hsent].
          assert (i <> i_m0) by (intros ->; contradict Hm0_not_sent; done).
          by apply Hnsent; exists i_m0; state_update_simpl.
        * apply Hsis0_eqvs.
          unfold ELMO_equivocating_validators, equivocating_validators, is_equivocating; cbn.
          by rewrite elem_of_filter, ELMO_global_equivocators_iff_simple.
  }
  assert (Htr_m_lift :
    finite_valid_trace_from_to ELMOProtocol
      (lift_to_composite_state ELMOComponent s i_m is_m)
      (lift_to_composite_state ELMOComponent s i_m (state m))
      (pre_VLSM_embedding_finite_trace_project
      _ _ (lift_to_composite_label ELMOComponent i_m) (lift_to_composite_state ELMOComponent s i_m)
      tr_m)).
  {
    remember (state m) as sm.
    clear Heqsm Hrcv Hm_eqv Hs'_eqv Hsender Heqis_m Hall_messages_observed.
    induction Htr_m using  finite_valid_trace_init_to_rev_ind;
      [by constructor; destruct si, Hsi; cbn in *; subst |].
    apply Forall_app in Hall_messages_valid as [Hall_messages_valid H_lst_msg_valid].
    apply Forall_app in Hall_bounded_eqv as [Hall_bounded_eqv Hsf_bounded_eqv].
    rewrite Forall_singleton in H_lst_msg_valid.
    rewrite Forall_singleton in Hsf_bounded_eqv.
    setoid_rewrite map_app; cbn.
    eapply extend_right_finite_trace_from_to; [by apply IHHtr_m | cbn].
    destruct Ht0 as [(Hs0 &  _ & Hv0) Ht0].
    repeat split.
    - by eapply finite_valid_trace_from_to_last_pstate, IHHtr_m.
    - destruct iom; [| apply option_valid_message_None].
      by apply H_lst_msg_valid; left.
    - by cbn; state_update_simpl.
    - destruct l as []; [| done].
      unfold ELMO_global_constraint, lift_to_composite_label, composite_transition.
      rewrite state_update_eq.
      cbn in Ht0 |- *; rewrite Ht0, state_update_twice.
      unfold ELMO_not_heavy, not_heavy.
      etransitivity; [| done].
      apply sum_weights_subseteq; [by apply NoDup_elements.. |].
      by intro; apply Hsf_bounded_eqv.
    - cbn; state_update_simpl.
      replace (UMOComponent_transition _ _ _) with (sf, oom).
      by rewrite state_update_twice.
  }
  cut
    (input_valid_transition ELMOProtocol (existT i_m Send)
      (lift_to_composite_state ELMOComponent s i_m (state m), None)
      (lift_to_composite_state ELMOComponent s i_m (state m <+> MkObservation Send m), Some m))
    ; [by apply input_valid_transition_out |].
  repeat split.
  - by apply finite_valid_trace_from_to_last_pstate in Htr_m_lift.
  - by apply option_valid_message_None.
  - by constructor.
  - by cbn; state_update_simpl; rewrite state_update_twice; destruct m.
Qed.

(**
  Let si be a reachable state in (ELMOComponent i) and
  m a message such that
  ELMOComponentValid Receive si (Some m) in (ELMOComponent i),
  adr m <> i and adr m ∉ local_equivocators_full si, and
  also there is no message m' ∈ received_messages(si) with m' ⊥ m.

  Suppose σ is a valid state in ELMOProtocol such that σ i = si,
  having messages(si) = messages(σ),
  local_equivocators_full(si) = global_equivocators(σ),
  and components of σ other than i may only have a
  Send observation as their latest observation,
  and also m ∉ sent_messages(σ).

  Then there exists a state σ' in the future of σ such that
  σ' i = si, messages(σ') = messages(si), and
  global_equivocators(σ') = global_equivocators(σ),
  components of σ' other than i and adr(m) may only
  have a Send observation as their latest observation.
  Finally, σ'(adr(m)) = m
  (So m can be emitted immediately from σ').

  This is stronger than the previous message by showing,
  at least in these conditions, that a message that
  can be validly received by a component in a valid
  ELMOProtocol state can be validly emitted not just
  in some unrelated ELMOProtocol trace, but also
  in a trace continuing from the current state.
  (We will build from this towards proving ELMOComponents
  are validating for ELMOProtocol by showing how to
  construct such an ELMOProtocol state embedding
  given an ELMOComponent state and receivable message)
*)

Definition latest_observation_Send (s : State) : Prop :=
  obs s = []
    \/
  exists (s' : State) (m : Message),
    s = s' <+> MkObservation Send m.

Definition component_reflects_composite_messages (s : vstate ELMOProtocol) (i : index) : Prop :=
  forall m : Message, (exists j, m ∈ messages (s j)) <-> m ∈ messages (s i).

Definition component_reflects_composite_equivocators (s : vstate ELMOProtocol) (i : index) : Prop :=
  forall a : Address, global_equivocators_simple s a <-> local_equivocators_full (s i) a.

Record component_reflects_composite (s : vstate ELMOProtocol) (i : index) : Prop :=
{
  component_sees_messages : component_reflects_composite_messages s i;
  component_sees_equivocators : component_reflects_composite_equivocators s i;
}.

Definition other_components_after_send
  (P_allowed : index -> Prop) (s : vstate ELMOProtocol) : Prop :=
    forall i : index, ~ P_allowed i -> latest_observation_Send (s i).

Lemma non_equivocating_received_message_continues_trace
  (i : index) (si si' : vstate (ELMOComponent i))
  (m : Message)
  (Ht : input_valid_transition (pre_loaded_with_all_messages_vlsm (ELMOComponent i))
    Receive (si, Some m) (si', None))
  (Hnot_local_equivocator' : ~ local_equivocators_full si' (adr (state m)))
  (i_m : index)
  (Hi_m : adr (state m) = idx i_m)
  (Hadr_neq : adr (state m) <> idx i)
  (sigma : composite_state ELMOComponent)
  (Hcomponent : sigma i = si)
  (Hsigma : valid_state_prop ELMOProtocol sigma)
  (Hm_not_sent_yet : ~ composite_has_been_sent ELMOComponent sigma m)
  (Hspecial : component_reflects_composite sigma i)
  (H_not_i_paused : other_components_after_send (fun j : index => j = i) sigma)
  : exists tr_m,
      finite_valid_trace_from_to (pre_loaded_with_all_messages_vlsm (ELMOComponent i_m))
        (sigma i_m) (state m) tr_m.
Proof.
  assert (Hsigma_no_junk :
    forall j, j <> i ->
    forall mj, mj ∈ sentMessages (sigma j) ->
    mj ∈ receivedMessages si).
  {
    intros j Hni mj Hmj.
    eapply reachable_sent_messages_adr in Hmj as Hmj_adr;
      [subst | by eapply valid_state_project_preloaded].
    cut (mj ∈ messages (sigma i)).
    {
      rewrite elem_of_messages; intros [Hmji |]; [| done].
      eapply reachable_sent_messages_adr in Hmji; [| by eapply valid_state_project_preloaded].
      by contradict Hni; eapply inj with idx; [done | congruence].
    }
    by apply Hspecial; exists j; apply elem_of_messages; left.
  }
  assert (i <> i_m) by (contradict Hadr_neq; congruence).
  apply valid_state_project_preloaded with (i := i_m) in Hsigma as Hsi_m.
  assert (adr (sigma i_m) = idx i_m) by (apply ELMO_reachable_adr; done).
  destruct (ELMO_unique_trace_segments i_m (sigma i_m) (state m)) as [tr []]; [.. | by eexists].
  - destruct Ht as [(Hsi & _ & Hv) _]; inversion Hv; subst.
    by clear Hsi_m; destruct m; eapply receivable_messages_reachable.
  - destruct (H_not_i_paused i_m) as [Hinit | (sim & lst_im & Hsnd)]; [done | ..].
    + replace (sigma i_m) with (MkState [] (adr (state m)));
        [by specialize (state_suffix_empty_minimum (state m)); itauto |].
      by apply eq_State; [| cbn; congruence].
    + apply ELMO_latest_observation_Send_state with (i := i_m) in Hsnd as Hsim; [| done].
      subst sim.
      assert (Hcmp : sent_comparable m lst_im).
      {
        destruct (decide (sent_comparable m lst_im)); [done |].
        contradict Hnot_local_equivocator'.
        eapply local_equivocators_full_step_update; [by constructor 1 |].
        right; split_and!; [done.. |].
        exists lst_im; split; [| split; [| done]].
        - by eapply Hsigma_no_junk with (j := i_m); [| rewrite Hsnd; left].
        - by transitivity (adr (sigma i_m)); [congruence | rewrite Hsnd].
      }
      inversion Hcmp as [| ? ? [] | ? ? Hbefore]; subst.
      * by contradict Hm_not_sent_yet; exists i_m; rewrite Hsnd; left.
      * contradict Hm_not_sent_yet; exists i_m; cbn.
        apply self_messages_sent;
          [by eapply ELMO_no_self_equiv_reachable, valid_state_project_preloaded | by congruence |].
        apply messages_hb_transitive with lst_im.
        -- by eapply ELMO_full_node_reachable, valid_state_project_preloaded.
        -- by rewrite Hsnd; left.
        -- by constructor 1; apply elem_of_messages; left.
      * eapply was_sent_before_characterization_1 in Hbefore; [by rewrite Hsnd; itauto |].
        eapply ELMO_reachable_view with (i := i_m).
        destruct Ht as [(Hsi & _ & Hv) _]; inversion Hv; subst.
        by clear Hsi_m; destruct m; eapply receivable_messages_reachable; [congruence | ..].
Qed.

Lemma all_intermediary_transitions_are_receive
  (i : index) (si si' : vstate (ELMOComponent i))
  (m : Message)
  (Ht : input_valid_transition (pre_loaded_with_all_messages_vlsm (ELMOComponent i))
    Receive (si, Some m) (si', None))
  (i_m : index)
  (Hi_m : adr (state m) = idx i_m)
  (Hadr_neq : adr (state m) <> idx i)
  (Hnot_local_equivocator : ~ local_equivocators_full si (adr (state m)))
  (sigma : composite_state ELMOComponent)
  (Hsigma : composite_ram_state_prop ELMOComponent sigma)
  (Hcomponent : sigma i = si)
  (Hspecial : component_reflects_composite sigma i)
  (tr_m : list transition_item)
  (Htr_m : finite_valid_trace_from_to
          (pre_loaded_with_all_messages_vlsm (ELMOComponent i_m))
          (sigma i_m) (state m) tr_m)
  : Forall (fun item : transition_item => l item = Receive) tr_m.
Proof.
  apply Forall_forall; intros item Hitem.
  eapply ELMOComponent_elem_of_ram_trace in Hitem as H_item;
    [| by eapply valid_trace_forget_last].
  destruct H_item as (s_m0 & m0 & Hs_m0 & H_item).
  destruct item; apply ELMOComponent_input_valid_transition_iff in H_item
    as [[] | (Hl & m_0 & Houtput & Hinput & H_item)]; [done | cbn in *; subst].
  inversion H_item as [| ? ? ? [(_ & _ & Hvi) Hti]]; subst;
    inversion Hvi; subst; inversion Hti; subst; clear H_item Hvi Hti.
  contradict Hnot_local_equivocator; apply Hspecial.
  eapply ELMOComponent_sentMessages_of_ram_trace in Hitem as Hm0; [| done..].
  eapply reachable_sent_messages_adr in Hm0 as Hm0_adr;
    [| by eapply finite_valid_trace_from_to_last_pstate].
  exists (MkMessage s_m0); [by congruence | ..].
  - exists i.
    assert (Hm : MkMessage s_m0 ∈ messages (sigma i)).
    {
      destruct Ht as [(_ & _ & Hv) _]; inversion Hv as [? ? [] |]; subst.
      eapply elem_of_submseteq; [| done].
      by apply elem_of_messages; left.
    }
    apply elem_of_messages in Hm as [Hsnd |]; [| done].
    cbn in Hsnd; eapply reachable_sent_messages_adr in Hsnd; cycle 1.
    + by eapply valid_state_project_preloaded_to_preloaded.
    + by congruence.
  - intros [j Hsnd].
    cbn in Hsnd; eapply reachable_sent_messages_adr in Hsnd as Hsnd_adr;
      [| by eapply valid_state_project_preloaded_to_preloaded].
    rewrite Hm0_adr in Hsnd_adr.
    eapply inj in Hsnd_adr; [| done]; subst j.
    eapply ELMOComponent_sizeState_of_ram_trace_output in Hitem;
      [| by eapply valid_trace_forget_last | done].
    assert (sizeState s_m0 < sizeState (sigma i_m)).
    {
      change s_m0 with (state (MkMessage s_m0)).
      by apply messages_sizeState, elem_of_messages; left.
    }
    by cbn in Hitem; lia.
Qed.

Lemma lift_receive_trace
  (sigma : composite_state ELMOComponent)
  (Hsigma : valid_state_prop ELMOProtocol sigma)
  (m : Message)
  (i_m : index)
  (tr_m : list transition_item)
  (Htr_m :
    finite_valid_trace_from_to (pre_loaded_with_all_messages_vlsm (ELMOComponent i_m))
      (sigma i_m) (state m) tr_m)
  (Htr_m_receive : Forall (fun item : transition_item => l item = Receive) tr_m)
  (Htr_m_inputs_in_sigma :
    forall (item : transition_item) (msg : Message),
      item ∈ tr_m -> input item = Some msg ->
      composite_has_been_directly_observed ELMOComponent sigma msg) :
  finite_valid_trace_from_to ELMOProtocol
    sigma (lift_to_composite_state ELMOComponent sigma i_m (state m))
    (pre_VLSM_embedding_finite_trace_project
      _ _ (lift_to_composite_label ELMOComponent i_m)
      (lift_to_composite_state ELMOComponent sigma i_m)
      tr_m)
    /\
  forall a : Address,
    global_equivocators_simple
      (lift_to_composite_state ELMOComponent sigma i_m (state m)) a
      <->
    global_equivocators_simple sigma a.
Proof.
  remember (pre_VLSM_embedding_finite_trace_project _ _ _ _ _) as tr.
  remember (sigma i_m) as si_m.
  remember (state m) as sm; clear Heqsm.
  revert Heqsi_m Htr_m_inputs_in_sigma Htr_m_receive tr Heqtr.
  induction Htr_m using finite_valid_trace_from_to_rev_ind; intros; subst;
    [by unfold lift_to_composite_state; rewrite state_update_id; split; constructor |].
  apply Forall_app in Htr_m_receive as [Htr_m_receive Hl].
  inversion Hl as [| ? ? H_l _]; cbn in H_l; subst; clear Hl.
  pose (Hti := Ht); destruct Hti as [(_ & _ & Hv) Hti];
    inversion Hv; subst; inversion Hti; subst.
  setoid_rewrite map_app; cbn.
  assert (Hm0 : composite_has_been_directly_observed ELMOComponent sigma m0)
    by (eapply Htr_m_inputs_in_sigma;
      [apply elem_of_app; right; apply elem_of_list_singleton |]; done).
  edestruct IHHtr_m as [Htr Hall];
    [.. | split; [eapply finite_valid_trace_from_to_app; [by apply Htr |] |]].
  - done.
  - intros item msg Hitem Hmsg.
    by eapply Htr_m_inputs_in_sigma; [apply elem_of_app; left |].
  - done.
  - done.
  - apply finite_valid_trace_from_add_last; [| done].
    apply first_transition_valid; cbn.
    apply finite_valid_trace_from_to_last_pstate in Htr as Hsigma'.
    repeat split; cbn; [done | ..].
    + by eapply composite_directly_observed_valid; cycle 1.
    + by constructor; state_update_simpl.
    + eapply
        (in_futures_preserving_oracle_from_stepwise _ _ _ _
          (composite_has_been_directly_observed_stepwise_props ELMOComponent
            ELMO_global_constraint)) in Hm0;
        [| by eapply (VLSM_incl_in_futures (vlsm_incl_pre_loaded_with_all_messages_vlsm
          ELMOProtocol)); eexists].
      destruct Hm0 as [i_m0 Hm0].
      eapply ELMO_not_heavy_receive_observed_message; [| done |].
      * by eapply ELMO_full_node_reachable, valid_state_project_preloaded.
      * by apply ELMO_valid_state_not_heavy.
    + by state_update_simpl; rewrite state_update_twice.
  - apply finite_valid_trace_from_to_last_pstate in Htr as Hsigma'.
    eapply
      (in_futures_preserving_oracle_from_stepwise _ _ _ _
        (composite_has_been_directly_observed_stepwise_props ELMOComponent
          ELMO_global_constraint)) in Hm0;
      [| by eapply (VLSM_incl_in_futures (vlsm_incl_pre_loaded_with_all_messages_vlsm
        ELMOProtocol)); eexists].
    intro a; cbn.
    transitivity (global_equivocators_simple (lift_to_composite_state ELMOComponent sigma i_m s) a);
      [| apply Hall].
    remember (lift_to_composite_state ELMOComponent sigma i_m s) as sigma_s.
    replace s with (sigma_s i_m) by (subst; state_update_simpl; done).
    replace (lift_to_composite_state ELMOComponent sigma i_m _) with
      (state_update ELMOComponent sigma_s i_m (sigma_s i_m <+> MkObservation Receive m0))
      by (subst; rewrite state_update_twice; done).
    rewrite global_equivocators_simple_step_update_receive
      by (subst; state_update_simpl; constructor; done).
    split; [| by left].
    intros [| [-> Hnsnd]]; [done |].
    econstructor; [done | | done].
    by apply composite_has_been_directly_observed_sent_received_iff in Hm0 as [].
Qed.

Lemma special_receivable_messages_emittable_in_future
  (i : index) (si si' : vstate (ELMOComponent i))
  (m : Message)
  (Ht : input_valid_transition (pre_loaded_with_all_messages_vlsm (ELMOComponent i))
    Receive (si, Some m) (si', None))
  (i_m : index)
  (Hi_m : adr (state m) = idx i_m)
  (Hadr_neq : adr (state m) <> idx i)
  (Hnot_local_equivocator : ~ local_equivocators_full si (adr (state m)))
  (Hnot_local_equivocator' : ~ local_equivocators_full si' (adr (state m)))
  (sigma : composite_state ELMOComponent)
  (Hsigma : valid_state_prop ELMOProtocol sigma)
  (Hcomponent : sigma i = si)
  (Hspecial : component_reflects_composite sigma i)
  (H_not_i_paused : other_components_after_send (fun j : index => j = i) sigma)
  (Hm_not_sent_yet : ~ composite_has_been_sent ELMOComponent sigma m) :
    exists sigma' : vstate ELMOProtocol,
      in_futures ELMOProtocol sigma sigma' /\
      sigma' i = si /\
      component_reflects_composite sigma' i /\
      sigma' i_m = state m /\
      other_components_after_send (fun j : index => j = i \/ j = i_m) sigma'.
Proof.
  assert (Hiim : i <> i_m) by (contradict Hadr_neq; congruence).
  assert (Hai_m : adr (sigma i_m) = idx i_m)
    by (apply ELMO_reachable_adr; eapply valid_state_project_preloaded; done).
  edestruct non_equivocating_received_message_continues_trace as [tr_m Htr_m]; [done.. |].
  assert (Htr_m_receive : Forall (fun item => l item = Receive) tr_m).
  {
    eapply all_intermediary_transitions_are_receive.
    1-4, 6-8: done.
    eapply VLSM_incl_valid_state; [| done].
    by apply constraint_preloaded_free_incl with (constraint := ELMO_global_constraint).
  }
  assert (Htr_m_inputs_in_sigma :
    forall item msg, item ∈ tr_m -> input item = Some msg ->
    composite_has_been_directly_observed ELMOComponent sigma msg).
  {
    intros item msg Hitem Hinput.
    destruct Ht as [(Hsi & _ & Hv) _]; inversion Hv as [? ? [] |]; subst.
    cut (has_been_received (ELMOComponent i_m) (state m) msg).
    {
      cbn; intro Hmsg.
      exists i; cbn; unfold has_been_directly_observed_from_sent_received; cbn.
      eapply elem_of_messages, elem_of_submseteq; [| done].
      by apply elem_of_messages; right.
    }
    apply finite_valid_trace_from_to_complete_left in Htr_m as (is & tr & Htr & Hlst).
    eapply has_been_received_examine_one_trace; [done |].
    apply Exists_app; right.
    by apply Exists_exists; eexists.
  }
  edestruct lift_receive_trace as [Htrsigma_m' Heqv]; [done.. |].
  exists (lift_to_composite_state ELMOComponent sigma i_m (state m)).
  split_and!.
  - by eexists.
  - by subst; apply state_update_neq.
  - unfold lift_to_composite_state; split.
    + intros m0; split; [| by eexists].
      intros [j Hm0]; destruct (decide (i_m = j)); subst; state_update_simpl;
        [| by apply Hspecial; eexists].
      destruct Ht as [(_ & _ & Hv) _]; inversion Hv as [? ? [] |]; subst.
      by eapply elem_of_submseteq; [| done].
    + intros a; state_update_simpl.
      by transitivity (global_equivocators_simple sigma a); [apply Heqv | apply Hspecial].
  - by state_update_simpl.
  - intros k Hnk.
    apply Decidable.not_or in Hnk as [].
    state_update_simpl.
    by apply H_not_i_paused.
Qed.

Lemma component_reflects_composite_messages_step_update
  (i : index) (l : Label) (sigma : composite_state ELMOComponent) (s' : State) (m : Message) :
  ELMOComponentRAMTransition i l (sigma i) s' m ->
  component_reflects_composite_messages sigma i ->
  component_reflects_composite_messages (state_update ELMOComponent sigma i s') i.
Proof.
  intros Ht Hmsgs m'; state_update_simpl.
  replace s' with (sigma i <+> MkObservation l m).
  - split; [| by exists i; state_update_simpl].
    intros [j Hj]; destruct (decide (j = i)); subst; state_update_simpl; [done |].
    by apply elem_of_messages_addObservation; right; apply Hmsgs; eexists.
  - by inversion Ht as [? ? ? [(_ & _ & Hvi) Hti] | ? ? ? [(_ & _ & Hvi) Hti]];
      inversion Hvi; inversion Hti; done.
Qed.

Lemma receiving_already_sent_global_local_equivocators
  (i : index) (sigma : composite_state ELMOComponent) (m : Message) (s' : State)
  (Ht : input_valid_transition (pre_loaded_with_all_messages_vlsm (ELMOComponent i))
    Receive (sigma i, Some m) (s', None))
  (Hreflects : component_reflects_composite sigma i)
  (Hm : composite_has_been_sent ELMOComponent sigma m)
  : forall a : Address,
    global_equivocators_simple (state_update ELMOComponent sigma i s') a
      <->
    local_equivocators_full s' a.
Proof.
  destruct Hreflects as [Hmessages Heqvs].
  assert (m ∈ messages (sigma i))
    by (destruct Hm as [j]; apply Hmessages; exists j; apply elem_of_messages; left; done).
  pose (Hti := Ht); destruct Hti as [(_ & _ & Hvi) Hti];
    inversion Hvi; subst; inversion Hti; subst.
  intros a; rewrite global_equivocators_simple_step_update_receive,
    local_equivocators_full_step_update, (Heqvs a) by (constructor; subst; done).
  split; intros [| [-> Hsome]]; [by left | done | by left | left].
  eapply local_equivocators_simple_iff_full; [done | |].
  - by eapply UMO_reachable_impl, ELMO_reachable_view;
      [intros ? ? [] | apply Ht].
  - destruct Hsome as (_ & m' & Hm' & [Heqadr Hcmp]).
    constructor 1 with m' m; [done | done | | | by split].
    + by apply elem_of_messages; right.
    + apply Hmessages.
      destruct Hm as [j Hj]; exists j.
      by apply elem_of_messages; left.
Qed.

Lemma receiving_already_equivocating_global_local_equivocators
  (i : index) (sigma : composite_state ELMOComponent) (m : Message) (s' : State)
  (Ht : input_valid_transition (pre_loaded_with_all_messages_vlsm (ELMOComponent i))
    Receive (sigma i, Some m) (s', None))
  (Hreflects : component_reflects_composite sigma i)
  (Heqv : local_equivocators_full (sigma i) (adr (state m)))
  : forall a : Address,
    global_equivocators_simple (state_update ELMOComponent sigma i s') a
      <->
    local_equivocators_full s' a.
Proof.
  destruct Hreflects as [Hmessages Heqvs].
  pose (Hti := Ht); destruct Hti as [(_ & _ & Hvi) Hti];
    inversion Hvi; subst; inversion Hti; subst.
  intros a; rewrite global_equivocators_simple_step_update_receive,
    local_equivocators_full_step_update, (Heqvs a) by (constructor; subst; done).
  by split; intros []; [by left | | by left |]; destruct_and!; subst; left.
Qed.

Lemma receiving_not_already_equivocating_global_local_equivocators
  (i : index) (sigma : composite_state ELMOComponent) (m : Message) (s' : State)
  (Ht : input_valid_transition (pre_loaded_with_all_messages_vlsm (ELMOComponent i))
    Receive (sigma i, Some m) (s', None))
  (Hreflects : component_reflects_composite sigma i)
  (Hneqv : ~ local_equivocators_full (sigma i) (adr (state m)))
  (Heqv : local_equivocators_full s' (adr (state m)))
  : forall a : Address,
    global_equivocators_simple (state_update ELMOComponent sigma i s') a
      <->
    local_equivocators_full s' a.
Proof.
  destruct Hreflects as [Hmessages Heqvs].
  pose (Hti := Ht); destruct Hti as [(_ & _ & Hvi) Hti];
    inversion Hvi; subst; inversion Hti.
  assert (Hm' : exists m', m' ∈ receivedMessages (sigma i) /\ incomparable m m')
    by (eapply local_equivocators_full_step_update in Heqv as [| (_ & _ & Hrcv)];
        [| | constructor 1]; done).
  intros a; rewrite global_equivocators_simple_step_update_receive,
    local_equivocators_full_step_update, (Heqvs a) by (constructor; subst; done).
  split; intros []; [by left | by itauto | by left |].
  destruct_and!; subst; right; split; [done |].
  contradict Hneqv.
  eapply local_equivocators_simple_iff_full; [done | |].
  - by eapply UMO_reachable_impl, ELMO_reachable_view;
      [intros ? ? [] | apply Ht].
  - destruct Hm' as (m' & Hm' & Heqadr & Hcmp).
    constructor 1 with m' m; [done | done | | | by split].
    + by apply elem_of_messages; right.
    + apply Hmessages.
      destruct Hneqv as [j Hj]; exists j.
      by apply elem_of_messages; left.
Qed.

(**
  The following lemma shows that for any reachable state in an (ELMOComponent i)
  there is a valid state in [ELMOProtocol] where component <<i>> meets most of the
  conditions of the previous lemma.
*)
Lemma reflecting_composite_for_reachable_component
  (i : index) (si : vstate (ELMOComponent i))
  (Hreachable : ram_state_prop (ELMOComponent i) si) :
  exists s : vstate ELMOProtocol,
    s i = si
    /\ valid_state_prop ELMOProtocol s
    /\ component_reflects_composite s i
    /\ other_components_after_send (fun j : index => j = i) s
    /\ forall (s_prev : State) (l : Label) (m : Message),
      si = s_prev <+> MkObservation l m ->
      let s' := state_update ELMOComponent s i s_prev in
      valid_state_prop ELMOProtocol s' /\
      ELMOProtocolValidTransition i l s' s m.
Proof.
  induction Hreachable using valid_state_prop_ind;
    [| destruct IHHreachable as (sigma & <- & Hsigma & Hreflects & Hsend & Hall), l; cycle 1].
  - unfold initial_state_prop in Hs; cbn in Hs.
    apply UMOComponent_initial_state_spec in Hs as ->.
    exists (` (composite_s0 ELMOComponent)).
    unfold composite_s0; cbn; split_and!; [done | ..].
    + by apply initial_state_is_valid.
    + repeat split; cbn; [.. | by inversion 1].
      * by intros [j Hj].
      * by inversion 1.
      * by intros []; itauto.
    + by left; cbn.
    + by inversion 1.
  - pose (sigma' := state_update ELMOComponent sigma i s').
    exists sigma'; split; [by subst sigma'; state_update_simpl |].
    pose (Hti := Ht); destruct Hti as [(_ & _ & Hv) Hti];
      inversion Hv; subst; inversion Hti; subst.
    assert (Htsigma : input_valid_transition ELMOProtocol (existT i Send) (sigma, None)
                        (sigma', Some (MkMessage (sigma i))))
      by (repeat split; [| apply option_valid_message_None |]; done).
    eapply input_valid_transition_destination in Htsigma as Hsigma'.
    split_and!; [done | split | ..]; cycle 2.
    + by intros j Hnj; subst sigma'; state_update_simpl; apply Hsend.
    + inversion 1; destruct s_prev; cbn in *; subst.
      replace (state_update _ _ _ _) with sigma; [by split; [| constructor] |].
      by subst sigma'; extensionality j; destruct (decide (i = j)); subst;
        state_update_simpl; [destruct (sigma j) |].
    + intro m; split; [| by eexists]; intros [j Hm].
      destruct (decide (i = j)); [by subst |].
      subst sigma'; state_update_simpl.
      apply elem_of_messages_addObservation; right.
      by apply Hreflects; eexists.
    + intros a; transitivity (global_equivocators_simple sigma a); [split |]; cycle 2.
      * etransitivity; [by apply Hreflects |].
        subst sigma'; state_update_simpl.
        unfold local_equivocators_full; cbn; rewrite lefo_alt; cbn.
        by split; [right | intros [|]; [destruct_and! |]].
      * intros [? <-]; esplit; [done | ..].
        -- destruct ges_recv as [j Hrecv].
           destruct (decide (i = j)); subst; subst sigma'; state_update_simpl; [| by eexists].
           by cbn in Hrecv; rewrite decide_False in Hrecv by itauto; exists j.
        -- intros [j Hsent]; apply ges_not_sent; exists j.
           destruct (decide (i = j)); subst; subst sigma'; state_update_simpl; [| done].
           by eapply has_been_sent_step_update; [| right].
      * intros []; esplit; [done | ..].
        -- destruct ges_recv as [j Hrecv]; exists j.
           destruct (decide (i = j)); subst; subst sigma'; state_update_simpl; [| done].
           by eapply has_been_received_step_update; [| right].
        -- intros [j Hsnd]; apply ges_not_sent.
           destruct (decide (i = j)); subst; subst sigma'; state_update_simpl; [| by eexists].
           cbn in Hsnd; rewrite decide_True in Hsnd by done; cbn in Hsnd.
           apply elem_of_cons in Hsnd as []; subst; [| by exists j].
           exfalso; eapply irreflexivity with (R := lt) (x := sizeState (sigma j));
             [typeclasses eauto |].
           change (sigma j) with (state (MkMessage (sigma j))) at 1.
           apply messages_sizeState, Hreflects.
           destruct ges_recv as [j' Hrecv]; exists j'.
           by apply elem_of_messages; right.
  - pose (Hti := Ht); destruct Hti as [(_ & _ & Hv) Hti];
      inversion Hv as [? ? [? ? ? Hlocal_ok] |]; subst; inversion Hti; subst om'.
    apply ELMO_msg_valid_full_has_sender in ELMO_mv_msg_valid_full0 as Hsender.
    cut (exists gamma,
          in_futures ELMOProtocol sigma gamma /\
          gamma i = sigma i /\
          component_reflects_composite (state_update ELMOComponent gamma i s') i /\
          other_components_after_send (fun j : index => j = i) gamma).
    {
      intros (gamma & Hfutures & Heq_i & [Hsigma'_messages Hsigma'_eqvs] & Hgamma_send).
      pose (sigma' := state_update ELMOComponent gamma i s'); subst s'.
      exists sigma'; split; [by subst sigma'; state_update_simpl |].
      assert (Hvtsigma : ValidTransition ELMOProtocol (existT i Receive) gamma (Some m) sigma' None).
      {
        repeat split; cbn; [by rewrite Heq_i | | by rewrite Heq_i].
        unfold local_equivocation_limit_ok, not_heavy in Hlocal_ok.
        unfold ELMO_not_heavy, not_heavy.
        etransitivity; [| done].
        apply sum_weights_subseteq; [by apply NoDup_elements.. |].
        intros x.
        unfold equivocating_validators, is_equivocating; cbn.
        apply filter_subprop; intros; rewrite <- Heq_i in *.
        unfold component_reflects_composite_equivocators in Hsigma'_eqvs.
        state_update_simpl.
        apply Hsigma'_eqvs, ELMO_global_equivocators_iff_simple; [| done].
        apply input_valid_transition_destination
          with (l := existT i Receive) (s := gamma) (om := Some m) (om' := None);
          repeat split; [| | done].
        - eapply in_futures_valid_snd.
          by apply (VLSM_incl_in_futures (constraint_preloaded_free_incl _ ELMO_global_constraint)).
        - by apply any_message_is_valid_in_preloaded.
      }
      split_and!.
      - apply input_valid_transition_destination
          with (l := existT i Receive) (s := gamma) (om := Some m) (om' := None); repeat split.
        + by eapply in_futures_valid_snd.
        + by eapply ELMO_valid_states_only_receive_valid_messages;
            [eapply in_futures_valid_snd | constructor 1].
        + by cbn; rewrite Heq_i.
        + by apply Hvtsigma.
        + by cbn; rewrite Heq_i.
      - done.
      - by intros j Hnj; subst sigma'; state_update_simpl; apply Hgamma_send.
      - inversion 1; destruct s_prev; cbn in *; subst; rewrite <- Heq_i.
        subst sigma'; rewrite state_update_twice, state_update_id by (destruct (gamma i); done).
        by split; [eapply in_futures_valid_snd | constructor].
    }
    destruct (decide (composite_has_been_sent ELMOComponent sigma m)) as [| Hnot_sent].
    {
      exists sigma; split_and!; [by apply in_futures_refl | done | split | done].
      - by eapply component_reflects_composite_messages_step_update, Hreflects; constructor 1.
      - unfold component_reflects_composite_messages, component_reflects_composite_equivocators.
        state_update_simpl.
        by eapply receiving_already_sent_global_local_equivocators.
    }
    destruct (decide (adr (state m) = idx i)) as [| Hm_not_by_i].
    {
      contradict Hnot_sent; exists i.
      cbn; apply ELMO_mv_no_self_equiv; [by split |].
      transitivity (idx i); [| done].
      by eapply ELMO_reachable_adr, Ht.
    }
    destruct (decide (local_equivocators_full (sigma i) (adr (state m)))) as [| Hneqv].
    {
      exists sigma; split_and!; [by apply in_futures_refl | done | split | done].
      - by eapply component_reflects_composite_messages_step_update, Hreflects; constructor.
      - unfold component_reflects_composite_messages, component_reflects_composite_equivocators.
        state_update_simpl.
        by eapply receiving_already_equivocating_global_local_equivocators.
    }
    destruct (decide (local_equivocators_full s' (adr (state m)))) as [| Hneqv'].
    {
      exists sigma; split_and!; [by apply in_futures_refl | done | split | done].
      - by eapply component_reflects_composite_messages_step_update, Hreflects; constructor 1.
      - unfold component_reflects_composite_messages, component_reflects_composite_equivocators.
        state_update_simpl.
        by eapply receiving_not_already_equivocating_global_local_equivocators.
    }
    destruct Hsender as [i_m Hsender].
    destruct (special_receivable_messages_emittable_in_future _ _ _ _ Ht
      _ Hsender Hm_not_by_i Hneqv Hneqv' _ Hsigma eq_refl Hreflects Hsend Hnot_sent)
      as (chi & Hfutures & Heqi & [Hchi_messages Hchi_eqvs] & Heqi_m & Hchi_send).
    pose (sigma' := state_update ELMOComponent chi i_m (chi i_m <+> MkObservation Send m)); subst s'.
    assert (Hti_m :
      input_valid_transition ELMOProtocol (existT i_m Send) (chi, None) (sigma', Some m)).
    {
      repeat split.
      - by eapply in_futures_valid_snd.
      - by apply option_valid_message_None.
      - by constructor.
      - by subst sigma'; cbn; rewrite Heqi_m; destruct m.
    }
    assert (i <> i_m) by (contradict Hm_not_by_i; subst; done).
    assert (ELMOComponentRAMTransition i Receive (sigma' i) (sigma i <+> MkObservation Receive m) m).
    {
      subst sigma'; state_update_simpl; rewrite Heqi.
      constructor; repeat split; [.. | done].
      - by eapply valid_state_project_preloaded.
      - by apply any_message_is_valid_in_preloaded.
    }
    exists sigma'; split_and!; cycle 3; [.. | split].
    + intros k Hk.
      subst sigma'.
      destruct (decide (k = i_m)); subst; state_update_simpl; [| by apply Hchi_send; itauto].
      by constructor 2; eexists _, _.
    + by etransitivity; [| eapply input_valid_transition_in_futures].
    + by subst sigma'; rewrite <- Heqi; state_update_simpl.
    + split; [| by eexists]; intros [j Hj].
      destruct (decide (i = j)); [by subst |].
      subst sigma'; destruct (decide (i_m = j)); subst; state_update_simpl;
        apply elem_of_messages_addObservation.
      * apply elem_of_messages_addObservation in Hj as []; [by left |].
        by right; rewrite <- Heqi; apply Hchi_messages; eexists.
      * by right; rewrite <- Heqi; apply Hchi_messages; eexists.
    + intros a; state_update_simpl.
      transitivity (global_equivocators_simple chi a).
      * subst sigma'; rewrite global_equivocators_simple_step_update_receive;
          [| by constructor; state_update_simpl; rewrite Heqi].
        rewrite global_equivocators_simple_step_update_send_iff; cycle 1.
        -- by constructor; apply input_valid_transition_project_active in Hti_m; state_update_simpl.
        -- by contradict Hneqv; rewrite Hsender, <- Heqi; apply Hchi_eqvs.
        -- split; [| by left].
           intros [| [_ Hnsnd]]; [done |].
           by contradict Hnsnd; exists i_m; state_update_simpl; left.
      * etransitivity; [by apply Hchi_eqvs |].
        rewrite Heqi; split.
        -- by intros Heqv; eapply local_equivocators_full_step_update; [constructor | left].
        -- intros Heqv.
           destruct (decide (a = adr (state m))); [by subst |].
           eapply local_equivocators_full_step_update in Heqv; [| by constructor].
           by destruct Heqv as [| [->]].
Qed.

(** Every [ELMOComponent] is a validator for [ELMOProtocol]. *)
Theorem ELMOComponents_validating :
  forall i : index,
    component_projection_validator_prop ELMOComponent ELMO_global_constraint i.
Proof.
  intros i li si om Hvti.
  apply input_valid_transition_iff in Hvti as [[si' om'] Hvti].
  pose (Hvti' := Hvti); destruct Hvti' as [(_ & _ & Hvi) Hti].
  apply input_valid_transition_destination in Hvti as Hsi'.
  apply reflecting_composite_for_reachable_component in Hsi'
    as (s' & <- & Hs' & _ & _ & Htransitions).
  specialize (Htransitions si li).
  exists (state_update ELMOComponent s' i si).
  split; [by state_update_simpl |].
  inversion Hvi; subst; inversion Hti as [Heqs'i]; subst;
    symmetry in Heqs'i; destruct (Htransitions _ Heqs'i) as [Hvs'0 Hvt0];
    inversion Hvt0 as [? ? ? ? Hvt | ? ? ? ? Hvt].
  - repeat split; [done | | by apply Hvt..].
    eapply composite_received_valid; [by apply Hs' |].
    by eexists; eapply has_been_received_step_update; [| left].
  - by repeat split; [| apply option_valid_message_None | apply Hvt].
Qed.

End sec_ELMOProtocol.

End sec_ELMO.<|MERGE_RESOLUTION|>--- conflicted
+++ resolved
@@ -203,14 +203,7 @@
     by intros [(-> & -> & m2 & Hrecv & Hadr & Hincomp) |]; econstructor.
 Qed.
 
-<<<<<<< HEAD
-#[export]
-Instance local_equivocators_full_obs_dec : RelDecision local_equivocators_full_obs.
-=======
-#[local] Existing Instance list_exist_dec.
-
 #[export] Instance local_equivocators_full_obs_dec : RelDecision local_equivocators_full_obs.
->>>>>>> e1bf7cd4
 Proof.
   intros ol a.
   induction ol using addObservation'_rec.
