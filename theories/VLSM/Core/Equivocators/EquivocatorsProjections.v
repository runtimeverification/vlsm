From stdpp Require Import prelude.
From VLSM.Lib Require Import Preamble ListExtras.
From VLSM.Core Require Import VLSM VLSMProjections Equivocators.Equivocators.

(** * VLSM Projecting Equivocator Traces *)

Section sec_equivocator_vlsm_projections.

(**
  Given an [equivocator_vlsm] trace ending in a state <<s>>, we can obtain a
  trace in the original vlsm leading to the <<si>>, the  <<i>>th internal
  state in <<s>>, by extracting a path leading to <<si>>.

  This section is devoting to formalizing this projects studying its
  properties. In particular, we show that given a [valid_trace] for
  the [equivocator_vlsm], we can always extract such a trace for any valid
  index, and, furthermore, that the trace extracted is valid for the
  original machine.
*)

Context
  {message : Type}
  (X : VLSM message)
  (equivocator_vlsm := equivocator_vlsm X)
  (MachineDescriptor := MachineDescriptor X)
  .

(**
  Given a [transition_item] <<item>> for the [equivocator_vlsm] and a
  [MachineDescriptor] referring to a position in the [destination] of <<item>>,
  it returns a transition item for the original machine (if the descriptor
  matches the copy affected by this transition) and a new machine descriptor
  referring to a position in the state prior to the transition.
*)
Definition equivocator_vlsm_transition_item_project
  (item : vtransition_item equivocator_vlsm)
  (descriptor : MachineDescriptor)
  : option (option (vtransition_item X) * MachineDescriptor)
  :=
  match descriptor with
  | NewMachine _ => Some (None, descriptor)
  | Existing j =>
    match item with {| l := el; input := im; output := om; destination := s |} =>
      match equivocator_state_project s j with
      | None => None
      | Some sj =>
        match el with
        | Spawn sn =>
          if (decide (j = equivocator_state_last s)) then (* this is the first state *)
            Some (None, NewMachine sn)
          else Some (None, Existing j)
        | ForkWith i lx =>
            if (decide (j = equivocator_state_last s)) then (* this is the copy *)
              Some (Some {| l := lx; input := im; output := om; destination := sj|}, Existing i)
            else Some (None, Existing j)
        | ContinueWith i lx =>
          if decide (i = j) then
              Some ( Some {| l := lx; input := im; output := om; destination := sj|}, Existing i)
            else Some (None, Existing j)
        end
      end
    end
  end.

(**
  Since equivocators always have machine 0, We can always project a [valid]
  equivocator [transition item] to component 0.
*)
Lemma equivocators_vlsm_transition_item_project_zero_descriptor
  (item : vtransition_item equivocator_vlsm)
  s
  (Ht : vtransition equivocator_vlsm (l item) (s, input item) = (destination item, output item))
  (Hv : vvalid equivocator_vlsm (l item) (s, input item))
  : exists oitem, equivocator_vlsm_transition_item_project item (Existing 0) =
      Some (oitem, Existing 0).
Proof.
  destruct item.
  destruct l; cbn in Hv, Ht |- *.
  - inversion_clear Ht. destruct Hv as [Hv Hinput]. subst input.
    rewrite equivocator_state_extend_lst.
    rewrite decide_False by (cbv; lia).
    by eexists.
  - by destruct (decide _); subst; eexists.
  - destruct (equivocator_state_project s n) as [si|]; [| done].
    destruct (vtransition _ _ _) as (si', om').
    inversion_clear Ht.
    rewrite equivocator_state_extend_lst.
    by eexists.
Qed.

(** An injectivity result for [equivocator_vlsm_transition_item_project]. *)
Lemma equivocator_vlsm_transition_item_project_some_inj
  {item : vtransition_item equivocator_vlsm}
  {itemX itemX' : vtransition_item X}
  {i i' : nat}
  (idescriptor := Existing i)
  (idescriptor' := Existing i')
  {odescriptor odescriptor' : MachineDescriptor}
  (HitemX : equivocator_vlsm_transition_item_project item idescriptor =
    Some (Some itemX, odescriptor))
  (HitemX' : equivocator_vlsm_transition_item_project item idescriptor' =
    Some (Some itemX', odescriptor'))
  : i = i' /\ itemX = itemX' /\ odescriptor = odescriptor'.
Proof.
  destruct item.
  destruct l as [sn| j ls| j l2]; cbn in HitemX, HitemX'
  ; destruct (equivocator_state_project _ i) as [si|] eqn:Hsi; [| done | | done | | done]
  ; destruct (equivocator_state_project _ i') as [si'|] eqn:Hsi'; [| done | | done | | done]
  ; case_decide; [done | done | | done | | done]; subst
  ; case_decide; [| done | | done]; subst.
  - assert (si = si') by congruence; subst si'.
    inversion_clear HitemX.
    inversion_clear HitemX'.
    by repeat split.
  - assert (si = si') by congruence; subst si'.
    subst.
    inversion_clear HitemX.
    inversion_clear HitemX'.
    by repeat split.
Qed.

(**
  [equivocator_vlsm_transition_item_project] only fails for an out-of-range
  descriptor.
*)
Lemma equivocator_transition_item_project_inv_none
  (item : vtransition_item equivocator_vlsm)
  (descriptor : MachineDescriptor)
  (Hitem: equivocator_vlsm_transition_item_project item descriptor = None)
  : exists (i : nat),
    descriptor = Existing i /\
    equivocator_state_project (destination item) i = None.
Proof.
  destruct item.
  destruct descriptor as [s | i]; cbn in *; [by congruence |].
  exists i. split; [done |].
  destruct_equivocator_state_project destination i si Hi; [| done].
  by destruct l; case_decide.
Qed.

Lemma equivocator_transition_item_project_proper
  (item : vtransition_item equivocator_vlsm)
  (descriptor : MachineDescriptor)
  (Hproper : proper_descriptor X descriptor (destination item))
  : is_Some (equivocator_vlsm_transition_item_project item descriptor).
Proof.
  destruct (equivocator_vlsm_transition_item_project _ _) as [x|] eqn:contra
  ; [by eexists |].
  apply equivocator_transition_item_project_inv_none in contra.
  destruct contra as [id [Heqd Hd]].
  subst. simpl in *. destruct Hproper as [x Hproper].
  by congruence.
Qed.

(**
  If [equivocator_vlsm_transition_item_project] produces a transition item,
  then that item has the same [input] and [output] as the argument item.
*)
Lemma equivocator_transition_item_project_inv_messages
  (item : vtransition_item equivocator_vlsm)
  (itemX : vtransition_item X)
  (idescriptor odescriptor : MachineDescriptor)
  (Hitem : equivocator_vlsm_transition_item_project item idescriptor = Some (Some itemX, odescriptor))
  : exists
    (i : nat),
    idescriptor = Existing i /\
    proper_descriptor X idescriptor (destination item) /\
    input item = input itemX /\ output item = output itemX.
Proof.
  destruct idescriptor as [s | j]; cbn in Hitem; [by congruence |].
  exists j. split; [done |].
  destruct item.
  simpl in Hitem |- *.
  destruct (equivocator_state_project _ _); [| done].
  split; [by eexists |].
  by destruct l as [s | i' | i']; case_decide; inversion Hitem.
Qed.

(**
  If the [destination] of a [valid] equivocator [transition_item] is singleton,
  then by projecting the item to component 0 we actually obtain a
  [transition_item] for the original machine.
*)
Lemma no_equivocating_equivocator_transition_item_project
  (item : vtransition_item equivocator_vlsm)
  (Hno_equiv_item : is_singleton_state X (destination item))
  (s : vstate equivocator_vlsm)
  (Hv : vvalid equivocator_vlsm (l item) (s, input item))
  (Ht : vtransition equivocator_vlsm (l item) (s, input item) = (destination item, output item))
  : exists (Hex : existing_equivocator_label _ (l item)),
    equivocator_vlsm_transition_item_project item (Existing 0) =
      Some (Some
        {| l := existing_equivocator_label_extract _ (l item) Hex;
           input := input item; output := output item;
           destination := equivocator_state_descriptor_project (destination item) (Existing 0)
        |}, Existing 0).
Proof.
  destruct item.
  unfold VLSM.l, VLSM.input, VLSM.output, VLSM.destination in *.
  specialize
    (equivocator_transition_no_equivocation_zero_descriptor X _ _ _ _ _ Hv Ht Hno_equiv_item)
    as [li Heq_eqvi].
  subst. simpl. repeat split.
Qed.

(**
  For every valid transition there exists a (non-equivocating)
  [MachineDescriptor] for its destination such that by projecting
  the transition item through that descriptor we obtain the transition
  item corresponding to the input transition.
*)
Lemma exists_equivocator_transition_item_project
  (item : vtransition_item equivocator_vlsm)
  (s : vstate equivocator_vlsm)
  (Hs : proper_existing_equivocator_label X (l item) s)
  (Hv : vvalid equivocator_vlsm (l item) (s, input item))
  (Ht : vtransition equivocator_vlsm (l item) (s, input item) = (destination item, output item))
  : proper_equivocator_label X (l item) s /\
    exists dest_eqv,
      existing_descriptor X dest_eqv (destination item) /\
        equivocator_vlsm_transition_item_project item dest_eqv = Some
          (Some
            {| l := existing_equivocator_label_extract _ (l item)
                (existing_equivocator_label_forget_proper _ Hs);
               input := input item;
               output := output item;
               destination := equivocator_state_descriptor_project (destination item) dest_eqv
            |}, equivocator_label_descriptor (l item)).
Proof.
  destruct item. simpl in *.
  destruct l as [sn| i l| i l]
  ; [by inversion Hs | ..]
  ; cbn in Hv, Ht
  ; destruct (equivocator_state_project _ _) as [si|] eqn:Hpr; [| done | | done]
  ; split; [done | | done |]
  ; destruct (vtransition _ _ _) as (si', om'); inversion_clear Ht.
  - exists (Existing i).
    simpl.
    apply equivocator_state_project_Some_rev in Hpr.
    by rewrite equivocator_state_update_project_eq, decide_True.
  - exists (Existing (equivocator_state_n s)); cbn.
    destruct_equivocator_state_extend_project s si' (equivocator_state_n s) Hn
    ; [lia| |lia]; cbn.
    by rewrite (equivocator_state_last_n _ s), decide_True.
Qed.

(**
  This property attempts to characterize the descriptor obtained after
  applying an equivocator projection (trace, transition_item) function in
  terms of the input descriptor and the resulting state.

  It is assumed that the original_descriptor is a proper descriptor
  w.r.t. the final state of the trace/transition on which
  [equivocator_vlsm_transition_item_project] or [equivocator_vlsm_trace_project]
  was applied. In particular this makes s_descriptor a proper descriptor for
  the state s (see the lemmas above and below).

  What this property adds is the fact that it constrains more the output
  descriptor of a projection operation in terms of the input descriptor
  (if the input is Newmachine, the output must be Newmachine, if both
  are Existing, then the output index must be less than the input), while also
  guaranteeing that the output state of such a projection has a size less than
  the index of the input descriptor in case that output descriptor becomes
  NewMachine (signaling that the projection is complete).

  This property is crucial for establishing an invariant on known equivocators
  (see [full_node_limited_equivocation_constraint_known_equivocators]).
*)
Definition previous_state_descriptor_prop
  (original_descriptor : MachineDescriptor)
  (s : vstate equivocator_vlsm)
  (s_descriptor : MachineDescriptor)
  : Prop :=
    match original_descriptor with
    | NewMachine sd => s_descriptor = original_descriptor
    | Existing id =>
      match s_descriptor with
      | NewMachine _ => equivocator_state_n s <= id
      | Existing id' => id' <= id
      end
    end.

Lemma equivocator_transition_item_project_proper_characterization
  (item : vtransition_item equivocator_vlsm)
  (descriptor : MachineDescriptor)
  (Hproper : proper_descriptor X descriptor (destination item))
  : exists oitem descriptor',
    equivocator_vlsm_transition_item_project item descriptor = Some (oitem, descriptor')
    /\ match oitem with
      | Some itemx =>
        (exists (Hex : existing_equivocator_label _ (l item)),
          l itemx = existing_equivocator_label_extract _ (l item) Hex) /\
        input item = input itemx /\ output item = output itemx /\
        (equivocator_state_descriptor_project (destination item) descriptor = destination itemx)
        /\ descriptor' = equivocator_label_descriptor (l item)
      | None => True
      end
    /\ forall
      (s : vstate equivocator_vlsm)
      (Hv : vvalid equivocator_vlsm (l item) (s, input item))
      (Ht : vtransition equivocator_vlsm (l item) (s, input item) = (destination item, output item)),
      proper_descriptor X descriptor' s /\
      previous_state_descriptor_prop descriptor s descriptor' /\
      match oitem with
      | Some itemx =>
        forall (sx : vstate X)
          (Hsx : sx = equivocator_state_descriptor_project s descriptor'),
          vvalid X (l itemx) (sx, input itemx) /\
          vtransition X (l itemx) (sx, input itemx) = (destination itemx, output itemx)
      | None =>
        equivocator_state_descriptor_project (destination item) descriptor =
        equivocator_state_descriptor_project s descriptor'
      end.
Proof.
  destruct item. simpl. simpl in Hproper.
  destruct descriptor eqn:Heqvi; cbn.
  - by eexists None, _.
  - destruct l as [nsi| ieqvi li| ieqvi li]
    ; destruct Hproper as [destn Hpr]; rewrite Hpr
    ; case_decide; subst
    ; eexists _, _; split; try done.
    + split; [done |].
      intros.
      split; [by apply Hv |].
      specialize (new_machine_label_equivocator_transition_size X Ht) as Ht_size.
      specialize (equivocator_state_last_n X destination) as Hlst_size.
      split; [lia|].
      rewrite <-
        (new_machine_label_equivocator_state_project_last X Ht).
      simpl.
      replace (equivocator_state_n s) with (equivocator_state_last destination) by lia.
      by rewrite Hpr.
    + split; [done |].
      intros.
      specialize (new_machine_label_equivocator_transition_size X Ht) as Ht_size.
      cut (proper_descriptor X (Existing n) s).
      { intros [_sn Hpr']. split_and!; [by eexists _sn | lia |].
        apply equivocator_state_project_Some_rev in Hpr'.
        rewrite <- (new_machine_label_equivocator_state_project_not_last X Ht) by done.
        by simpl; rewrite Hpr.
      }
      simpl.
      apply equivocator_state_project_Some_rev in Hpr as Hn.
      specialize (equivocator_state_last_n X destination) as Hlst_size.
      by destruct_equivocator_state_project s n _sn Hn'; [eexists | lia].
    + simpl.
      split; [repeat split|].
      intros.
      cbn in Hv.
      destruct (equivocator_state_project s n) as [sn|] eqn:Hpri
      ; [| done].
      split; [by eexists |].
      split; [lia|].
      intros. subst sx. simpl.
      split; [done |].
      destruct (vtransition _ _ _) as (si', _output).
      inversion Ht. subst.
      rewrite equivocator_state_update_project_eq in Hpr
      ; [by inversion Hpr | | done].
      by apply equivocator_state_project_Some_rev in Hpri.
    + split; [done |].
      intros.
      cbn in Hv.
      destruct (equivocator_state_project s ieqvi) as [sieqvi|] eqn:Hpri
      ; [| done].
      cut (proper_descriptor X (Existing n) s).
      { intro Hproper. split_and!; [done | lia |].
        destruct Hproper as [_sn Hprn].
        apply equivocator_state_project_Some_rev in Hprn.
        rewrite <- (existing_false_label_equivocator_state_project_not_same X Ht _ Hpri _ Hprn H).
        by simpl; rewrite Hpr.
      }
      simpl.
      specialize (existing_false_label_equivocator_transition_size X Ht _ Hpri) as Ht_size.
      specialize (equivocator_state_last_n X destination) as Hlst_size.
      destruct_equivocator_state_project s n _sn Hn; [by eexists |].
      by apply equivocator_state_project_Some_rev in Hpr; lia.
    + split; [by simpl; repeat split |].
      intros.
      cbn in Hv.
      simpl.
      destruct (equivocator_state_project s ieqvi) as [sieqvi|] eqn:Hpri
      ; [| done].
      split; [by eexists |].
      specialize (existing_true_label_equivocator_transition_size X Ht _ Hpri) as Ht_size.
      specialize (equivocator_state_last_n X destination) as Hlst_size.
      specialize (existing_true_label_equivocator_state_project_last X Ht _ Hpri) as Ht_pr.
      apply equivocator_state_project_Some_rev in Hpri as Hlt.
      split; [lia|].
      simpl in *.
      intros. subst  sx.
      rewrite Hpri in *.
      split; [done |].
      destruct (vtransition _ _ _).
      specialize (Ht_pr _ _ eq_refl) as [Heqo Heqs0].
      subst.
      replace (equivocator_state_n s) with (equivocator_state_last destination) by lia.
      by rewrite Hpr.
    + split; [done |].
      intros.
      cbn in Hv.
      destruct (equivocator_state_project s ieqvi) as [sieqvi|] eqn:Hpri
      ; [| done].
      cut (proper_descriptor X (Existing n) s).
      { intro Hproper. split_and!; [done | lia |].
        destruct Hproper as [_sn Hprn].
        apply equivocator_state_project_Some_rev in Hprn.
        rewrite <-
          (existing_true_label_equivocator_state_project_not_last X Ht _ Hpri _ Hprn).
        by cbn; rewrite Hpr.
      }
      simpl.
      specialize (existing_true_label_equivocator_transition_size X Ht _ Hpri) as Ht_size.
      specialize (equivocator_state_last_n X destination) as Hlst_size.
      destruct_equivocator_state_project s n _sn Hn; [by eexists |].
      by apply equivocator_state_project_Some_rev in Hpr; lia.
Qed.

Lemma equivocator_transition_item_project_preserves_equivocating_indices
  (item : vtransition_item equivocator_vlsm)
  (descriptor : MachineDescriptor)
  (Hproper : proper_descriptor X descriptor (destination item))
  oitem idescriptor
  (Hproject : equivocator_vlsm_transition_item_project item descriptor = Some (oitem, idescriptor))
  (s : vstate equivocator_vlsm)
  (Hv : vvalid equivocator_vlsm (l item) (s, input item))
  (Ht : vtransition equivocator_vlsm (l item) (s, input item) = (destination item, output item))
  : is_equivocating_state X s \/ is_newmachine_descriptor X idescriptor ->
    is_equivocating_state X (destination item) \/ is_newmachine_descriptor X descriptor.
Proof.
  specialize
    (equivocator_transition_item_project_proper_characterization item _ Hproper)
    as Hchar.
  destruct item. simpl in *.
  destruct Hchar as [_oitemx [_deqv' [_Hpr [Hchar1 Hchar2]]] ].
  rewrite Hproject in _Hpr. inversion _Hpr. subst _oitemx _deqv'. clear _Hpr.
  specialize (Hchar2 _ Hv Ht).
  destruct Hchar2 as [Hdeqv' Hchar2].
  destruct l as [sn| j l| j l]; simpl in *
  ; [left; inversion_clear Ht;  cbv; lia| ..]
  ; (destruct oitem as [itemx |]
    ; [intros Heqv; left; destruct itemx; destruct Hchar1
        as [[_ Hl] [Hinput [Houtput [Hdest Heq_deqv']]]]
      ; subst; apply (equivocator_transition_preserves_equivocating_state X _ _ _ _ _ Ht)
      ; destruct Heqv as [Heqv|Heqv]; done
      |])
  ; cbn in Hv
  ; (destruct (equivocator_state_project s j) as [sj|] eqn:Hsj; [| done]).
  - specialize (existing_false_label_equivocator_transition_size X Ht _ Hsj) as Ht_size.
    intros [Heqv | Heqv]; [clear -Ht_size Heqv; cbv in *; lia|].
    right.
    unfold equivocator_vlsm_transition_item_project in Hproject.
    destruct descriptor as [|deqvi]; [done |].
    destruct (equivocator_state_project destination deqvi); [| done].
    case_decide; [by congruence |].
    by inversion Hproject; subst; inversion Heqv.
  - specialize (existing_true_label_equivocator_transition_size X Ht _ Hsj) as Ht_size.
    left. unfold is_equivocating_state, is_singleton_state. rewrite Ht_size.
    by cbv; lia.
Qed.

Lemma equivocator_transition_item_project_inv_characterization
  (item : vtransition_item equivocator_vlsm)
  (itemx : vtransition_item X)
  (descriptor descriptor' : MachineDescriptor)
  (Hitem : equivocator_vlsm_transition_item_project item descriptor = Some (Some itemx, descriptor'))
  : (exists (Hex : existing_equivocator_label _ (l item)), l itemx =
      existing_equivocator_label_extract _ (l item) Hex) /\
    input item = input itemx /\ output item = output itemx /\
    (equivocator_state_descriptor_project (destination item) descriptor = destination itemx)
    /\ descriptor' = equivocator_label_descriptor (l item)
    .
Proof.
  apply equivocator_transition_item_project_inv_messages in Hitem as Hitem'.
  destruct Hitem' as [_ [_ [Hproper _]]].
  apply equivocator_transition_item_project_proper_characterization in Hproper.
  destruct Hproper as [oitem [odescriptor [Hpr' H]]].
  rewrite Hpr' in Hitem.
  inversion Hitem. subst.
  by apply H.
Qed.

(**
  The projection of an [equivocator_vlsm] trace is obtained by traversing the
  trace from right to left guided by the descriptors produced by
  [equivocator_vlsm_transition_item_project] and gathering all non-empty
  [transition_item]s it produces.
*)
Definition equivocator_vlsm_trace_project
  (tr : list (vtransition_item equivocator_vlsm))
  (descriptor : MachineDescriptor)
  : option (list (vtransition_item X) * MachineDescriptor)
  :=
  fold_right
    (fun item result =>
      match result with
      | None => None
      | Some (r, idescriptor) =>
        match equivocator_vlsm_transition_item_project item idescriptor with
        | None => None
        | Some (None, odescriptor) => Some (r, odescriptor)
        | Some (Some item', odescriptor) => Some (item' :: r, odescriptor)
        end
      end
    )
    (Some ([], descriptor))
    tr.

(**
  Projecting on a [NewMachine] descriptor yields an empty trace and the same
  descriptor.
*)
Lemma equivocator_vlsm_trace_project_on_new_machine
  (tr : list (vtransition_item equivocator_vlsm))
  (s : vstate X)
  : equivocator_vlsm_trace_project tr (NewMachine s) = Some ([], NewMachine s).
Proof.
  by induction tr; simpl; rewrite ?IHtr.
Qed.

(**
  [equivocator_vlsm_trace_project] acts like a morphism w.r.t. concatenation
  (single element in left operand case).
*)
Lemma equivocator_vlsm_trace_project_cons
  (bprefix : vtransition_item equivocator_vlsm)
  (bsuffix : list (vtransition_item equivocator_vlsm))
  (dstart dlast : MachineDescriptor)
  (tr : list (vtransition_item X))
  (Hproject : equivocator_vlsm_trace_project ([bprefix] ++ bsuffix) dlast = Some (tr, dstart))
  : exists
    (dmiddle : MachineDescriptor)
    (prefix suffix : list (vtransition_item X))
    (Hprefix : equivocator_vlsm_trace_project [bprefix] dmiddle = Some (prefix, dstart))
    (Hsuffix : equivocator_vlsm_trace_project bsuffix dlast = Some (suffix, dmiddle)),
    tr = prefix ++ suffix.
Proof.
  simpl in Hproject.
  destruct (equivocator_vlsm_trace_project bsuffix dlast) as [(suffix, dmiddle)|]
    eqn:Hsuffix
  ; [| by congruence].
  exists dmiddle.
  destruct (equivocator_vlsm_transition_item_project bprefix dmiddle) as [[[prefix|] i]|]
    eqn:Hprefix
  ; inversion Hproject; subst; clear Hproject.
  - by exists [prefix], suffix; cbn; rewrite Hprefix.
  - by exists []; exists tr; cbn; rewrite Hprefix.
Qed.

(** [equivocator_vlsm_trace_project] acts like a morphism w.r.t. concatenation. *)
Lemma equivocator_vlsm_trace_project_app
  (bprefix bsuffix : list (vtransition_item equivocator_vlsm))
  (dlast dstart : MachineDescriptor)
  (tr : list (vtransition_item X))
  (Hproject : equivocator_vlsm_trace_project (bprefix ++ bsuffix) dlast = Some (tr, dstart))
  : exists
    (dmiddle : MachineDescriptor)
    (prefix suffix : list (vtransition_item X))
    (Hprefix : equivocator_vlsm_trace_project bprefix dmiddle = Some (prefix, dstart))
    (Hsuffix : equivocator_vlsm_trace_project bsuffix dlast = Some (suffix, dmiddle)),
    tr = prefix ++ suffix.
Proof.
  generalize dependent dstart. generalize dependent tr.
  induction bprefix; intros.
  - by exists dstart, [], tr, eq_refl, Hproject.
  - rewrite <- app_comm_cons in Hproject.
    apply equivocator_vlsm_trace_project_cons in Hproject.
    destruct Hproject as [da [prefixa [tr' [Ha [Hproject Heq]]]]].
    spec IHbprefix tr' da Hproject.
    destruct IHbprefix as [dmiddle [prefix' [suffix [Hprefix [Hsuffix Htr']]]]].
    exists dmiddle.
    exists (prefixa ++ prefix'). exists suffix.
    repeat split; [| done |].
    + simpl. rewrite Hprefix.
      simpl in Ha.
      destruct (equivocator_vlsm_transition_item_project a da)
        as [(oitem', i)|]
      ; [| by congruence].
      by destruct oitem' as [item'|]; inversion Ha; subst.
    + by subst; rewrite app_assoc.
Qed.

(**
  [equivocator_vlsm_trace_project] acts like a morphism w.r.t. concatenation
  (converse).
*)
Lemma equivocator_vlsm_trace_project_app_inv
  (bprefix bsuffix : list (vtransition_item equivocator_vlsm))
  (dlast dstart dmiddle : MachineDescriptor)
  (prefix suffix : list (vtransition_item X))
  (Hprefix : equivocator_vlsm_trace_project bprefix dmiddle = Some (prefix, dstart))
  (Hsuffix : equivocator_vlsm_trace_project bsuffix dlast = Some (suffix, dmiddle))
  : equivocator_vlsm_trace_project (bprefix ++ bsuffix) dlast = Some (prefix ++ suffix, dstart).
Proof.
  generalize dependent dstart. generalize dependent prefix.
  induction bprefix; intros.
  - by inversion Hprefix; subst.
  - simpl in Hprefix.
    destruct (equivocator_vlsm_trace_project bprefix dmiddle) as [(prefix', dstart')|]
      eqn:Hprefix'
    ; [| by congruence].
    specialize (IHbprefix prefix' dstart' eq_refl).
    simpl. rewrite IHbprefix.
    by destruct (equivocator_vlsm_transition_item_project a dstart') as [[[item' |] i] |]
    ; inversion Hprefix; subst.
Qed.

(** Next we prove some inversion properties for [equivocator_vlsm_transition_item_project]. *)
Lemma equivocator_valid_transition_project_inv2
  (l : vlabel equivocator_vlsm)
  (s' s: vstate equivocator_vlsm)
  (iom oom : option message)
  (Hv: vvalid equivocator_vlsm l (s', iom))
  (Ht: vtransition equivocator_vlsm l (s', iom) = (s, oom))
  (item := {| l := l; input := iom; destination := s; output := oom |})
  (di di' : MachineDescriptor)
  (item' : vtransition_item X)
  (Hitem: equivocator_vlsm_transition_item_project item di = Some (Some item', di'))
  : exists (i : nat), di = Existing i /\
    exists sx, equivocator_state_project s i = Some sx /\
    exists (i' : nat), di' = Existing i' /\
    exists s'x, equivocator_state_project s' i' = Some s'x /\
    exists (Hex : existing_equivocator_label _ l) (lx := existing_equivocator_label_extract _ l Hex),
    item' = {| l := lx; input := iom; destination := sx; output := oom |} /\
    vvalid X lx (s'x, iom) /\ vtransition X lx (s'x, iom) = (sx, oom).
Proof.
  destruct di as [sn | i]; [by simpl in Hitem; congruence |].
  eexists _; split; [done |].
  simpl in Hitem.
  destruct (equivocator_state_project s i) as [si|] eqn:Heqsi; [| done].
  eexists; split; [done |].
  destruct l as [sn| j lx| j lx]; [by destruct (decide _) |..]
  ; cbn in Hv
  ; (destruct (equivocator_state_project s' j) as [s'j|] eqn:Heqs'j; [| done])
  ; (destruct (decide _); [| done])
  ; inversion Hitem; subst; simpl; repeat split; eexists _; repeat split; exists s'j
  ; (repeat split; [done..|])
  ; destruct (vtransition X _ _) as (s'j', _oom) eqn:Hti.
  - specialize (existing_false_label_equivocator_state_project_same X Ht _ Heqs'j _ _ Hti)
      as [Heq_oom Heqs'j'].
    by subst; simpl; rewrite Heqsi.
  - specialize (existing_true_label_equivocator_state_project_last X Ht _ Heqs'j _ _ Hti)
      as [Heq_oom Heqs'j'].
    subst. simpl.
    replace (equivocator_state_n s') with  (equivocator_state_last s)
    ; [by rewrite Heqsi |].
    specialize (existing_true_label_equivocator_transition_size X Ht _ Heqs'j) as Ht_size.
    by specialize (equivocator_state_last_n X s) as Hs_lst; lia.
Qed.

Lemma equivocator_valid_transition_project_inv3
  (l : vlabel equivocator_vlsm)
  (s s' : vstate equivocator_vlsm)
  (iom oom : option message)
  (Hv: vvalid equivocator_vlsm l (s', iom))
  (Ht: vtransition equivocator_vlsm l (s', iom) = (s, oom))
  (item := {| l := l; input := iom; destination := s; output := oom |})
  (di di' : MachineDescriptor)
  (Hitem: equivocator_vlsm_transition_item_project item di = Some (None, di'))
  : match di with
    | NewMachine sn => di' = di
    | Existing i =>
      match di' with
      | Existing i' =>
        exists si,
          equivocator_state_project s i = Some si /\
          equivocator_state_project s' i' = Some si
      | NewMachine sn' =>
          l = Spawn sn' /\ i = equivocator_state_last s /\ iom = None /\ oom = None /\
          equivocator_state_project s i = Some sn' /\ vinitial_state_prop X sn'
      end
    end.
Proof.
  destruct di as [si | i]; [by inversion Hitem|].
  subst item. simpl in Hitem.
  destruct (equivocator_state_project s i) as [si|] eqn:Heqsi; [| done].
  destruct l as [sn|id lx|id lx]; destruct (decide _); inversion Hitem; subst.
  - inversion Ht; subst.
    split_and!; [done | done | apply Hv | done | | apply Hv].
    by rewrite equivocator_state_extend_lst, equivocator_state_extend_project_2 in Heqsi.
  - eexists; split; [done |].
    specialize (new_machine_label_equivocator_state_project_not_last X Ht i) as Hn.
    simpl in Hn. rewrite Heqsi in Hn.
    specialize (new_machine_label_equivocator_transition_size X Ht) as Ht_size.
    specialize (equivocator_state_last_n X s) as Hs_lst.
    apply equivocator_state_project_Some_rev in Heqsi.
    spec Hn; [lia|].
    simpl in Hn.
    by destruct_equivocator_state_project s' i s'i Hi; [subst | lia].
  - eexists; split; [done |].
    cbn in Hv.
    destruct (equivocator_state_project s' id) as [s'id|] eqn:Hpr; [| done].
    specialize (existing_false_label_equivocator_state_project_not_same X Ht _ Hpr i) as Hn.
    simpl in Hn. rewrite Heqsi in Hn.
    specialize (existing_false_label_equivocator_transition_size X Ht _ Hpr) as Ht_size.
    specialize (equivocator_state_last_n X s) as Hs_lst.
    apply equivocator_state_project_Some_rev in Heqsi.
    spec Hn; [lia|].
    spec Hn n.
    destruct_equivocator_state_project s' i s'i Hi; [|lia].
    by simpl in Hn; subst.
  - eexists; split; [done |].
    cbn in Hv.
    destruct (equivocator_state_project s' id) as [s'id|] eqn:Hpr; [| done].
    specialize (existing_true_label_equivocator_state_project_not_last X Ht _ Hpr i) as Hn.
    simpl in Hn. rewrite Heqsi in Hn.
    specialize (existing_true_label_equivocator_transition_size X Ht _ Hpr) as Ht_size.
    specialize (equivocator_state_last_n X s) as Hs_lst.
    apply equivocator_state_project_Some_rev in Heqsi.
    spec Hn; [lia|].
    destruct_equivocator_state_project s' i s'i Hi; [|lia].
    by simpl in Hn; subst.
Qed.

Lemma equivocator_valid_transition_project_inv4
  (l : vlabel equivocator_vlsm)
  (s s' : vstate equivocator_vlsm)
  (iom oom : option message)
  (Hv: vvalid equivocator_vlsm l (s', iom))
  (Ht: vtransition equivocator_vlsm l (s', iom) = (s, oom))
  (i' : nat)
  si'
  (Hi' : equivocator_state_project s' i' = Some si')
  : exists si, equivocator_state_project s i' = Some si /\
    exists (oitem : option (vtransition_item X)),
    equivocator_vlsm_transition_item_project
      {| l := l; input := iom; destination := s; output := oom |}
      (Existing i') = Some (oitem, Existing i').
Proof.
  unfold equivocator_vlsm_transition_item_project.
  destruct l as [sn | j lx | j lx].
  - inversion Ht. subst. clear Ht.
    apply equivocator_state_project_Some_rev in Hi' as Hlti'.
    rewrite equivocator_state_extend_project_1 by done.
    eexists; split; [done |].
    rewrite Hi'.
    exists None.
    rewrite decide_False ; [done |].
    by rewrite equivocator_state_extend_lst; lia.
  - cbn in Hv. destruct (equivocator_state_project s' j) as [s'j|] eqn:Heqs'j
    ; [| done].
    specialize (existing_false_label_equivocator_transition_size X Ht _ Heqs'j) as Ht_size.
    apply equivocator_state_project_Some_rev in Hi' as Hlti'.
    destruct_equivocator_state_project s i' si Hlti; [|lia].
    eexists; split; [done |].
    by destruct (decide _); subst; eexists _.
  - cbn in Hv. destruct (equivocator_state_project s' j) as [s'j|] eqn:Heqs'j
    ; [| done].
    specialize (existing_true_label_equivocator_transition_size X Ht _ Heqs'j) as Ht_size.
    apply equivocator_state_project_Some_rev in Hi' as Hlti'.
    destruct_equivocator_state_project s i' si Hlti; [|lia].
    eexists; split; [done |].
    rewrite decide_False; [by eexists _|].
    by specialize (equivocator_state_last_n X s); lia.
Qed.

Lemma equivocator_valid_transition_project_inv5_new_machine
  (l : vlabel equivocator_vlsm)
  (s s' : vstate equivocator_vlsm)
  (iom oom : option message)
  (Ht: vtransition equivocator_vlsm l (s', iom) = (s, oom))
  (item := {| l := l; input := iom; destination := s; output := oom |})
  (sn : state)
  (Hnew : l = Spawn sn)
  : exists (i : nat) si,
    equivocator_state_project s i = si /\
    equivocator_vlsm_transition_item_project item (Existing i) = Some (None, NewMachine sn).
Proof.
  subst l.
  simpl.
  inversion Ht. subst. clear Ht.
  exists (equivocator_state_n s').
  by rewrite equivocator_state_extend_lst, equivocator_state_extend_project_2, decide_True
  ; eauto.
Qed.

Lemma equivocator_valid_transition_project_inv5
  (l : vlabel equivocator_vlsm)
  (s s' : vstate equivocator_vlsm)
  (iom oom : option message)
  (Hv: vvalid equivocator_vlsm l (s', iom))
  (Ht: vtransition equivocator_vlsm l (s', iom) = (s, oom))
  (item := {| l := l; input := iom; destination := s; output := oom |})
  (_i : nat)
  (Hsndl : equivocator_label_descriptor l = Existing _i)
  : exists (i : nat) si, equivocator_state_project s i = Some si /\
    exists (itemx : vtransition_item X),
    equivocator_vlsm_transition_item_project item (Existing i) = Some (Some itemx, Existing _i).
Proof.
  destruct l as [sn| _i' lx| _i' lx]; simpl in Hsndl; inversion Hsndl; subst
  ; cbn in Hv
  ; (destruct (equivocator_state_project s' _i) as [s'i|] eqn:Heqs'i; [| done]).
  - specialize (existing_false_label_equivocator_transition_size X Ht _ Heqs'i) as Ht_size.
    specialize (existing_false_label_equivocator_state_project_same X Ht _ Heqs'i) as Ht_pr.
    simpl in Ht_pr.
    destruct (vtransition X _ _) as (si', _oom) eqn:Hti.
    specialize (Ht_pr _ _ eq_refl) as [Heq_oom Heqsi'].
    exists _i.
    simpl.
    apply equivocator_state_project_Some_rev in Heqs'i as Hlti.
    destruct_equivocator_state_project s _i si Hi; [|lia].
    simpl in Heqsi'. subst si.
    by rewrite decide_True; eauto.
  - specialize (existing_true_label_equivocator_transition_size X Ht _ Heqs'i) as Ht_size.
    specialize (existing_true_label_equivocator_state_project_last X Ht _ Heqs'i) as Ht_pr.
    cbn in Ht. rewrite Heqs'i in Ht.
    simpl in Ht_pr.
    destruct (vtransition X _ _) as (si', _oom) eqn:Hti.
    specialize (Ht_pr _ _ eq_refl) as [Heq_oom Heqsi'].
    exists (equivocator_state_n s').
    simpl.
    destruct_equivocator_state_project s (equivocator_state_n s') s_lst Hlst; [|lia].
    simpl in Heqsi'. subst s_lst. eexists; split; [done |].
    specialize (equivocator_state_last_n X s) as Hs_lst.
    rewrite decide_True by lia.
    by eexists.
Qed.

(**
  The projection of a segment of an [equivocator_vlsm] valid trace
  is defined and a valid trace segment in the original VLSM.
*)
Lemma preloaded_with_equivocator_vlsm_trace_project_valid
  (seed : message -> Prop)
  (bs be : vstate equivocator_vlsm)
  (btr : list (vtransition_item equivocator_vlsm))
  (Hbtr : finite_valid_trace_from_to (pre_loaded_vlsm equivocator_vlsm seed) bs be btr)
  (j : nat)
  ej
  (Hj : equivocator_state_project be j = Some ej)
  : exists
    (tr : list (vtransition_item X))
    (di : MachineDescriptor),
    equivocator_vlsm_trace_project btr (Existing j) = Some (tr, di) /\
    match di with
    | NewMachine sn =>
      vinitial_state_prop X sn
      /\ finite_valid_trace_from_to (pre_loaded_vlsm X seed) sn ej tr
    | Existing i =>
      exists s, equivocator_state_project bs i = Some s /\
      finite_valid_trace_from_to (pre_loaded_vlsm X seed) s ej tr
    end.
Proof.
  induction Hbtr; intros.
  - exists [].
    eexists; split; [done |].
    eexists; split; [done |].
    constructor. revert Hj.
    by apply preloaded_with_equivocator_state_project_valid_state.
  - remember {| l := l; input := iom; |} as item.
    destruct Ht as [[Hs' [Hiom Hv]] Ht].
    specialize (IHHbtr Hj) as [tlX [di' [Htl_pr Hdi]]].
    change (item :: tl) with ([item] ++ tl).
    unfold equivocator_vlsm_trace_project.
    rewrite foldr_app. replace (foldr _ _ tl) with (Some (tlX, di')).
    simpl.
    destruct di' as [sn| i]; [by eexists _, _ |].
    destruct Hdi as [si [Heqsi HltX]].
    specialize (equivocator_transition_item_project_proper_characterization item (Existing i))
      as Hchar.
    spec Hchar; [by subst item; cbn; rewrite Heqsi; eexists |].
    destruct Hchar as [oitem [descriptor' [Hitem_pr [Hchar1 Hchar2]]]].
    rewrite Hitem_pr.
    subst item.
    specialize (Hchar2 _ Hv Ht) as [Hproper' [Hprevious Hchar2]].
    destruct oitem as [itemX|]; eexists _,_; split; [done | | done |].
    2: { simpl in *. rewrite Heqsi in Hchar2.
         destruct descriptor' as [sn | i']; simpl in Hchar2.
         - by subst si.
         - destruct Hproper' as [s'i' Hproper'].
            rewrite Hproper' in Hchar2.
            simpl in Hchar2. subst s'i'. by exists si.
    }
    simpl in Hchar1. rewrite Heqsi in Hchar1.
    destruct Hchar1 as [[Hex Hl] [Heqiom [Hoom [Hsi Hdl]]]]. subst.
    destruct (equivocator_label_descriptor l) as [sn | i'] eqn:Hd; simpl in Hchar2.
    + specialize (Hchar2 _ eq_refl) as [HvX HtX].
      split; [apply Hproper'|].
      destruct itemX. simpl in *.
      rewrite Heqsi in Hitem_pr. subst.
      apply (finite_valid_trace_from_to_extend (pre_loaded_vlsm X seed)); [done |].
      repeat split; [..| done | done].
      * by apply initial_state_is_valid.
      * by apply preloaded_with_equivocator_state_project_valid_message.
    + destruct Hproper' as [s'i' Heqs'i']; rewrite Heqs'i' in *.
      simpl in Hchar2.
      specialize (Hchar2 _ eq_refl) as [HvX HtX].
      eexists _; split; [done |].
      destruct itemX. simpl in *.
      subst.
      apply (finite_valid_trace_from_to_extend (pre_loaded_vlsm X seed)); [done |].
      repeat split; [..| done | done].
      * by eapply preloaded_with_equivocator_state_project_valid_state.
      * by apply preloaded_with_equivocator_state_project_valid_message.
Qed.

Lemma equivocator_vlsm_trace_project_valid
  (bs be : vstate equivocator_vlsm)
  (btr : list (vtransition_item equivocator_vlsm))
  (Hbtr : finite_valid_trace_from_to equivocator_vlsm bs be btr)
  (j : nat)
  ej
  (Hj : equivocator_state_project be j = Some ej)
  : exists
    (tr : list (vtransition_item X))
    (di : MachineDescriptor),
    equivocator_vlsm_trace_project btr (Existing j) = Some (tr, di) /\
    match di with
    | NewMachine sn =>
      vinitial_state_prop X sn
      /\ finite_valid_trace_from_to X sn ej tr
    | Existing i =>
      exists s, equivocator_state_project bs i = Some s /\
      finite_valid_trace_from_to X s ej tr
    end.
Proof.
  apply (VLSM_incl_finite_valid_trace_from_to
    (VLSM_eq_proj1 (vlsm_is_pre_loaded_with_False equivocator_vlsm))) in Hbtr.
  specialize (preloaded_with_equivocator_vlsm_trace_project_valid _ _ _ _ Hbtr _ _ Hj)
    as [tr [di [Hbtr_pr Hdi]]].
  eexists _,_; split; [done |].
  destruct di as [sn|i].
  - destruct Hdi as [Hsn Htr].
    split; [done |].
    apply (VLSM_incl_finite_valid_trace_from_to (VLSM_eq_proj2
      (vlsm_is_pre_loaded_with_False X))) in Htr.
    by clear -Htr; destruct X.
  - destruct Hdi as [s [Hpr_bs_i Htr]].
    eexists; split; [done |].
    apply (VLSM_incl_finite_valid_trace_from_to (VLSM_eq_proj2 (vlsm_is_pre_loaded_with_False X)))
      in Htr.
    by clear -Htr; destruct X.
Qed.

(**
  The projection of a segment of a valid trace from the [pre_loaded_with_all_messages_vlsm]
  corresponding to the [equivocator_vlsm] is defined and it is a valid
  trace segment in the [pre_loaded_with_all_messages_vlsm] corresponding to the original vlsm.
*)
Lemma preloaded_equivocator_vlsm_trace_project_valid
  (bs be : vstate equivocator_vlsm)
  (btr : list (vtransition_item equivocator_vlsm))
  (Hbtr : finite_valid_trace_from_to (pre_loaded_with_all_messages_vlsm equivocator_vlsm) bs be btr)
  (j : nat)
  ej
  (Hj : equivocator_state_project be j = Some ej)
  : exists
    (tr : list (vtransition_item X))
    (di : MachineDescriptor),
    equivocator_vlsm_trace_project btr (Existing j) = Some (tr, di) /\
    match di with
    | NewMachine sn =>
      vinitial_state_prop X sn
      /\ finite_valid_trace_from_to (pre_loaded_with_all_messages_vlsm X) sn ej tr
    | Existing i =>
      exists s, equivocator_state_project bs i = Some s /\
      finite_valid_trace_from_to (pre_loaded_with_all_messages_vlsm X) s ej tr
    end.
Proof.
  apply (VLSM_incl_finite_valid_trace_from_to (VLSM_eq_proj1
    (pre_loaded_with_all_messages_vlsm_is_pre_loaded_with_True equivocator_vlsm))) in Hbtr.
  specialize (preloaded_with_equivocator_vlsm_trace_project_valid _ _ _ _ Hbtr _ _ Hj)
    as [tr [di [Hbtr_pr Hdi]]].
  eexists _,_; split; [done |].
  destruct di as [sn|i].
  - destruct Hdi as [Hsn Htr].
    split; [done |].
    apply (VLSM_incl_finite_valid_trace_from_to (VLSM_eq_proj2
      (pre_loaded_with_all_messages_vlsm_is_pre_loaded_with_True X))) in Htr.
    by clear -Htr; destruct X.
  - destruct Hdi as [s [Hpr_bs_i Htr]].
    eexists; split; [done |].
    apply (VLSM_incl_finite_valid_trace_from_to (VLSM_eq_proj2
      (pre_loaded_with_all_messages_vlsm_is_pre_loaded_with_True X))) in Htr.
    by clear -Htr; destruct X.
Qed.

(**
  If [equivocator_vlsm_trace_project] does not fail, then the index of the
  machine descriptor is valid for the last state of the trace argument.
*)
Lemma equivocator_vlsm_trace_project_inv
  (tr: list transition_item)
  (Hntr : tr <> [])
  (j: nat)
  (HtrX: is_Some (equivocator_vlsm_trace_project tr (Existing j)))
  (is: state)
  : exists sj, equivocator_state_project (finite_trace_last is tr) j = Some sj.
Proof.
  apply exists_last in Hntr.
  destruct Hntr as [suffix [x Heq]]. subst tr.
  destruct HtrX as [p Htr].
  destruct p as (trX, d).
  apply equivocator_vlsm_trace_project_app in Htr.
  destruct Htr as [dmiddle [_ [lx [_ [Hx _]]]]].
  rewrite finite_trace_last_is_last.
  remember (Existing j) as dj.
  simpl in *.
  destruct (equivocator_vlsm_transition_item_project x dj)
    as [(_x, _dmiddle)|]
    eqn:Hx'
  ; [| by congruence].
  destruct _x as [itemx|]; inversion Hx; subst lx _dmiddle; clear Hx.
  - subst. destruct x. unfold equivocator_vlsm_transition_item_project in Hx'.
    simpl.
    destruct (equivocator_state_project destination j); [|congruence].
    by eexists.
  - subst. destruct x. simpl in *.
    destruct (equivocator_state_project destination j); [|congruence].
    by eexists.
Qed.

(**
  Projecting a valid trace segment on an index which is valid for the
  first state of the trace does not fail and yields the same index.
*)
Lemma preloaded_equivocator_vlsm_trace_project_valid_inv
  (bs : vstate equivocator_vlsm)
  (btr : list (vtransition_item equivocator_vlsm))
  (Hbtr : finite_valid_trace_from (pre_loaded_with_all_messages_vlsm equivocator_vlsm) bs btr)
  (i : nat)
  si
  (Hi : equivocator_state_project bs i = Some si)
  : exists
    (tr : list (vtransition_item X)),
    equivocator_vlsm_trace_project btr (Existing i) = Some (tr, Existing i).
Proof.
  revert i si Hi.
  induction Hbtr; intros.
  - by exists [].
  - remember {| l := l; input := iom; destination := s; output := oom |} as item.
    simpl.
    destruct Ht as [[_ [_ Hv]] Ht].
    specialize
      (equivocator_valid_transition_project_inv4 l s s' iom oom Hv Ht i)
      as Hitem.
    replace
      {| input := iom |}
      with item in Hitem.
    specialize (Hitem _ Hi) as [si' [Hsi' Hitem]].
    specialize (IHHbtr i si' Hsi') as [tr Htr].
    rewrite Htr.
    destruct Hitem as [oitem Hoitem].
    rewrite Hoitem.
    destruct oitem as [itemx|].
    + by exists (itemx :: tr).
    + by exists tr.
Qed.

(** An inversion lemma about projections of a valid trace. *)
Lemma preloaded_equivocator_vlsm_valid_trace_project_inv2
  (is fs: state)
  (tr: list transition_item)
  (Hntr : tr <> [])
  (Htr: finite_valid_trace_from_to (pre_loaded_with_all_messages_vlsm equivocator_vlsm) is fs tr)
  (j : nat)
  (di : MachineDescriptor)
  (trX: list (vtransition_item X))
  (HtrX: equivocator_vlsm_trace_project tr (Existing j) = Some (trX, di))
  : exists fsj, equivocator_state_project fs j = Some fsj /\
    match di with
    | NewMachine sn =>
      finite_valid_trace_init_to (pre_loaded_with_all_messages_vlsm X)
        sn fsj trX
    | Existing i =>
      exists isi, equivocator_state_project is i = Some isi /\
      finite_valid_trace_from_to (pre_loaded_with_all_messages_vlsm X) isi fsj trX /\
      (vinitial_state_prop (pre_loaded_with_all_messages_vlsm equivocator_vlsm) is ->
        vinitial_state_prop (pre_loaded_with_all_messages_vlsm X) isi)
    end.
Proof.
  specialize (equivocator_vlsm_trace_project_inv _ Hntr j) as Hj.
  spec Hj; [done |].
  specialize (Hj is) as [fsj Hfsj].
  replace (finite_trace_last _ _) with fs in Hfsj
    by (symmetry;apply (valid_trace_get_last Htr)).
  exists fsj. split; [done |].
  specialize
    (preloaded_equivocator_vlsm_trace_project_valid _ _ _ Htr _ _ Hfsj)
    as [trX' [di' [HtrX' Hdi]]].
  rewrite HtrX in HtrX'.
  inversion HtrX'. subst di' trX'.  clear HtrX'.
  destruct di as [sn | n]; repeat split; [by apply Hdi.. |].
  destruct Hdi as [isi [Hisi HtrX']].
  exists isi. repeat split; [done.. |].
  by apply (equivocator_vlsm_initial_state_preservation_rev X _ _ _ Hisi).
Qed.

Definition equivocator_label_zero_project (l : equivocator_label X) : option (vlabel X) :=
  match l with
  | ContinueWith 0 li => Some li
  | _ => None
  end.

Lemma equivocator_zero_projection
  : VLSM_projection equivocator_vlsm X
    equivocator_label_zero_project equivocator_state_zero.
Proof.
  apply basic_VLSM_strong_projection; intro; intros.
  - by destruct lX as [sn | [| i] lX | [| i] lX]; inversion H; subst.
  - destruct lX as [sn| [|i] lX | [|i] lX]; inversion H; subst.
    cbn in H0.
    rewrite equivocator_state_project_zero in H0.
    by destruct (vtransition _ _ _); inversion_clear H0.
  - unfold equivocator_label_zero_project in H.
    destruct lX as [sn| [|i] lX | [|i] lX]; inversion H; subst; cbn in H0.
    + by inversion H0.
    + by destruct (equivocator_state_project _ _); [destruct (vtransition _ _ _)|]; inversion H0.
    + rewrite equivocator_state_project_zero in H0.
      by destruct (vtransition _ _ _); inversion_clear H0.
<<<<<<< HEAD
    + by destruct (equivocator_state_project _ _); [destruct (vtransition _ _ _)|]; inversion_clear H0.
  - by apply H.
=======
    + by destruct (equivocator_state_project _ _); [destruct (vtransition _ _ _)|];
        inversion_clear H0.
  - apply H.
>>>>>>> fd475d53
  - by apply equivocator_state_project_valid_message.
Qed.

Lemma preloaded_equivocator_zero_projection :
  VLSM_projection
    (pre_loaded_with_all_messages_vlsm equivocator_vlsm) (pre_loaded_with_all_messages_vlsm X)
    equivocator_label_zero_project equivocator_state_zero.
Proof.
  apply basic_VLSM_projection_preloaded; intro; intros.
  - by destruct lX as [sn | [| i] lX | [| i] lX]; inversion H; subst.
  - destruct lX as [sn| [|i] lX | [|i] lX]; inversion H; subst.
    cbn in H0. rewrite equivocator_state_project_zero in H0.
    by destruct (vtransition _ _ _); inversion_clear H0.
  - unfold equivocator_label_zero_project in H.
    destruct lX as [sn| [|i] lX | [|i] lX]; inversion H; subst; cbn in H0.
    + by inversion H0.
<<<<<<< HEAD
    + by destruct (equivocator_state_project _ _); [destruct (vtransition _ _ _)|]; inversion_clear H0.
    + by rewrite equivocator_state_project_zero in H0; destruct (vtransition _ _ _); inversion_clear H0.
    + by destruct (equivocator_state_project _ _); [destruct (vtransition _ _ _)|]; inversion_clear H0.
  - by apply H.
=======
    + by destruct (equivocator_state_project _ _); [destruct (vtransition _ _ _)|];
        inversion_clear H0.
    + by rewrite equivocator_state_project_zero in H0; destruct (vtransition _ _ _);
        inversion_clear H0.
    + by destruct (equivocator_state_project _ _); [destruct (vtransition _ _ _)|];
        inversion_clear H0.
  - apply H.
>>>>>>> fd475d53
Qed.

End sec_equivocator_vlsm_projections.<|MERGE_RESOLUTION|>--- conflicted
+++ resolved
@@ -1108,14 +1108,9 @@
     + by destruct (equivocator_state_project _ _); [destruct (vtransition _ _ _)|]; inversion H0.
     + rewrite equivocator_state_project_zero in H0.
       by destruct (vtransition _ _ _); inversion_clear H0.
-<<<<<<< HEAD
-    + by destruct (equivocator_state_project _ _); [destruct (vtransition _ _ _)|]; inversion_clear H0.
-  - by apply H.
-=======
     + by destruct (equivocator_state_project _ _); [destruct (vtransition _ _ _)|];
         inversion_clear H0.
-  - apply H.
->>>>>>> fd475d53
+  - by apply H.
   - by apply equivocator_state_project_valid_message.
 Qed.
 
@@ -1132,12 +1127,6 @@
   - unfold equivocator_label_zero_project in H.
     destruct lX as [sn| [|i] lX | [|i] lX]; inversion H; subst; cbn in H0.
     + by inversion H0.
-<<<<<<< HEAD
-    + by destruct (equivocator_state_project _ _); [destruct (vtransition _ _ _)|]; inversion_clear H0.
-    + by rewrite equivocator_state_project_zero in H0; destruct (vtransition _ _ _); inversion_clear H0.
-    + by destruct (equivocator_state_project _ _); [destruct (vtransition _ _ _)|]; inversion_clear H0.
-  - by apply H.
-=======
     + by destruct (equivocator_state_project _ _); [destruct (vtransition _ _ _)|];
         inversion_clear H0.
     + by rewrite equivocator_state_project_zero in H0; destruct (vtransition _ _ _);
@@ -1145,7 +1134,6 @@
     + by destruct (equivocator_state_project _ _); [destruct (vtransition _ _ _)|];
         inversion_clear H0.
   - apply H.
->>>>>>> fd475d53
 Qed.
 
 End sec_equivocator_vlsm_projections.