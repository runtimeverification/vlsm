From Cdcl Require Import Itauto. #[local] Tactic Notation "itauto" := itauto auto.
From stdpp Require Import prelude.
From VLSM.Lib Require Import Preamble StdppListSet.
From VLSM.Lib Require Import ListSetExtras FinExtras.
From VLSM.Core Require Import VLSM Equivocation.
From VLSM.Core Require Import Equivocators.Equivocators Equivocators.EquivocatorsProjections.

(** * VLSM Message Properties *)

Section sec_equivocator_vlsm_message_properties.

(** ** Lifting properties about sent messages to the equivocators

  In this section we first prove some general properties about sent messages
  being preserved and reflected by the [equivocator_vlsm], and then we show
  that the [HasBeenSentCapability] and the [ComputableSentMessages]
  can be lifted (each separately) from the original machine to the
  [equivocator_vlsm].
*)

Context
  {message : Type}
  (X : VLSM message)
  (equivocator_vlsm := equivocator_vlsm X)
  (MachineDescriptor := MachineDescriptor X)
  .

(**
  If a projection of an [equivocator_vlsm] trace [output]s a message, then
  the original trace must do so too.
*)
Lemma equivocator_vlsm_trace_project_output_reflecting
  (tr: list (vtransition_item equivocator_vlsm))
  (trX: list (vtransition_item X))
  (j i : MachineDescriptor)
  (HtrX: equivocator_vlsm_trace_project _ tr j = Some (trX, i))
  (m : message)
  (Hjbs: Exists (field_selector output m) trX)
  : Exists (field_selector output m) tr.
Proof.
  revert trX i HtrX Hjbs.
  induction tr; intros.
  - by inversion HtrX; subst; inversion Hjbs.
  - simpl in HtrX.
    destruct (equivocator_vlsm_trace_project _ tr j) as [(trX', i')|]
      eqn: Htr; [| by congruence].
    specialize (IHtr trX').
    destruct (equivocator_vlsm_transition_item_project _ a i') as [[[item'|] i'']|]
      eqn:Hitem'
    ; inversion HtrX; subst; clear HtrX.
    + apply equivocator_transition_item_project_inv_messages in Hitem'.
      destruct Hitem' as [_ [_ [_ [_ Ha]]]].
      inversion Hjbs; subst.
      * by left; cbn in *; rewrite Ha.
      * by right; eapply IHtr.
    + by right; eapply IHtr.
Qed.

Lemma preloaded_equivocator_vlsm_trace_project_valid_item_new_machine
  (bs : vstate equivocator_vlsm)
  (btr : list (vtransition_item equivocator_vlsm))
  (Hbtr : finite_valid_trace_from (pre_loaded_with_all_messages_vlsm equivocator_vlsm) bs btr)
  (bitem : vtransition_item equivocator_vlsm)
  (Hitem : bitem ∈ btr)
  (sn : state)
  (Hnew : l bitem = Spawn sn)
  : input bitem = None /\ output bitem = None /\
    exists
      (d : MachineDescriptor),
      equivocator_vlsm_transition_item_project _ bitem d = Some (None, NewMachine sn).
Proof.
  apply elem_of_list_split in Hitem.
  destruct Hitem as [bprefix [bsuffix Heq]].
  subst btr.
  apply (finite_valid_trace_from_app_iff (pre_loaded_with_all_messages_vlsm equivocator_vlsm))
    in Hbtr.
  destruct Hbtr as [Hbprefix Hbsuffix].
  remember (finite_trace_last _ _) as lst.
  inversion Hbsuffix. subst s' tl bitem.
  destruct Ht as [[_ [_ Hv]] Ht].
  simpl.
  specialize
    (equivocator_valid_transition_project_inv5_new_machine
      _ l s lst iom oom Ht)
    as Hpitem.
  unfold VLSM.l in *.
  subst l.
  specialize (Hpitem _ eq_refl) as [i [lst_i [Hi Hpitem]]].
  by inversion Ht; destruct Hv as [Hsndl Hiom]; subst; eauto.
Qed.

(**
  For any [transition_item] in a valid trace segment of an
  [equivocator_vlsm] there exists a projection of that trace containing
  the projection of the item.
*)
Lemma preloaded_equivocator_vlsm_trace_project_valid_item
  (bs bf : vstate equivocator_vlsm)
  (btr : list (vtransition_item equivocator_vlsm))
  (Hbtr : finite_valid_trace_from_to (pre_loaded_with_all_messages_vlsm equivocator_vlsm) bs bf btr)
  (bitem : vtransition_item equivocator_vlsm)
  (Hitem : bitem ∈ btr)
  (idl : nat)
  (Hlbitem : equivocator_label_descriptor (l bitem) = Existing idl)
  : exists (item : vtransition_item X),
      (exists (d : MachineDescriptor),
        equivocator_vlsm_transition_item_project _ bitem d = Some (Some item, Existing idl))
      /\ exists (tr : list (vtransition_item X)),
        item ∈ tr /\
        exists (dfinal dfirst : MachineDescriptor),
          proper_descriptor X dfirst bs /\
          existing_descriptor X dfinal (finite_trace_last bs btr) /\
          equivocator_vlsm_trace_project _ btr dfinal = Some (tr, dfirst).
Proof.
  specialize (preloaded_equivocator_vlsm_valid_trace_project_inv2 X bs bf btr) as Hinv2.
  spec Hinv2; [by intro contra; subst; inversion Hitem |].
  spec Hinv2 Hbtr.
  apply elem_of_list_split in Hitem.
  destruct Hitem as [bprefix [bsuffix Heq]].
  subst btr.
  apply (finite_valid_trace_from_to_app_split (pre_loaded_with_all_messages_vlsm equivocator_vlsm))
    in Hbtr.
  destruct Hbtr as [Hbprefix Hbsuffix].
  remember (finite_trace_last _ _) as lst.
  inversion Hbsuffix; subst s' f bitem tl.
  destruct Ht as [[_ [_ Hv]] Ht].
  specialize
    (equivocator_valid_transition_project_inv5 _ l s lst iom oom Hv Ht) as Hpitem.
  unfold VLSM.l in *.
  destruct (Hpitem _ Hlbitem) as [i [si [Hi [itemx Hitemx]]]].

  apply valid_trace_forget_last in Htl.
  destruct
    (preloaded_equivocator_vlsm_trace_project_valid_inv _ _ _ Htl _ _ Hi)
    as [suffix Hsuffix].
  exists itemx. split; [eexists; apply Hitemx|].
  remember (Existing i) as dsuffix.
  remember {| input := iom |} as bitem.
  specialize (equivocator_vlsm_trace_project_app_inv
    _ [bitem] bsuffix (Existing i) (Existing idl) dsuffix [itemx] suffix)
    as Hsuffix'.
  spec Hsuffix'; [by cbn; rewrite Hitemx |].
  subst dsuffix.
  spec Hsuffix' Hsuffix.
  subst bitem.
  destruct
    (equivocator_valid_transition_project_inv2 _ l lst s iom oom Hv Ht _ _ _ Hitemx)
    as [_i [_Hdsuffix [s_i [_Hi Hd']]]].
  inversion _Hdsuffix. subst _i. clear _Hdsuffix.
  destruct Hd' as [_i' [_Heq [lst_i' [id [Hex [_Hitemx [Hvs' Hts']]]]]]].
  inversion _Heq. subst _i'. clear _Heq.
  subst lst.
  destruct
    (preloaded_equivocator_vlsm_trace_project_valid _ _ _ _ Hbprefix idl _ id)
    as [prefix [dfirst [Hprefix _]]].
  specialize
    (equivocator_vlsm_trace_project_app_inv _ _ _ _ _ _ _ _ Hprefix Hsuffix')
    as Htr.
  simpl in Htr.
  exists (prefix ++ itemx :: suffix).
  specialize (Hinv2 _ _ _ Htr) as [bfi [Hdfinal Hdinitial]].
  split.
  - apply elem_of_app. right. left.
  - eexists _, _. repeat split; [.. | by apply Htr].
    + clear -Hdinitial.
      destruct dfirst as [sn | j].
      * by destruct Hdinitial.
      * by destruct Hdinitial as [bsj [Hdinitial _]]; exists bsj.
    + remember (bprefix ++ _) as btr.
      specialize (equivocator_vlsm_trace_project_inv X btr) as Hinv.
      spec Hinv; [by destruct bprefix; subst |].
      spec Hinv i.
      spec Hinv; [by subst; eexists |].
      specialize (Hinv bs) as [lst_i Hlst_i].
      by eexists.
Qed.

(**
  If an [equivocator_vlsm]'s valid trace segment [output]s a message, then
  one of its projections must do so too.
*)
Lemma equivocator_vlsm_trace_project_output_reflecting_inv
  (is: vstate equivocator_vlsm)
  (tr: list (vtransition_item equivocator_vlsm))
  (Htr: finite_valid_trace_from (pre_loaded_with_all_messages_vlsm equivocator_vlsm) is tr)
  (m : message)
  (Hbbs : Exists (field_selector output m) tr)
  : exists
    (j i : MachineDescriptor)
    (Hi : proper_descriptor X i is)
    (Hj : existing_descriptor X j (finite_trace_last is tr))
    (trX: list (vtransition_item X))
    (HtrX: equivocator_vlsm_trace_project _ tr j = Some (trX, i))
    ,
    Exists (field_selector output m) trX.
Proof.
  apply Exists_exists in Hbbs.
  destruct Hbbs as [item [Hin Houtput]].
  destruct (equivocator_label_descriptor (l item)) as [sn | i] eqn:Hsndl.
  - destruct item. destruct l; inversion Hsndl.
    subst. simpl in *.
    by destruct (preloaded_equivocator_vlsm_trace_project_valid_item_new_machine
      _ _ Htr _ Hin _ eq_refl)
      as  [_ [Hcontra _]]; cbn in *; congruence.
  - apply valid_trace_add_default_last in Htr.
    specialize
    (preloaded_equivocator_vlsm_trace_project_valid_item
       _ _ _ Htr _ Hin _ Hsndl)
      as [itemx [[d Hitemx] [trx [Hinx [ifinal [ifirst [Hifirst [Hifinal Htrx]]]]]]]].
  exists ifinal. exists ifirst. split; [done |].
  split; [done |].
  exists trx. exists Htrx.
  apply Exists_exists. exists itemx. split; [done |].
  apply equivocator_transition_item_project_inv_messages in Hitemx.
  destruct Hitemx as [_ [_ [_ [_ Hitemx]]]].
  simpl in *.
  by congruence.
Qed.

Section sec_oracle_lifting.

Context
  selector
  (Hselector_io :
    forall l1 l2 s1 s2 im om m,
      selector m  {| l:= l1; input := im; destination := s1; output := om |} <->
      selector m  {| l:= l2; input := im; destination := s2; output := om |})
  oracle
  (Hdec : RelDecision oracle)
  (Hstepwise : oracle_stepwise_props (vlsm := X) selector oracle).

Definition equivocator_selector
  (m : message)
  (item : vtransition_item equivocator_vlsm)
  : Prop
  :=
  match (l item) with
  | Spawn _ => False
  | ContinueWith _ l | ForkWith _ l =>
    selector m
      {| l := l
       ; input := input item
       ; destination := equivocator_state_zero (destination item)
       ; output := output item
      |}
  end.

(**
  We define [equivocator_oracle] for the [equivocator_vlsm] as being the oracle for any
  of the internal machines.
*)
Definition equivocator_oracle
  (s : vstate equivocator_vlsm)
  (m : message)
  : Prop
  :=
  exists i si, equivocator_state_project s i = Some si /\
    oracle si m.

Lemma equivocator_oracle_dec
  : RelDecision equivocator_oracle.
Proof.
  intros s m.
  eapply
    (Decision_iff
      (P := Exists
        (fun i =>
          from_option (fun si => oracle si m) False
            (equivocator_state_project s i)) _)).
  - split; unfold equivocator_oracle; rewrite Exists_exists; cycle 1.
    + intros (i & si & Hsi & Hi); exists i.
      split; [| by rewrite Hsi].
      by eapply up_to_n_full, equivocator_state_project_Some_rev.
    + intros (i & _ & Hi); exists i.
      by destruct (equivocator_state_project s i); [eexists |].
  - apply Exists_dec; intro i.
    by destruct (equivocator_state_project s i); [apply Hdec | typeclasses eauto].
Qed.

Lemma equivocator_oracle_stepwise_props
  : oracle_stepwise_props (vlsm := equivocator_vlsm) equivocator_selector equivocator_oracle.
Proof.
  destruct Hstepwise.
  split; intros.
  - destruct H as [Hn His]. unfold is_singleton_state in Hn.
    intros [j [sj [Hsj Hmbrj]]].
    apply equivocator_state_project_Some_rev in Hsj as Hltj.
    assert (j = 0) by lia. subst.
    rewrite equivocator_state_project_zero in Hsj.
    inversion Hsj. subst.
    by elim (oracle_no_inits  _ His m).
  - unfold equivocator_oracle.
    destruct H as [[Hs [_ Hv]] Ht].
    destruct l as [sdesc | idesc l | idesc l].
    + inversion Ht. subst. clear Ht.
      destruct Hv as [Hisdesc Him]. simpl in Him. subst im.
      split.
      * intros [ins [sins [Hsins Hir]]]. right.
        destruct_equivocator_state_extend_project s sdesc ins Hins
        ; [by exists ins, sins | | done].
        inversion Hsins. subst.
        by elim (oracle_no_inits _ Hisdesc msg).
      * intros [H | [ins [sins [Hsins Hir]]]]; [done |].
        exists ins, sins. split; [| done].
        rewrite equivocator_state_extend_project_1; [done |].
        by apply equivocator_state_project_Some_rev in Hsins.
    + cbn in Hv.
      destruct (equivocator_state_project s idesc) as [sidesc|] eqn:Hidesc; [| done].
      destruct (vtransition X l (sidesc, im)) as (sidesc', om') eqn:Htx.
      specialize
        (oracle_step_update l sidesc im sidesc' om').
      spec oracle_step_update.
<<<<<<< HEAD
      {
        repeat split; [| | done..].
        - by apply (preloaded_equivocator_state_project_valid_state X _ Hs _ _ Hidesc).
        - by eexists _; apply (pre_loaded_with_all_messages_message_valid_initial_state_message X).
=======
      { repeat split
        ; [..| eexists _; apply (pre_loaded_with_all_messages_message_valid_initial_state_message X)
          | done | done].
        apply (preloaded_equivocator_state_project_valid_state X _ Hs _ _ Hidesc).
>>>>>>> fd475d53
      }
      specialize (existing_false_label_equivocator_state_project_not_same X Ht _ Hidesc)
        as Hnot_same.
      specialize (existing_false_label_equivocator_state_project_same X Ht _ Hidesc _ _ Htx)
        as [Hom Hsame].
      subst om'.
      specialize (existing_false_label_equivocator_transition_size X Ht _ Hidesc) as Ht_size.
      spec oracle_step_update msg.
      split.
      * intros [i [s'i [Hs'i Hbri]]].
        apply equivocator_state_project_Some_rev in Hs'i as Hlti.
        destruct (decide (idesc = i)).
        -- subst i. simpl in Hsame. rewrite Hs'i in Hsame.
           simpl in Hsame. subst s'i.
           apply oracle_step_update in Hbri.
           destruct Hbri as [H | Hbri]; [| by right; eexists _,_].
           by left; revert H; apply Hselector_io.
        -- right. exists i, s'i. split; [| done].
           spec Hnot_same i.
           spec Hnot_same; [lia|]. spec Hnot_same n.
           simpl in Hnot_same. rewrite Hs'i in Hnot_same.
           destruct_equivocator_state_project s i si Hlti'; [|lia].
           by cbn in Hnot_same; congruence.
      * apply proj2 in oracle_step_update.
        apply equivocator_state_project_Some_rev in Hidesc as Hltidesc.
        intros [Heq_im | [ins [sins [Hsins Hbri]]]].
        -- unfold equivocator_selector in Heq_im. simpl in Heq_im.
           rewrite Hselector_io with (l2 := l) (s2 := sidesc') in Heq_im.
           specialize (oracle_step_update (or_introl Heq_im)).
           exists idesc, sidesc'.
           simpl in Hsame.
           destruct_equivocator_state_project  s' idesc _sidesc' Hlst; [|lia].
           simpl in Hsame.
           by subst.
        -- apply equivocator_state_project_Some_rev in Hsins as Hltins.
           simpl in Hsame.
           destruct (decide (idesc = ins)). subst idesc.
           ++ rewrite Hsins in Hidesc. inversion Hidesc. subst sidesc.
              specialize (oracle_step_update (or_intror Hbri)).
              exists ins, sidesc'. split; [| done].
              simpl in Hsame.
              by destruct_equivocator_state_project s' ins _sidesc' Hins; [subst |lia].
           ++ exists ins, sins. split; [| done].
              spec Hnot_same ins. spec Hnot_same; [lia|]. spec Hnot_same n.
              simpl in Hnot_same. rewrite Hsins in Hnot_same.
              destruct_equivocator_state_project s' ins _sins Hins; [|lia].
              cbn in Hnot_same; congruence.
    + cbn in Hv.
      destruct (equivocator_state_project s idesc) as [sidesc|] eqn:Hidesc; [| done].
      destruct (vtransition X l (sidesc, im)) as (sidesc', om') eqn:Htx.
      specialize
        (oracle_step_update l sidesc im sidesc' om').
      spec oracle_step_update.
<<<<<<< HEAD
      {
        repeat split; [| | done..].
        - by apply (preloaded_equivocator_state_project_valid_state X _ Hs _ _ Hidesc).
        - by eexists _; apply (pre_loaded_with_all_messages_message_valid_initial_state_message X).
=======
      { repeat split
        ; [..| eexists _; apply (pre_loaded_with_all_messages_message_valid_initial_state_message X)
          | done | done].
        apply (preloaded_equivocator_state_project_valid_state X _ Hs _ _ Hidesc).
>>>>>>> fd475d53
      }
      specialize (existing_true_label_equivocator_state_project_not_last X Ht _ Hidesc)
        as Hnot_last.
       specialize (existing_true_label_equivocator_state_project_last X Ht _ Hidesc _ _ Htx)
        as [Hom Hlast].
      subst om'.
      specialize (existing_true_label_equivocator_transition_size X Ht _ Hidesc) as Ht_size.
      spec oracle_step_update msg.
      split.
      * intros [i [s'i [Hs'i Hbri]]].
        apply equivocator_state_project_Some_rev in Hs'i as Hlti.
        destruct (decide (i = equivocator_state_n s)).
        -- subst i. simpl in Hlast. rewrite Hs'i in Hlast.
           simpl in Hlast. subst s'i.
           apply oracle_step_update in Hbri.
           destruct Hbri as [H | Hbri]; [| by right; eexists _,_].
           by left; revert H; apply Hselector_io.
        -- right. exists i, s'i. split; [| done].
           spec Hnot_last i.
           spec Hnot_last; [lia|].
           simpl in Hnot_last. rewrite Hs'i in Hnot_last.
           destruct_equivocator_state_project s i si Hlti'; [|lia].
           by cbn in Hnot_last; congruence.
      * apply proj2 in oracle_step_update.
        intros [Heq_im | [ins [sins [Hsins Hbri]]]].
        -- unfold equivocator_selector in Heq_im. simpl in Heq_im.
           rewrite Hselector_io with (l2 := l) (s2 := sidesc') in Heq_im.
           specialize (oracle_step_update (or_introl Heq_im)).
           exists (equivocator_state_n s), sidesc'.
           simpl in Hlast.
           destruct_equivocator_state_project  s' (equivocator_state_n s) _sidesc' Hlst; [|lia].
           by subst.
        -- apply equivocator_state_project_Some_rev in Hsins as Hltins.
           spec Hnot_last ins. spec Hnot_last; [lia|].
           simpl in Hnot_last. rewrite Hsins in Hnot_last.
           exists ins, sins. split; [| done].
           destruct_equivocator_state_project s' ins _sins Hltins'; [|lia].
           by cbn in Hnot_last; congruence.
Qed.

End sec_oracle_lifting.

Section sec_has_been_received_lifting.

(** ** Lifting the [HasBeenReceivedCapability] *)

Context
  `{HasBeenReceivedCapability message X}
  .

(**
  We define [has_been_received] for the [equivocator_vlsm] as being received by any
  of the internal machines.
*)
Definition equivocator_has_been_received  := equivocator_oracle (has_been_received X).

#[export] Instance equivocator_has_been_received_dec
  : RelDecision equivocator_has_been_received
  := equivocator_oracle_dec (has_been_received X) _.

Lemma equivocator_has_been_received_stepwise_props
  : has_been_received_stepwise_props (vlsm := equivocator_vlsm) equivocator_has_been_received.
Proof.
  eapply oracle_stepwise_props_change_selector.
  - apply equivocator_oracle_stepwise_props
    ; [| by apply has_been_received_stepwise_from_trace].
    by cbv; itauto.
  - intros s item; destruct item, l; cbn; [| by itauto..].
    by intros [(_ & _ & _ & Him) _]; simpl in Him; subst; itauto congruence.
Qed.

(** Finally we define the [HasBeenReceivedCapability] for the [equivocator_vlsm]. *)
#[export] Instance equivocator_HasBeenReceivedCapability
  : HasBeenReceivedCapability equivocator_vlsm
  := HasBeenReceivedCapability_from_stepwise (vlsm := equivocator_vlsm)
    equivocator_has_been_received_dec
    equivocator_has_been_received_stepwise_props.

End sec_has_been_received_lifting.

Section sec_has_been_sent_lifting.

(** ** Lifting the [HasBeenSentCapability] *)

Context
  `{HasBeenSentCapability message X}
  .

(**
  We define [has_been_sent] for the [equivocator_vlsm] as being sent by any
  of the internal machines.
*)
Definition equivocator_has_been_sent  := equivocator_oracle (has_been_sent X).

#[export] Instance equivocator_has_been_sent_dec
  : RelDecision equivocator_has_been_sent
  := equivocator_oracle_dec (has_been_sent X) _.

Lemma equivocator_has_been_sent_stepwise_props
  : has_been_sent_stepwise_props (vlsm := equivocator_vlsm) equivocator_has_been_sent.
Proof.
  eapply oracle_stepwise_props_change_selector.
  - apply equivocator_oracle_stepwise_props
    ; [| by apply has_been_sent_stepwise_from_trace].
    by cbv; itauto.
  - intros s item; destruct item, l; cbn; [| by itauto..].
    by intros [_ Ht]; inversion_clear Ht; itauto congruence.
Qed.

(** Finally we define the [HasBeenSentCapability] for the [equivocator_vlsm]. *)
#[export] Instance equivocator_HasBeenSentCapability
  : HasBeenSentCapability equivocator_vlsm
  := HasBeenSentCapability_from_stepwise (vlsm := equivocator_vlsm)
    equivocator_has_been_sent_dec
    equivocator_has_been_sent_stepwise_props.

End sec_has_been_sent_lifting.

Section sec_ComputableSentMessages_lifting.

(** ** Lifting the [ComputableSentMessages] property *)

Context
  `{!ComputableSentMessages X}
  `(EqDecision message)
  .

(**
  We define the [sent_messages_set] for the [equivocator_vlsm] as the
  union of all [sent_messages_set] for its internal machines.
*)
Definition equivocator_sent_messages_set
  (s : vstate equivocator_vlsm)
  : set message
  :=
  fold_right set_union []
    (map
      (fun i =>
        match equivocator_state_project s i with
        | None => []
        | Some si => sent_messages_set si
        end)
      (up_to_n_listing (equivocator_state_n s))).

Lemma equivocator_elem_of_sent_messages_set :
  forall (s : vstate equivocator_vlsm) (m : message),
    equivocator_has_been_sent s m
      <->
    m ∈ equivocator_sent_messages_set s.
Proof.
  split.
  - intros (i & si & Hsi & Hbs).
    apply set_union_in_iterated, Exists_exists.
    eexists; split; [| by eapply elem_of_sent_messages_set].
    apply elem_of_list_fmap; exists i; split; [by rewrite Hsi |].
    by eapply up_to_n_full, equivocator_state_project_Some_rev.
  - intros Hm.
    apply set_union_in_iterated, Exists_exists in Hm as (senti & Hsenti & Hm).
    apply elem_of_list_fmap in Hsenti as (i & -> & Hi).
    apply up_to_n_full in Hi.
    destruct (equivocator_state_project s i) as [si |] eqn: Hsi; [| inversion Hm].
    by exists i, si; split; [| apply elem_of_sent_messages_set].
Qed.

Lemma equivocator_ComputableSentMessages :
  ComputableSentMessages equivocator_vlsm.
Proof.
  constructor 1 with equivocator_sent_messages_set; constructor; intros.
  - rewrite <- equivocator_elem_of_sent_messages_set.
    by eapply equivocator_has_been_sent_stepwise_props.
  - rewrite <- !equivocator_elem_of_sent_messages_set.
    by eapply equivocator_has_been_sent_stepwise_props.
Qed.

End sec_ComputableSentMessages_lifting.

End sec_equivocator_vlsm_message_properties.<|MERGE_RESOLUTION|>--- conflicted
+++ resolved
@@ -310,17 +310,10 @@
       specialize
         (oracle_step_update l sidesc im sidesc' om').
       spec oracle_step_update.
-<<<<<<< HEAD
       {
         repeat split; [| | done..].
         - by apply (preloaded_equivocator_state_project_valid_state X _ Hs _ _ Hidesc).
         - by eexists _; apply (pre_loaded_with_all_messages_message_valid_initial_state_message X).
-=======
-      { repeat split
-        ; [..| eexists _; apply (pre_loaded_with_all_messages_message_valid_initial_state_message X)
-          | done | done].
-        apply (preloaded_equivocator_state_project_valid_state X _ Hs _ _ Hidesc).
->>>>>>> fd475d53
       }
       specialize (existing_false_label_equivocator_state_project_not_same X Ht _ Hidesc)
         as Hnot_same.
@@ -374,17 +367,10 @@
       specialize
         (oracle_step_update l sidesc im sidesc' om').
       spec oracle_step_update.
-<<<<<<< HEAD
       {
         repeat split; [| | done..].
         - by apply (preloaded_equivocator_state_project_valid_state X _ Hs _ _ Hidesc).
         - by eexists _; apply (pre_loaded_with_all_messages_message_valid_initial_state_message X).
-=======
-      { repeat split
-        ; [..| eexists _; apply (pre_loaded_with_all_messages_message_valid_initial_state_message X)
-          | done | done].
-        apply (preloaded_equivocator_state_project_valid_state X _ Hs _ _ Hidesc).
->>>>>>> fd475d53
       }
       specialize (existing_true_label_equivocator_state_project_not_last X Ht _ Hidesc)
         as Hnot_last.
