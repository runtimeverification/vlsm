From Cdcl Require Import Itauto. #[local] Tactic Notation "itauto" := itauto auto.
From stdpp Require Import prelude.
From Coq Require Import Eqdep Fin FunctionalExtensionality.
From VLSM.Lib Require Import Preamble.
From VLSM.Core Require Import VLSM VLSMProjections Composition.

(** * VLSM Equivocation

  An [equivocator_vlsm] for a given [VLSM] <<X>> is a VLSM which starts as a
  regular machine X, and then, at any moment:
  - can spawn a new machine in a (potentially) different initial state.
  - can perform [valid] [transition]s on any of its internal machines
  - can fork any of its internal machines by duplicating its state and then using
    the given label and message to [transition] on the new fork.

    Note that we only allow forking if a transition is then taken on the neq fork.
*)

Section sec_equivocator_vlsm.

Context
  {message : Type}
  (X : VLSM message)
  .

(**
  The state of such a machine will be abstracted using

  1. A natural <<n>>, stating the number of copies of the original machine
  2. A state of <<X>> for each 1..n+1
*)
#[local] Definition bounded_state_copies := {n : nat & Fin.t (S n) -> vstate X}.

(**
  To preserve determinism we need to enhance the labels to indicate what copy
  of the machine will be used for a transition.
  To achieve this, we'll define the following label variants:

  - [Spawn] <<s>> to extend the state with a new machine initialized with <<s>>
  - [ContinueWith] <<n>> <<l>>, to transition on copy <<n>> using label <<l>>
  - [ForkWith] <<n>> <<l>>, to extend the state with a new machine initialized
    with the current state of machine <<n>> and to transition on that copy
    using label <<l>>.
*)
Inductive EquivocatorLabel : Type :=
| Spawn : vstate X -> EquivocatorLabel
| ContinueWith : nat -> vlabel X -> EquivocatorLabel
| ForkWith : nat -> vlabel X -> EquivocatorLabel.

Definition equivocator_type : VLSMType message :=
  {| state := bounded_state_copies ;
     label := EquivocatorLabel
  |}.

Definition equivocator_state : Type := @state message equivocator_type.
Definition equivocator_label : Type := @label message equivocator_type.

(** The number of machine copies in the given state. *)
Definition equivocator_state_n (es : equivocator_state) := S (projT1 es).
(** The index of the last machine copies in the given state. *)
Definition equivocator_state_last (es : equivocator_state) := projT1 es.
Definition equivocator_state_s (es : equivocator_state) := projT2 es.

Lemma equivocator_state_last_n es : equivocator_state_n es = S (equivocator_state_last es).
Proof. done. Qed.

Definition mk_singleton_state
  (s : vstate X)
  : equivocator_state
  :=
  existT 0 (fun _ => s).

#[local] Lemma equivocator_state_projection_irrel (s : equivocator_state)
  i (li : i < (equivocator_state_n s))
  j (lj : j < (equivocator_state_n s))
  (Heq : i = j)
  : equivocator_state_s s (nat_to_fin li) = equivocator_state_s s (nat_to_fin lj).
Proof.
  subst i.
  by replace (nat_to_fin li) with (nat_to_fin lj) by apply of_nat_ext.
Qed.

#[local] Lemma equivocator_state_eq s (i1 i2 : fin (equivocator_state_n s))
  : fin_to_nat i1 = fin_to_nat i2 -> equivocator_state_s s i1 = equivocator_state_s s i2.
Proof.
  intro Heq.
  replace i2 with i1; [done |].
  by apply (inj fin_to_nat).
Qed.

Definition is_singleton_state
  (s : equivocator_state)
  : Prop
  := equivocator_state_n s = 1.

Lemma is_singleton_state_dec
  (s : equivocator_state)
  : Decision (is_singleton_state s).
Proof.
  by apply Nat.eq_dec.
Qed.

Definition is_equivocating_state
  (s : equivocator_state)
  : Prop
  := not (is_singleton_state s).

#[export] Instance is_equivocating_state_dec
  (s : equivocator_state)
  : Decision (is_equivocating_state s).
Proof.
  apply Decision_not.
  by apply is_singleton_state_dec.
Qed.

(**
  Attempts to obtain the state of the internal machine with index <<i>>
  from an [equivocator_state]. Fails when index <<i>> does not refer to a
  machine.
*)
Definition equivocator_state_project
  (bs : equivocator_state)
  (i : nat)
  : option (vstate X)
  :=
  match (decide (i < equivocator_state_n bs)) with
  | left lt_in => Some (equivocator_state_s bs (of_nat_lt lt_in))
  | _ =>  None
  end.

#[local] Lemma equivocator_state_project_Some s i (Hi : i < equivocator_state_n s)
  : equivocator_state_project s i = Some (equivocator_state_s s (nat_to_fin Hi)).
Proof.
  unfold equivocator_state_project.
  case_decide; [|lia].
  f_equal. apply equivocator_state_eq.
  by rewrite !fin_to_nat_to_fin.
Qed.

#[local] Lemma equivocator_state_project_None s i (Hi : ~i < equivocator_state_n s)
  : equivocator_state_project s i = None.
Proof.
  unfold equivocator_state_project.
  by case_decide; [lia |].
Qed.

Lemma equivocator_state_project_Some_rev s i si
  : equivocator_state_project s i = Some si -> i < equivocator_state_n s.
Proof.
  by unfold equivocator_state_project; case_decide.
Qed.

Lemma equivocator_state_project_None_rev s i
  : equivocator_state_project s i = None -> ~i < equivocator_state_n s.
Proof.
  unfold equivocator_state_project.
  by case_decide; [congruence | intro; lia].
Qed.

#[local] Ltac destruct_equivocator_state_project' es i si Hi Hpr :=
  destruct (equivocator_state_project es i) as [si|] eqn:Hpr
  ; [ specialize (equivocator_state_project_Some_rev _ _ _ Hpr) as Hi
    | specialize (equivocator_state_project_None_rev _ _ Hpr) as Hi ].

#[local] Ltac destruct_equivocator_state_project es i si Hi :=
  let Hpr := fresh "Hpr" in
  destruct_equivocator_state_project' es i si Hi Hpr
  ; clear Hpr.

(**
  Extensionality result, reducing the proof of the equality of two
  [equivocator_state]s to the equality of their projections.
*)
Lemma equivocator_state_project_ext es1 es2
  (Hext : forall i, equivocator_state_project es1 i = equivocator_state_project es2 i)
  : es1 = es2.
Proof.
  assert (equivocator_state_last es1 = equivocator_state_last es2).
  { specialize (equivocator_state_last_n es1) as Hlst1.
    specialize (equivocator_state_last_n es2) as Hlst2.
    specialize (Hext (equivocator_state_last es1)) as Hlst_es1.
    specialize (Hext (equivocator_state_last es2)) as Hlst_es2.
    clear Hext.
    symmetry in Hlst_es1.
    destruct_equivocator_state_project es1 (equivocator_state_last es1) lst1 Hi1; [|lia].
    destruct_equivocator_state_project es2 (equivocator_state_last es2) lst2 Hi2; [|lia].
    apply equivocator_state_project_Some_rev in Hlst_es1.
    apply equivocator_state_project_Some_rev in Hlst_es2.
    lia.
  }
  apply eq_sigT_uncurried.
  exists H.
  extensionality x.
  specialize (Hext x).
  specialize (fin_to_nat_lt x) as Hx.
  rewrite (equivocator_state_project_Some es2 x Hx) in Hext.
  rewrite <- !(@nat_to_fin_to_nat _ x Hx).
  destruct es1, es2; simpl in *. subst. simpl.
  rewrite (equivocator_state_project_Some (existT x1 v) x Hx) in Hext.
  by inversion Hext.
Qed.

(** The original state index is present in any equivocator state. *)
Lemma Hzero (s : equivocator_state) : 0 < equivocator_state_n s.
Proof. by pose proof (equivocator_state_last_n s); lia. Qed.

Definition equivocator_state_zero (es : equivocator_state) : state :=
  equivocator_state_s es (nat_to_fin (Hzero es)).

Lemma equivocator_state_project_zero (es : equivocator_state)
  : equivocator_state_project es 0 = Some (equivocator_state_zero es).
Proof.
  unfold equivocator_state_project, equivocator_state_n.
  by case_decide; [| lia].
Qed.

Definition equivocator_state_update
  (bs : equivocator_state)
  (i : nat)
  (si : vstate X)
  : equivocator_state
  :=
  @existT nat (fun n => Fin.t (S n) -> state)
    (equivocator_state_last bs)
	  (fun j => if  decide (i = j) then si else equivocator_state_s bs j).

(** Some basic properties for [equivocator_state_update]. *)

Lemma equivocator_state_update_size bs i si
  : equivocator_state_n (equivocator_state_update bs i si) = equivocator_state_n bs.
Proof. done. Qed.

Lemma equivocator_state_update_lst bs i si
  : equivocator_state_last (equivocator_state_update bs i si) = equivocator_state_last bs.
Proof. done. Qed.

Lemma equivocator_state_update_project_eq bs i si j
  (Hj : j < equivocator_state_n bs)
  (Hij : i = j)
  : equivocator_state_project (equivocator_state_update bs i si) j = Some si.
Proof.
  pose proof (equivocator_state_update_size bs i si) as Heq.
  destruct_equivocator_state_project' (equivocator_state_update bs i si) j sj Hi' Hpr ; [|lia].
  rewrite <- Hpr.
  rewrite (equivocator_state_project_Some _ _ Hi').
  f_equal; subst; clear; simpl.
  rewrite decide_True; [done |].
  by rewrite fin_to_nat_to_fin.
Qed.

Lemma equivocator_state_update_project_neq bs i si j
  (Hij : i <> j)
  : equivocator_state_project (equivocator_state_update bs i si) j = equivocator_state_project bs j.
Proof.
  pose proof (equivocator_state_update_size bs i si) as Heq.
  destruct_equivocator_state_project' (equivocator_state_update bs i si) j sj Hj Hpr.
  - assert (Hj' := Hj).
    rewrite Heq in Hj'.
    rewrite (equivocator_state_project_Some _ _ Hj) in Hpr.
    rewrite (equivocator_state_project_Some _ _ Hj').
    f_equal.
    inversion Hpr.
    rewrite decide_False.
    + apply equivocator_state_eq.
      by rewrite !fin_to_nat_to_fin.
    + intro Hcontra.
      by rewrite !fin_to_nat_to_fin in Hcontra; congruence.
  - rewrite Heq in Hj.
    by rewrite (equivocator_state_project_None _ _ Hj).
Qed.

#[local] Ltac destruct_equivocator_state_update_project' es i s j Hj Hij Hpr :=
  let Hsize := fresh "Hsize" in
  pose proof (equivocator_state_update_size es i s) as Hsize
  ; destruct (decide (j < equivocator_state_n es)) as [Hj | Hj]
  ; [ destruct (decide (i = j)) as [Hij | Hij]
    ; [ specialize (equivocator_state_update_project_eq es i s j Hj Hij) as Hpr
      | specialize (equivocator_state_update_project_neq es i s j Hij) as Hpr
      ]
    | specialize (equivocator_state_project_None (equivocator_state_update es i s) j Hj) as Hpr]
  ; rewrite Hpr in *
  ; clear Hsize.

#[local] Ltac destruct_equivocator_state_update_project es i s j Hj Hij :=
  let Hpr := fresh "Hpr" in
  destruct_equivocator_state_update_project' es i s j Hj Hij Hpr
  ; clear Hpr.

(** Extends an [equivocator_state] with a new state of the original machine. *)
Program Definition equivocator_state_extend
  (bs : equivocator_state)
  (s : vstate X)
  : equivocator_state
  :=
  existT (S (equivocator_state_last bs))
    (fun j => if decide (S (equivocator_state_last bs) = j)
              then s else equivocator_state_s bs (@of_nat_lt j (S (equivocator_state_last bs)) _)).
Next Obligation.
  by intros; specialize (fin_to_nat_lt j);  lia.
Qed.

Lemma equivocator_state_extend_size bs s
  : equivocator_state_n (equivocator_state_extend bs s) = S (equivocator_state_n bs).
Proof. done. Qed.

Lemma equivocator_state_extend_lst bs s
  : equivocator_state_last (equivocator_state_extend bs s) = equivocator_state_n bs.
Proof. done. Qed.

Lemma equivocator_state_extend_project_1 es s i (Hi : i < equivocator_state_n es)
  : equivocator_state_project (equivocator_state_extend es s) i = equivocator_state_project es i.
Proof.
  rewrite (equivocator_state_project_Some _ _ Hi).
  specialize (equivocator_state_extend_size es s) as Hsize.
  assert (Hi' : i < equivocator_state_n (equivocator_state_extend es s))
    by lia.
  rewrite (equivocator_state_project_Some _ _ Hi').
  f_equal.
  cbn.
  specialize (equivocator_state_last_n es) as Hes_size.
  destruct (decide _).
  - by rewrite fin_to_nat_to_fin in e; lia.
  - apply equivocator_state_eq.
    by rewrite !fin_to_nat_to_fin.
Qed.

Lemma equivocator_state_extend_project_2 es s i (Hi : i = equivocator_state_n es)
  : equivocator_state_project (equivocator_state_extend es s) i = Some s.
Proof.
  specialize (equivocator_state_extend_size es s) as Hsize.
  assert (Hi' : i < equivocator_state_n (equivocator_state_extend es s))
    by lia.
  rewrite (equivocator_state_project_Some _ _ Hi').
  f_equal.
  cbn.
  destruct (decide _); [done |].
  elim n.
  rewrite fin_to_nat_to_fin.
  by specialize (equivocator_state_last_n es) as Hes_size; lia.
Qed.

Lemma equivocator_state_extend_project_3 es s i (Hi : equivocator_state_n es < i)
  : equivocator_state_project (equivocator_state_extend es s) i = None.
Proof.
  remember (equivocator_state_extend _ _) as ex.
  specialize (equivocator_state_extend_size es s) as Hsize.
  by destruct_equivocator_state_project ex i si Hi''; subst; [lia |].
Qed.

#[local] Ltac destruct_equivocator_state_extend_project' es s i Hi Hpr :=
  let Hni := fresh "Hni" in
  let Hni' := fresh "Hni" in
  destruct (decide (i < equivocator_state_n es)) as [Hi | Hni]
  ; [|destruct (decide (i = equivocator_state_n es)) as [Hi | Hni']]
  ; [| | assert (Hi : equivocator_state_n es < i) by lia]
  ; [ specialize (equivocator_state_extend_project_1 es s i Hi) as Hpr
    | specialize (equivocator_state_extend_project_2 es s i Hi) as Hpr
    | specialize (equivocator_state_extend_project_3 es s i Hi) as Hpr]
  ; rewrite Hpr in *.

#[local] Ltac destruct_equivocator_state_extend_project es s i Hi :=
  let Hpr := fresh "Hpr" in
  destruct_equivocator_state_extend_project' es s i Hi Hpr
  ; clear Hpr.

Program Definition equivocator_state_append
  (es1 es2 : equivocator_state)
  : equivocator_state
  :=
  existT (equivocator_state_n es1 + equivocator_state_last es2)
    (fun j =>
      let (nj, Hnj) := to_nat j in
      match decide (nj < equivocator_state_n es1) with
      | left lt_in => equivocator_state_s es1 (of_nat_lt lt_in)
      | right ge_in =>
        let (k, Hk) := not_lt_plus_dec ge_in in
        equivocator_state_s es2 (@of_nat_lt k (equivocator_state_n es2) _)
      end).
Next Obligation.
  by intros; specialize (equivocator_state_last_n es2) as Hlst_es2; lia.
Qed.

Lemma equivocator_state_append_size es1 es2
  : equivocator_state_n (equivocator_state_append es1 es2) =
    equivocator_state_n es1 + equivocator_state_n es2.
Proof.
  by destruct es1, es2; unfold equivocator_state_n; cbn; lia.
Qed.

Lemma equivocator_state_append_lst es1 es2
<<<<<<< HEAD
  : equivocator_state_last (equivocator_state_append es1 es2) = equivocator_state_last es2 + equivocator_state_n es1.
Proof.
  by destruct es1, es2; unfold equivocator_state_n; cbn; lia.
Qed.
=======
  : equivocator_state_last (equivocator_state_append es1 es2) =
    equivocator_state_last es2 + equivocator_state_n es1.
Proof. destruct es1, es2. cbn. unfold equivocator_state_n. simpl. lia. Qed.
>>>>>>> fd475d53

Lemma equivocator_state_append_project_1 s s' i (Hi : i < equivocator_state_n s)
  : equivocator_state_project (equivocator_state_append s s') i = equivocator_state_project s i.
Proof.
  specialize (equivocator_state_projection_irrel s) as Hpi.
  rewrite (equivocator_state_project_Some _ _ Hi).
  specialize (equivocator_state_append_size s s') as Hsize.
  assert (Hi' : i < equivocator_state_n (equivocator_state_append s s')) by lia.
  rewrite (equivocator_state_project_Some _ _ Hi').
  f_equal.
  destruct s as (n1, bs1).
  destruct s' as (n2, bs2).
  unfold equivocator_state_n in *.
  simpl in *.
  rewrite to_nat_of_nat.
  unfold equivocator_state_n. simpl.
  by case_decide; [apply Hpi | lia].
Qed.

Lemma equivocator_state_append_project_2 s s' i k (Hi : i = k + equivocator_state_n s)
  : equivocator_state_project (equivocator_state_append s s') i = equivocator_state_project s' k.
Proof.
  specialize (equivocator_state_projection_irrel s') as Hpi.
  specialize (equivocator_state_append_size s s') as Hsize.
  remember (equivocator_state_append s s') as append.
  destruct_equivocator_state_project' s' k s'k Hk Hprs'
  ; destruct_equivocator_state_project' append i appendi Hi' Hprapp
  ; [| lia | lia | done].
  f_equal.
  rewrite (equivocator_state_project_Some _ _ Hi') in Hprapp.
  inversion_clear Hprapp.
  rewrite (equivocator_state_project_Some _ _ Hk) in Hprs'.
  inversion_clear Hprs'.
  subst.
  destruct s, s'. simpl in *. unfold equivocator_state_n in *. simpl in *.
  rewrite to_nat_of_nat.
  by case_decide; [| apply Hpi]; lia.
Qed.

Lemma equivocator_state_append_project_3
  s s' i (Hi : ~ i < equivocator_state_n s + equivocator_state_n s')
  : equivocator_state_project (equivocator_state_append s s') i = None.
Proof.
  apply equivocator_state_project_None.
  unfold equivocator_state_n, equivocator_state_append, equivocator_state_last in *.
  by cbn in *; lia.
Qed.

#[local] Ltac destruct_equivocator_state_append_project' es es' i Hi k Hk Hpr :=
  let Hi' := fresh "Hi" in
  destruct (decide (i < equivocator_state_n es)) as [Hi| Hi']; swap 1 2;
  [ destruct (decide (i < equivocator_state_n es + equivocator_state_n es')) as [Hi|Hi];
    swap 1 2;
    [ specialize (equivocator_state_append_project_3 es es' i Hi) as Hpr
    | apply not_lt_plus_dec in Hi' as [k Hk];
      specialize (equivocator_state_append_project_2 es es' i k (eq_sym Hk)) as Hpr
    ]
  | specialize (equivocator_state_append_project_1 es es' i Hi) as Hpr
  ]
  ; rewrite Hpr in *
  .

#[local] Ltac destruct_equivocator_state_append_project es es' i Hi k Hk :=
  let Hpr := fresh "Hpr" in
  destruct_equivocator_state_append_project' es es' i Hi k Hk Hpr
  ; clear Hpr.

Lemma equivocator_state_append_singleton_is_extend
  (es1 es2 : equivocator_state)
  (Hsingleton : is_singleton_state es2)
  : equivocator_state_append es1 es2 = equivocator_state_extend es1 (equivocator_state_zero es2).
Proof.
  apply equivocator_state_project_ext.
  intro i.
  symmetry.
  unfold is_singleton_state in Hsingleton.
  destruct_equivocator_state_append_project es1 es2 i Hi k Hk.
  - by apply equivocator_state_extend_project_3; lia.
  - rewrite equivocator_state_extend_project_2 by lia.
    rewrite <- equivocator_state_project_zero.
    by f_equal; lia.
  - by rewrite equivocator_state_extend_project_1 by lia.
Qed.

Lemma equivocator_state_append_extend_commute
  (es1 es2 : equivocator_state)
  (s : vstate X)
  : equivocator_state_extend (equivocator_state_append es1 es2) s =
    equivocator_state_append es1 (equivocator_state_extend es2 s).
Proof.
  apply equivocator_state_project_ext.
  intro i.
  destruct_equivocator_state_append_project es1 (equivocator_state_extend es2 s) i Hi k Hk.
  - rewrite equivocator_state_extend_size in Hi.
    apply equivocator_state_extend_project_3.
    by rewrite equivocator_state_append_size; lia.
  - subst; rewrite equivocator_state_extend_size in Hi.
    destruct (decide (k = equivocator_state_n es2)).
    + subst.
      rewrite !equivocator_state_extend_project_2
      ; [done | done |].
      by rewrite equivocator_state_append_size; lia.
    + rewrite !equivocator_state_extend_project_1
      ; [rewrite equivocator_state_append_project_2 with (k := k)|lia|]
      ; [done | done |].
      by rewrite equivocator_state_append_size; lia.
  - rewrite equivocator_state_extend_project_1.
    + by rewrite equivocator_state_append_project_1.
    + by rewrite equivocator_state_append_size; lia.
Qed.

Lemma equivocator_state_append_update_commute es1 es2 s n
  : equivocator_state_update (equivocator_state_append es1 es2) (n + equivocator_state_n es1) s =
    equivocator_state_append es1 (equivocator_state_update es2 n s).
Proof.
  apply equivocator_state_project_ext.
  intro i.
  destruct_equivocator_state_append_project es1 (equivocator_state_update es2 n s) i Hi k Hk.
  - apply equivocator_state_project_None.
    by rewrite equivocator_state_update_size, equivocator_state_append_size in *; lia.
  - destruct (decide (n = k)).
    + subst; rewrite equivocator_state_update_size in Hi.
      rewrite equivocator_state_update_project_eq;
      [| rewrite equivocator_state_append_size; lia | done].
      by rewrite equivocator_state_update_project_eq; [| lia |].
    + rewrite !equivocator_state_update_project_neq by lia.
      by apply equivocator_state_append_project_2 with (k := k).
  - by rewrite equivocator_state_update_project_neq,
      equivocator_state_append_project_1 by lia.
Qed.

(*
  An [equivocator_state] has the [initial_state_prop]erty if it only
  contains one state of original machine, and that state is initial.
*)
Definition equivocator_initial_state_prop
  (bs : equivocator_state)
  : Prop
  := is_singleton_state bs /\ vinitial_state_prop X (equivocator_state_zero bs).

Definition equivocator_initial_state
  := sig equivocator_initial_state_prop.

Definition equivocator_s0 : equivocator_initial_state.
Proof.
  exists (mk_singleton_state (proj1_sig (vs0 X))).
  unfold mk_singleton_state.
  unfold equivocator_initial_state_prop.
  by split; [|destruct (vs0 X)].
Defined.

Instance equivocator_initial_state_inh : Inhabited equivocator_initial_state :=
  {| inhabitant := equivocator_s0 |}.

Definition equivocator_transition
  (bl : equivocator_label)
  (bsom : equivocator_state * option message)
  : equivocator_state * option message
  :=
  match bl with
  | Spawn sn  => (* creating a new machine with initial state sn*)
    (equivocator_state_extend bsom.1 sn, None)
  | ContinueWith i l =>
    match equivocator_state_project bsom.1 i with
    | None => bsom
    | Some si =>
      let (si', om') := vtransition X l (si, bsom.2) in
      (equivocator_state_update bsom.1 i si', om')
    end
  | ForkWith i l =>
    match equivocator_state_project bsom.1 i with
    | None => bsom
    | Some si =>
      let (si', om') := vtransition X l (si, bsom.2) in
      (equivocator_state_extend bsom.1 si', om')
    end
  end.

Definition equivocator_valid
  (bl : equivocator_label)
  (bsom : equivocator_state * option message)
  : Prop
  :=
  match bl with
  | Spawn sn  => (* state is initial *)
    vinitial_state_prop X sn /\ bsom.2 = None
  | ContinueWith i l | ForkWith i l =>
    match equivocator_state_project bsom.1 i with
    | Some si => vvalid X l (si, bsom.2)
    | None => False
    end
  end.

Definition equivocator_vlsm_machine
  : VLSMMachine equivocator_type
  :=
  {|  initial_state_prop := equivocator_initial_state_prop
   ;  initial_message_prop := vinitial_message_prop X
   ;  transition := equivocator_transition
   ;  valid := equivocator_valid
  |}.

Definition equivocator_vlsm
  : VLSM message
  :=
  mk_vlsm equivocator_vlsm_machine.

Lemma equivocator_vlsm_initial_message_preservation
  : strong_embedding_initial_message_preservation X equivocator_vlsm.
Proof. by intro. Qed.

Lemma equivocator_vlsm_initial_message_preservation_rev
  : strong_embedding_initial_message_preservation equivocator_vlsm X.
Proof. by intro. Qed.

Lemma equivocator_vlsm_initial_state_preservation_rev is i s
  (Hs : equivocator_state_project is i = Some s)
  : vinitial_state_prop equivocator_vlsm is -> vinitial_state_prop X s.
Proof.
  intros [Hzero Hinit].
  apply equivocator_state_project_Some_rev in Hs as Hlt_i.
  replace i with 0 in * by (cbv in *; lia).
  by rewrite equivocator_state_project_zero in Hs; inversion Hs.
Qed.

Lemma mk_singleton_initial_state
  (s : vstate X)
  : vinitial_state_prop X s ->
    vinitial_state_prop equivocator_vlsm (mk_singleton_state s).
Proof. done. Qed.

End sec_equivocator_vlsm.

#[export] Hint Rewrite @equivocator_state_update_size : equivocator_state_update.
#[export] Hint Rewrite @equivocator_state_update_lst : equivocator_state_update.
#[export] Hint Rewrite @equivocator_state_update_project_eq using first [done | lia]
  : equivocator_state_update.
#[export] Hint Rewrite @equivocator_state_update_project_neq using first [done | lia]
  : equivocator_state_update.

#[export] Hint Rewrite @equivocator_state_extend_size using done : equivocator_state_update.
#[export] Hint Rewrite @equivocator_state_extend_lst using done : equivocator_state_update.
#[export] Hint Rewrite @equivocator_state_extend_project_1 using first [done | lia]
  : equivocator_state_update.
#[export] Hint Rewrite @equivocator_state_extend_project_2 using first [done | lia]
  : equivocator_state_update.
#[export] Hint Rewrite @equivocator_state_extend_project_3 using first [done | lia]
  : equivocator_state_update.

#[export] Hint Rewrite @equivocator_state_append_size using done : equivocator_state_update.
#[export] Hint Rewrite @equivocator_state_append_lst using done : equivocator_state_update.
#[export] Hint Rewrite @equivocator_state_append_project_1 using first [done | lia]
  : equivocator_state_update.
#[export] Hint Rewrite @equivocator_state_append_project_2 using first [done | lia]
  : equivocator_state_update.
#[export] Hint Rewrite @equivocator_state_append_project_3 using first [done | lia]
  : equivocator_state_update.

Ltac equivocator_state_update_simpl :=
  autounfold with state_update in *;
  autorewrite with equivocator_state_update state_update in *.

Arguments Spawn {_ _} _: assert.
Arguments ContinueWith {_ _} _ _: assert.
Arguments ForkWith {_ _} _ _: assert.
Arguments equivocator_state_n {_ _} _: assert.
Arguments equivocator_state_last {_ _} _: assert.
Arguments equivocator_state_zero {_ _} _: assert.
Arguments equivocator_state_s {_ _} _ _: assert.
Arguments equivocator_state_project {_ _} _ _: assert.
Arguments equivocator_state_update {_ _} _ _ _: assert.
Arguments equivocator_state_extend {_ _} _ _ : assert.
Arguments equivocator_state_append {_ _} _ _ : assert.

Ltac destruct_equivocator_state_project' es i si Hi Hpr :=
  destruct (equivocator_state_project es i) as [si|] eqn:Hpr
  ; [ specialize (equivocator_state_project_Some_rev _ _ _ _ Hpr) as Hi
    | specialize (equivocator_state_project_None_rev _ _ _ Hpr) as Hi ].

Ltac destruct_equivocator_state_project es i si Hi :=
  let Hpr := fresh "Hpr" in
  destruct_equivocator_state_project' es i si Hi Hpr
  ; clear Hpr.

Ltac destruct_equivocator_state_update_project' es i s j Hj Hij Hpr :=
  let Hsize := fresh "Hsize" in
  pose proof (equivocator_state_update_size _ es i s) as Hsize
  ; destruct (decide (j < equivocator_state_n es)) as [Hj | Hj]; swap 1 2
  ; [ specialize (equivocator_state_project_None _ (equivocator_state_update es i s) j Hj) as Hpr
    | destruct (decide (i = j)) as [Hij | Hij]
    ; [ specialize (equivocator_state_update_project_eq _ es i s j Hj Hij) as Hpr
      | specialize (equivocator_state_update_project_neq _ es i s j Hij) as Hpr
      ]]
  ; rewrite Hpr in *
  ; clear Hsize.

Ltac destruct_equivocator_state_update_project es i s j Hj Hij :=
  let Hpr := fresh "Hpr" in
  destruct_equivocator_state_update_project' es i s j Hj Hij Hpr
  ; clear Hpr.

Ltac destruct_equivocator_state_extend_project' es s i Hi Hpr :=
  let Hni := fresh "Hni" in
  let Hni' := fresh "Hni" in
  destruct (decide (i < equivocator_state_n es)) as [Hi | Hni]
  ; [|destruct (decide (i = equivocator_state_n es)) as [Hi | Hni']]
  ; [| | assert (Hi : equivocator_state_n es < i) by lia]
  ; [ specialize (equivocator_state_extend_project_1 _ es s i Hi) as Hpr
    | specialize (equivocator_state_extend_project_2 _ es s i Hi) as Hpr
    | specialize (equivocator_state_extend_project_3 _ es s i Hi) as Hpr]
  ; rewrite Hpr in *.

Ltac destruct_equivocator_state_extend_project es s i Hi :=
  let Hpr := fresh "Hpr" in
  destruct_equivocator_state_extend_project' es s i Hi Hpr
  ; clear Hpr.

Section sec_equivocator_vlsm_valid_state_projections.

Context
  {message : Type}
  (X : VLSM message)
  (equivocator_vlsm := equivocator_vlsm X)
  .

(**
  When projecting an equivocator trace on one copy, we start from its final
  state and trace back transitions, making sure to follow [ForkWith] transitions
  back to their original copy and to stop on [Spawn] transitions.

  To do that we need to track the current copy, or whether we already reached
  the initial state.

  - [NewMachine] <<s>> indicates that a [Spawn] <<s>> was already reached for the
    copy being tracked
  - [Existing] <<i>> indicates that we're currently tracking copy <<i>>
*)
Inductive MachineDescriptor : Type :=
| NewMachine : vstate X -> MachineDescriptor
| Existing : nat -> MachineDescriptor.

(**
  The [MachineDescriptor] associated to an [equivocator_label] tells us
  which copy should we continue with if the current transition is relevant
  for the copy we're tracking.
*)
Definition equivocator_label_descriptor (l : equivocator_label X) : MachineDescriptor :=
  match l with
  | Spawn sn => NewMachine sn
  | ContinueWith i _ | ForkWith i _ => Existing i
  end.

Definition is_newmachine_descriptor (d : MachineDescriptor) : Prop
  := match d with
    | NewMachine _ => True
    | _ => False
  end.

Lemma newmachine_descriptor_dec (d : MachineDescriptor)
  : Decision (is_newmachine_descriptor d).
Proof.
  destruct d.
  - by left.
  - by right; itauto.
Qed.

(** Projecting an [equivocator_state] over a [MachineDescriptor]. *)
Definition equivocator_state_descriptor_project
  (s : equivocator_state X)
  (descriptor : MachineDescriptor)
  : vstate X
  :=
  match descriptor with
  | NewMachine sn => sn
  | Existing j => default (equivocator_state_zero s) (equivocator_state_project s j)
  end.

(**
  Whether a [MachineDescriptor] can be used to project an
  [equivocator_state] to a regular [state].
  The [NewMachine] descriptor signals that an equivocation has occurred
  starting a new machine, thus we require the argument to be initial.
  For an [Existing] descriptor, the index of the descriptor must
  refer to an existing machine in the current state.
*)
Definition proper_descriptor
  (d : MachineDescriptor)
  (s : vstate equivocator_vlsm)
  :=
  match d with
  | NewMachine sn => vinitial_state_prop X sn
  | Existing i => is_Some (equivocator_state_project s i)
  end.

Definition proper_equivocator_label
  (l : equivocator_label X)
  (s : equivocator_state X)
  := proper_descriptor (equivocator_label_descriptor l) s.

(** Existing-only descriptor. *)
Definition existing_descriptor
  (d : MachineDescriptor)
  (s : vstate equivocator_vlsm)
  :=
  match d with
  | Existing i => is_Some (equivocator_state_project s i)
  | _ => False
  end.

#[local] Instance  existing_descriptor_dec : RelDecision existing_descriptor.
Proof.
  intros d s. destruct d; simpl.
  - by right; itauto.
  - destruct_equivocator_state_project s n _sn Hn.
    + by left.
    + by right; intros [si Hi]; congruence.
Qed.

Definition existing_equivocator_label
  (l : equivocator_label X)
  := match l with Spawn _ => False | _ => True end.

Definition existing_equivocator_label_extract
  (l : equivocator_label X)
  (Hs : existing_equivocator_label l)
  : vlabel X.
Proof.
  by destruct l.
Defined.

Definition proper_existing_equivocator_label
  (l : equivocator_label X)
  (s : equivocator_state X)
  := existing_descriptor (equivocator_label_descriptor l) s.

Lemma existing_equivocator_label_forget_proper
  {l : equivocator_label X}
  {s : equivocator_state X}
  (Hs : proper_existing_equivocator_label l s)
  : existing_equivocator_label l.
Proof.
  by destruct l; [inversion Hs | ..].
Qed.

Lemma existing_descriptor_proper
  (d : MachineDescriptor)
  (s : vstate equivocator_vlsm)
  (Hned : existing_descriptor d s)
  : proper_descriptor d s.
Proof. by destruct d. Qed.

(*
  TODO: derive some some simpler lemmas about the equivocator operations,
  or a simpler way of defining the equivocator_transition - it's not nice
  to need to pick apart these cases from inside equivocator_transition inside
  of so many proofs.
*)

(**
  If the state obtained after one transition has no equivocation, then
  the descriptor of the label of the transition must be Existing 0 false
*)
Lemma equivocator_transition_no_equivocation_zero_descriptor
  (iom oom: option message)
  (l: vlabel equivocator_vlsm)
  (s s': vstate equivocator_vlsm)
  (Hv: vvalid equivocator_vlsm l (s, iom))
  (Ht: vtransition equivocator_vlsm l (s, iom) = (s', oom))
  (Hs' : is_singleton_state X s')
  : exists li, l = ContinueWith 0 li.
Proof.
  unfold is_singleton_state in Hs'.
  destruct l as [sn | ei l | ei l]
  ; [ inversion Ht; subst; rewrite equivocator_state_extend_size in Hs'; cbv in Hs'; lia|..]
  ; cbn in Hv, Ht;  destruct_equivocator_state_project s ei sei Hei; [| done | | done]
  ; destruct (vtransition _ _ _) as (si', om')
  ; inversion Ht; subst; equivocator_state_update_simpl.
  - by exists l; f_equal; lia.
  - by lia.
Qed.

(**
  If the state obtained after one transition has no equivocation, then
  the state prior to the transition has no equivocation as well.
*)
Lemma equivocator_transition_reflects_singleton_state
  (iom oom: option message)
  (l: vlabel equivocator_vlsm)
  (s s': vstate equivocator_vlsm)
  (Ht: equivocator_transition X l (s, iom) = (s', oom))
  : is_singleton_state X s' -> is_singleton_state X s.
Proof.
  unfold is_singleton_state.
  by destruct l as [sn| ei l| ei l]; cbn in Ht
  ; [inversion Ht; rewrite equivocator_state_extend_size; cbv; lia| ..]
  ; destruct (equivocator_state_project _ _)
  ; [| by inversion Ht | | by inversion Ht]
  ; destruct (vtransition _ _ _) as (si', om')
  ; inversion Ht; subst; clear Ht; equivocator_state_update_simpl.
Qed.

Lemma equivocator_transition_cannot_decrease_state_size
  (iom oom: option message)
  (l: vlabel equivocator_vlsm)
  (s s': vstate equivocator_vlsm)
  (Ht: equivocator_transition X l (s, iom) = (s', oom))
  : equivocator_state_n s <= equivocator_state_n s'.
Proof.
  specialize (equivocator_state_extend_size X s) as Hex_size.
  destruct l as [sn| ei l| ei l]
  ; [inversion Ht; rewrite Hex_size; lia|..]
  ; cbn in Ht
  ; destruct (equivocator_state_project _ _)
  ; [| by inversion Ht; lia | | by inversion Ht; lia]
  ; destruct (vtransition _ _ _) as (si', om')
  ; inversion Ht; subst; clear Ht.
  - by equivocator_state_update_simpl.
  - by rewrite Hex_size; lia.
Qed.

Lemma equivocator_transition_preserves_equivocating_state
  (iom oom: option message)
  (l: vlabel equivocator_vlsm)
  (s s': vstate equivocator_vlsm)
  (Ht: equivocator_transition X l (s, iom) = (s', oom))
  : is_equivocating_state X s -> is_equivocating_state X s'.
Proof.
  intros Hs Hs'. elim Hs. clear Hs. revert Ht Hs' .
  by apply equivocator_transition_reflects_singleton_state.
Qed.

Lemma zero_descriptor_transition_reflects_equivocating_state
  (iom oom: option message)
  (l: vlabel equivocator_vlsm)
  (s s': vstate equivocator_vlsm)
  (Ht: equivocator_transition X l (s, iom) = (s', oom))
  li
  (Hzero : l = ContinueWith 0 li)
  : is_equivocating_state X s' -> is_equivocating_state X s.
Proof.
  subst.
  cbn in Ht.
  rewrite equivocator_state_project_zero in Ht.
  destruct (vtransition _ _ _).
  inversion Ht. subst.
  unfold is_equivocating_state, is_singleton_state.
  by equivocator_state_update_simpl.
Qed.

(**
  Valid messages in the [equivocator_vlsm] are also valid in the
  original machine.  All components of a valid state in the
  [equivocator_vlsm] are also valid in the original machine.
*)
Lemma preloaded_equivocator_state_projection_preserves_validity
  (seed : message -> Prop)
  (bs : vstate equivocator_vlsm)
  (om : option message)
  (Hbs : valid_state_message_prop (pre_loaded_vlsm equivocator_vlsm seed) bs om)
  : option_valid_message_prop (pre_loaded_vlsm X seed) om /\
    forall i si,
      equivocator_state_project bs i = Some si ->
      valid_state_prop (pre_loaded_vlsm X seed) si.
Proof.
  induction Hbs.
  - split; [by apply option_initial_message_is_valid |].
    intros.
    destruct Hs as [Hn0 Hinit].
    apply equivocator_state_project_Some_rev in H as Hi.
    unfold is_singleton_state in Hn0.
    replace i with 0 in * by lia.
    rewrite equivocator_state_project_zero in H; inversion H.
    by apply initial_state_is_valid.
  - specialize (valid_generated_state_message (pre_loaded_vlsm X seed)) as Hgen.
    apply proj2 in IHHbs1. apply proj1 in IHHbs2.

    (*
      destruction tactic for a valid equivocator transition
      vtransition equivocator_vlsm l (s, om) = (s', om')
    *)
    destruct l as [sn|i l|i l]
    ; [ inversion_clear Ht; split; [by apply option_valid_message_None |]
      ; intros
      ; destruct_equivocator_state_extend_project s sn i Hi
      ; [ by apply IHHbs1 in H
      | inversion H; subst; apply initial_state_is_valid; apply Hv
      | done]
      |..]
    ; cbn in Hv, Ht
    ; destruct_equivocator_state_project' s i si Hi Hpr; [| done | | done]
    ; destruct (vtransition _ _ _) as (si', _om') eqn:Hti
    ; inversion Ht; subst s' _om'; clear Ht

    (* I wish I could solve this goal, then apply the composed tactic for the remaining two goals. *)
    (* common tactic for the last two goals. *)
    ; apply IHHbs1 in Hpr as [_omi Hsi]
      ; destruct IHHbs2 as [_som Hom]
      ; specialize (Hgen _ _ Hsi _ _ Hom _ Hv _ _ Hti)
      ; split; [by eexists | | by eexists |]; intros.
    + destruct_equivocator_state_update_project s i si' i0 Hi0 Hij.
      * done.
      * by inversion H; subst; eexists.
      * by apply IHHbs1 in H.
    + destruct_equivocator_state_extend_project s si' i0 Hi0.
      * by apply IHHbs1 in H.
      * by inversion H; subst; eexists.
      * done.
Qed.

Lemma preloaded_with_equivocator_state_project_valid_state
  (seed : message -> Prop)
  (bs : vstate equivocator_vlsm)
  (Hbs : valid_state_prop (pre_loaded_vlsm equivocator_vlsm seed) bs)
  : forall i si,
    equivocator_state_project bs i = Some si ->
    valid_state_prop (pre_loaded_vlsm X seed) si.
Proof.
  destruct Hbs as [om  Hbs].
  by apply preloaded_equivocator_state_projection_preserves_validity, proj2 in Hbs.
Qed.

Lemma preloaded_with_equivocator_state_project_valid_message
  (seed : message -> Prop)
  (om : option message)
  (Hom : option_valid_message_prop (pre_loaded_vlsm equivocator_vlsm seed) om)
  :
  option_valid_message_prop (pre_loaded_vlsm X seed) om.
Proof.
  destruct Hom as [s Hm].
  by apply preloaded_equivocator_state_projection_preserves_validity, proj1 in Hm.
Qed.

Lemma equivocator_state_project_valid_state
  (bs : vstate equivocator_vlsm)
  (Hbs : valid_state_prop equivocator_vlsm bs)
  : forall i si,
    equivocator_state_project bs i = Some si -> valid_state_prop X si.
Proof.
  intros i si Hpr.
  apply (VLSM_eq_valid_state (vlsm_is_pre_loaded_with_False equivocator_vlsm)) in Hbs.
  specialize (preloaded_with_equivocator_state_project_valid_state _ _ Hbs _ _ Hpr) as Hsi.
  apply (VLSM_eq_valid_state (vlsm_is_pre_loaded_with_False X)) in Hsi.
  by destruct X.
Qed.

Lemma equivocator_state_project_valid_message
  (om : option message)
  (Hom : option_valid_message_prop equivocator_vlsm om)
  :
  option_valid_message_prop X om.
Proof.
  destruct om as [m |]; [| by apply option_valid_message_None].
  specialize (vlsm_is_pre_loaded_with_False_initial_message equivocator_vlsm) as Hinit.
  apply (VLSM_incl_valid_message (VLSM_eq_proj1 (vlsm_is_pre_loaded_with_False equivocator_vlsm)))
    in Hom; [| done].
  apply preloaded_with_equivocator_state_project_valid_message in Hom.
  specialize (vlsm_is_pre_loaded_with_False_initial_message_rev X) as Hinit_rev.
  by apply (VLSM_incl_valid_message (VLSM_eq_proj2 (vlsm_is_pre_loaded_with_False X))) in Hom
  ; destruct X.
Qed.

(**
  All components of valid states of the [pre_loaded_with_all_messages_vlsm] corresponding
  to an [equivocator_vlsm] are also valid for the [pre_loaded_with_all_messages_vlsm]
  corresponding to the original machine.
*)
Lemma preloaded_equivocator_state_project_valid_state
  (bs : vstate equivocator_vlsm)
  (Hbs : valid_state_prop (pre_loaded_with_all_messages_vlsm equivocator_vlsm) bs)
  : forall i si,
    equivocator_state_project bs i = Some si ->
      valid_state_prop (pre_loaded_with_all_messages_vlsm X) si.
Proof.
  intros i si Hpr.
  apply (VLSM_eq_valid_state
    (pre_loaded_with_all_messages_vlsm_is_pre_loaded_with_True equivocator_vlsm)) in Hbs.
  specialize (preloaded_with_equivocator_state_project_valid_state _ _ Hbs _ _ Hpr) as Hsi.
  apply (VLSM_eq_valid_state (pre_loaded_with_all_messages_vlsm_is_pre_loaded_with_True X)) in Hsi.
  by destruct X.
Qed.

(**
  Next couple of lemmas characterize the projections of a [equivocator_state]
  after taking a transition in terms of the preceding state.

  These are simpler version of the results concerning the projection of
  states from the composition of equivocators over [equivocation_descriptors].

  These results are used for characterizing the projection of the [destination]
  of a [transition_item] in an equivocator trace in
  [equivocator_transition_item_project_proper_characterization].
*)

Lemma new_machine_label_equivocator_transition_size
  {sn s oin s' oout}
  (Ht : vtransition equivocator_vlsm (Spawn sn) (s, oin) = (s', oout))
  : equivocator_state_n s' = S (equivocator_state_n s).
Proof.
  inversion_clear Ht.
  by apply equivocator_state_extend_size.
Qed.

Lemma existing_true_label_equivocator_transition_size
  {ieqvi li s oin s' oout}
  (Ht : vtransition equivocator_vlsm (ForkWith ieqvi li) (s, oin) = (s', oout))
  si
  (Hv : equivocator_state_project s ieqvi = Some si)
  : equivocator_state_n s' = S (equivocator_state_n s).
Proof.
  cbn in Ht.
  rewrite Hv in Ht.
  destruct (vtransition _ _ _).
  inversion Ht. subst.
  by apply equivocator_state_extend_size.
Qed.

Lemma existing_false_label_equivocator_transition_size
  {ieqvi li s oin s' oout}
  (Ht : vtransition equivocator_vlsm (ContinueWith ieqvi li) (s, oin) = (s', oout))
  si
  (Hv : equivocator_state_project s ieqvi = Some si)
  : equivocator_state_n s' = equivocator_state_n s.
Proof.
  cbn in Ht.
  rewrite Hv in Ht.
  destruct (vtransition _ _ _).
  inversion Ht. subst.
  by equivocator_state_update_simpl.
Qed.

Lemma new_machine_label_equivocator_state_project_last
  {sn s oin s' oout}
  (Ht : vtransition equivocator_vlsm (Spawn sn) (s, oin) = (s', oout))
  : equivocator_state_descriptor_project s' (Existing (equivocator_state_n s)) =
    equivocator_state_descriptor_project s (NewMachine sn).
Proof.
  inversion_clear Ht. simpl.
  by destruct_equivocator_state_extend_project s sn (equivocator_state_n s) Hi;
    [lia | | lia].
Qed.

Lemma new_machine_label_equivocator_state_project_not_last
  {sn s oin s' oout}
  (Ht : vtransition equivocator_vlsm (Spawn sn) (s, oin) = (s', oout))
  ni
  (Hni : ni < equivocator_state_n s)
  : equivocator_state_descriptor_project s' (Existing ni) =
    equivocator_state_descriptor_project s (Existing ni).
Proof.
  subst. inversion_clear Ht. simpl.
  by destruct_equivocator_state_extend_project s sn ni Hi; [| lia..].
Qed.

Lemma existing_true_label_equivocator_state_project_not_last
  {ieqvi li s oin s' oout}
  (Ht : vtransition equivocator_vlsm (ForkWith ieqvi li) (s, oin) = (s', oout))
  si
  (Hsi : equivocator_state_project s ieqvi = Some si)
  ni
  (Hni : ni < equivocator_state_n s)
  : equivocator_state_descriptor_project s' (Existing ni)
  = equivocator_state_descriptor_project s (Existing ni).
Proof.
  cbn in Ht.
  rewrite Hsi in Ht.
  destruct (vtransition _ _ _) as (si', _om') eqn:Hti.
  inversion Ht; subst s' _om'. clear Ht.
  simpl.
  by destruct_equivocator_state_extend_project s si' ni Hni'; [| lia..].
Qed.

Lemma existing_true_label_equivocator_state_project_last
  {ieqvi li s oin s' oout}
  (Ht : vtransition equivocator_vlsm (ForkWith ieqvi li) (s, oin) = (s', oout))
  si
  (Hsi : equivocator_state_project s ieqvi = Some si)
  si' _oout
  (Hti : vtransition X li (si, oin) = (si', _oout))
  : _oout = oout /\
    equivocator_state_descriptor_project s' (Existing (equivocator_state_n s)) = si'.
Proof.
  cbn in Ht.
  rewrite Hsi in Ht.
  simpl in Hti. rewrite Hti in Ht.
  inversion Ht. subst. clear Ht.
  by cbn; rewrite equivocator_state_extend_project_2.
Qed.

Lemma existing_false_label_equivocator_state_project_not_same
  {ieqvi li s oin s' oout}
  (Ht : vtransition equivocator_vlsm (ContinueWith ieqvi li) (s, oin) = (s', oout))
  si
  (Hsi : equivocator_state_project s ieqvi = Some si)
  ni
  (Hni : ni < equivocator_state_n s)
  (Hnieqvi : ieqvi <> ni)
  : equivocator_state_descriptor_project s' (Existing ni)
  = equivocator_state_descriptor_project s (Existing ni).
Proof.
  cbn in Ht. rewrite Hsi in Ht.
  destruct (vtransition _ _ _) as (si', _om') eqn:Hti.
  inversion Ht; subst s' _om'. clear Ht.
  simpl.
  destruct_equivocator_state_update_project s ieqvi si' ni Hni' Hini; [lia..|].
  by destruct_equivocator_state_project s ni sni Hni''; [|lia].
Qed.

Lemma existing_false_label_equivocator_state_project_same
  {ieqvi li s oin s' oout}
  (Ht : vtransition equivocator_vlsm (ContinueWith ieqvi li) (s, oin) = (s', oout))
  si
  (Hsi : equivocator_state_project s ieqvi = Some si)
  si' _oout
  (Hti : vtransition X li (si, oin) = (si', _oout))
  : _oout = oout /\
    equivocator_state_descriptor_project s' (Existing ieqvi) = si'.
Proof.
  cbn in Ht. rewrite Hsi in Ht.
  simpl in Hti. rewrite Hti in Ht.
  inversion Ht; subst s' _oout. clear Ht.
  split; [done |].
  simpl.
  rewrite equivocator_state_update_project_eq; [done | | done].
  by apply equivocator_state_project_Some_rev in Hsi.
Qed.

End sec_equivocator_vlsm_valid_state_projections.

Arguments NewMachine {_ _} _: assert.
Arguments Existing {_ _} _ : assert.
Arguments equivocator_label_descriptor {_ _} _ : assert.
Arguments equivocator_state_descriptor_project {_ _} _ _: assert.<|MERGE_RESOLUTION|>--- conflicted
+++ resolved
@@ -388,16 +388,11 @@
 Qed.
 
 Lemma equivocator_state_append_lst es1 es2
-<<<<<<< HEAD
-  : equivocator_state_last (equivocator_state_append es1 es2) = equivocator_state_last es2 + equivocator_state_n es1.
-Proof.
-  by destruct es1, es2; unfold equivocator_state_n; cbn; lia.
-Qed.
-=======
   : equivocator_state_last (equivocator_state_append es1 es2) =
     equivocator_state_last es2 + equivocator_state_n es1.
-Proof. destruct es1, es2. cbn. unfold equivocator_state_n. simpl. lia. Qed.
->>>>>>> fd475d53
+Proof.
+  by destruct es1, es2; unfold equivocator_state_n; cbn; lia.
+Qed.
 
 Lemma equivocator_state_append_project_1 s s' i (Hi : i < equivocator_state_n s)
   : equivocator_state_project (equivocator_state_append s s') i = equivocator_state_project s i.
