From stdpp Require Import prelude.
From VLSM.Core Require Import VLSM VLSMProjections Equivocators.Equivocators.
From VLSM.Core Require Import Equivocation EquivocationProjections Equivocators.MessageProperties.

(** * Equivocator State Append Determines a Projection

  In this module, we show that we can "append" two equivocator traces by
  simulating the second at the end of the first.

  The transformation on the states of the second trace is obtained by
  [equivocator_state_append]ing each state to the last state of the first trace.
*)

Section sec_equivocator_state_append_projection.

Context
  {message : Type}
  (X : VLSM message)
  .

Definition equivocator_state_append_label
  (base_s : equivocator_state X)
  (l : equivocator_label X)
  : equivocator_label X
  :=
  match l with
  | Spawn _ => l
  | ContinueWith i lx => ContinueWith (i + equivocator_state_n base_s) lx
  | ForkWith i lx => ForkWith (i + equivocator_state_n base_s) lx
  end.

Lemma equivocator_state_append_valid l s om base_s
  : equivocator_valid X l (s, om) ->
    equivocator_valid X
      (equivocator_state_append_label base_s l)
      (equivocator_state_append base_s s, om).
Proof.
  by destruct l; cbn; [done |..]
  ; (destruct (equivocator_state_project s n) as [sn|] eqn:Hn; [| done])
  ; rewrite (equivocator_state_append_project_2 _ base_s s _ n eq_refl)
  ; rewrite Hn.
Qed.

Lemma equivocator_state_append_transition l s om s' om' base_s
  : equivocator_valid X l (s, om) ->
    equivocator_transition X l (s, om) = (s', om') ->
    equivocator_transition X (equivocator_state_append_label base_s l)
      (equivocator_state_append base_s s, om) = (equivocator_state_append base_s s', om').
Proof.
  destruct l; cbn; intros Hv Ht
  ; [by inversion_clear Ht; f_equal; apply equivocator_state_append_extend_commute | ..]
  ; (destruct (equivocator_state_project s n) as [sn|] eqn:Hn; [| done])
  ;  rewrite (equivocator_state_append_project_2 _ base_s s _ n eq_refl)
  ;  rewrite Hn
  ;  destruct (vtransition _ _ _) as (sn', _om') eqn:Hti
  ;  inversion_clear Ht; f_equal.
  - by apply equivocator_state_append_update_commute.
  - by apply equivocator_state_append_extend_commute.
Qed.

Lemma equivocator_state_append_initial_state_in_futures
    (seed : message -> Prop)
    (base_s : equivocator_state X)
    (Hbase_s : valid_state_prop (pre_loaded_vlsm (equivocator_vlsm X) seed) base_s)
    s
    : vinitial_state_prop (equivocator_vlsm X) s ->
      in_futures (pre_loaded_vlsm (equivocator_vlsm X) seed) base_s
        (equivocator_state_append base_s s).
Proof.
  exists
    [(@Build_transition_item _ (type (equivocator_vlsm X))
      (Spawn (equivocator_state_zero s))
      None
      (equivocator_state_append base_s s)
      None)].
  apply (finite_valid_trace_from_to_singleton (pre_loaded_vlsm (equivocator_vlsm X) seed)).
  repeat split.
  - done.
  - by apply option_valid_message_None.
  - by apply H.
  - cbn. f_equal. symmetry.
    by apply equivocator_state_append_singleton_is_extend, H.
Qed.

Lemma equivocator_state_append_transition_initial_state
    (seed : message -> Prop)
    (base_s : equivocator_state X)
    (Hbase_s : valid_state_prop (pre_loaded_vlsm (equivocator_vlsm X) seed) base_s)
    s
    : vinitial_state_prop (equivocator_vlsm X) s ->
      valid_state_prop (pre_loaded_vlsm (equivocator_vlsm X) seed)
        (equivocator_state_append base_s s).
Proof.
  intros Hs. apply in_futures_valid_snd with base_s.
  by apply equivocator_state_append_initial_state_in_futures.
Qed.

Lemma equivocator_state_append_preloaded_with_weak_projection
  (seed : message -> Prop)
  (base_s : equivocator_state X)
  (Hbase_s : valid_state_prop (pre_loaded_vlsm (equivocator_vlsm X) seed) base_s)
  : VLSM_weak_embedding (pre_loaded_vlsm (equivocator_vlsm X) seed)
      (pre_loaded_vlsm (equivocator_vlsm X) seed)
      (equivocator_state_append_label base_s) (equivocator_state_append base_s).
Proof.
<<<<<<< HEAD
  apply basic_VLSM_weak_full_projection; intro; intros.
  - by apply equivocator_state_append_valid, Hv.
  - by apply equivocator_state_append_transition; apply H.
=======
  apply basic_VLSM_weak_embedding; intro; intros.
  - apply equivocator_state_append_valid. apply Hv.
  - apply equivocator_state_append_transition; apply H.
>>>>>>> fd475d53
  - by apply equivocator_state_append_transition_initial_state.
  - by apply initial_message_is_valid.
Qed.

Lemma equivocator_state_append_preloaded_weak_projection
  (base_s : equivocator_state X)
  (Hbase_s : valid_state_prop (pre_loaded_with_all_messages_vlsm (equivocator_vlsm X)) base_s)
  : VLSM_weak_embedding (pre_loaded_with_all_messages_vlsm (equivocator_vlsm X))
      (pre_loaded_with_all_messages_vlsm (equivocator_vlsm X))
      (equivocator_state_append_label base_s) (equivocator_state_append base_s).
Proof.
  specialize (pre_loaded_with_all_messages_vlsm_is_pre_loaded_with_True (equivocator_vlsm X)) as Heq.
  constructor.
  intros sX trX HtrX.
  apply (VLSM_eq_finite_valid_trace_from Heq) in HtrX.
  apply (VLSM_eq_finite_valid_trace_from Heq).
  revert sX trX HtrX.
  apply equivocator_state_append_preloaded_with_weak_projection.
  by apply (VLSM_eq_valid_state Heq).
Qed.

Lemma equivocator_state_append_weak_projection
  (base_s : equivocator_state X)
  (Hbase_s : valid_state_prop (equivocator_vlsm X) base_s)
  : VLSM_weak_embedding (equivocator_vlsm X) (equivocator_vlsm X)
        (equivocator_state_append_label base_s) (equivocator_state_append base_s).
Proof.
  specialize (vlsm_is_pre_loaded_with_False (equivocator_vlsm X)) as Heq.
  constructor.
  intros sX trX HtrX.
  apply (VLSM_eq_finite_valid_trace_from Heq) in HtrX.
  apply (VLSM_eq_finite_valid_trace_from Heq).
  revert sX trX HtrX.
  apply equivocator_state_append_preloaded_with_weak_projection.
  by apply (VLSM_eq_valid_state Heq).
Qed.

Lemma equivocator_state_append_in_futures
  (seed : message -> Prop)
  base_s (Hbase_s : valid_state_prop (pre_loaded_vlsm (equivocator_vlsm X) seed) base_s)
  s (Hs : valid_state_prop (pre_loaded_vlsm (equivocator_vlsm X) seed) s)
  : in_futures (pre_loaded_vlsm (equivocator_vlsm X) seed) base_s (equivocator_state_append base_s s).
Proof.
  apply valid_state_has_trace in Hs as [is [tr [Htr His]]].
  specialize (equivocator_state_append_preloaded_with_weak_projection seed _ Hbase_s) as Hproj.
  apply (VLSM_weak_embedding_finite_valid_trace_from_to Hproj) in Htr.
  apply in_futures_trans with (equivocator_state_append base_s is).
  - by apply equivocator_state_append_initial_state_in_futures.
  - by eexists.
Qed.

Lemma equivocator_state_append_sent_left
  `{HasBeenSentCapability message X}
  base_s (Hbase_s : valid_state_prop (pre_loaded_with_all_messages_vlsm (equivocator_vlsm X)) base_s)
  s (Hs : valid_state_prop (pre_loaded_with_all_messages_vlsm (equivocator_vlsm X)) s)
  : forall m, equivocator_has_been_sent X base_s m ->
    equivocator_has_been_sent X (equivocator_state_append base_s s) m.
Proof.
  specialize (pre_loaded_with_all_messages_vlsm_is_pre_loaded_with_True (equivocator_vlsm X)) as Heq.
  apply (VLSM_eq_valid_state Heq) in Hbase_s.
  apply (VLSM_eq_valid_state Heq) in Hs.
  apply (equivocator_state_append_in_futures _ _ Hbase_s) in Hs.
  apply (VLSM_eq_in_futures Heq) in Hs.
  apply (in_futures_preserving_oracle_from_stepwise _ (equivocator_vlsm X) (field_selector output)
    (equivocator_has_been_sent X)); [| done].
  apply equivocator_has_been_sent_stepwise_props.
Qed.

Lemma equivocator_state_append_sent_right
  `{HasBeenSentCapability message X}
  base_s (Hbase_s : valid_state_prop (pre_loaded_with_all_messages_vlsm (equivocator_vlsm X)) base_s)
  s (Hs : valid_state_prop (pre_loaded_with_all_messages_vlsm (equivocator_vlsm X)) s)
  : forall m, equivocator_has_been_sent X s m ->
    equivocator_has_been_sent X (equivocator_state_append base_s s) m.
Proof.
  specialize (equivocator_state_append_preloaded_weak_projection _ Hbase_s) as Hproj.
  intros m Hm.
  by specialize (VLSM_weak_embedding_has_been_sent Hproj _ Hs _ Hm) as HmY.
Qed.

End sec_equivocator_state_append_projection.<|MERGE_RESOLUTION|>--- conflicted
+++ resolved
@@ -103,15 +103,9 @@
       (pre_loaded_vlsm (equivocator_vlsm X) seed)
       (equivocator_state_append_label base_s) (equivocator_state_append base_s).
 Proof.
-<<<<<<< HEAD
-  apply basic_VLSM_weak_full_projection; intro; intros.
+  apply basic_VLSM_weak_embedding; intro; intros.
   - by apply equivocator_state_append_valid, Hv.
   - by apply equivocator_state_append_transition; apply H.
-=======
-  apply basic_VLSM_weak_embedding; intro; intros.
-  - apply equivocator_state_append_valid. apply Hv.
-  - apply equivocator_state_append_transition; apply H.
->>>>>>> fd475d53
   - by apply equivocator_state_append_transition_initial_state.
   - by apply initial_message_is_valid.
 Qed.
