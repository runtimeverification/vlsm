From Cdcl Require Import Itauto. #[local] Tactic Notation "itauto" := itauto auto.
From Coq Require Import FinFun FunctionalExtensionality.
From stdpp Require Import prelude finite.
From VLSM.Lib Require Import Preamble ListExtras StdppListSet.
From VLSM.Core Require Import VLSM VLSMProjections Composition ProjectionTraces Validator.
From VLSM.Core Require Import SubProjectionTraces Equivocation.
From VLSM.Core Require Import Equivocation.NoEquivocation.
From VLSM.Core Require Import Equivocators.Equivocators Equivocators.EquivocatorsProjections.
From VLSM.Core Require Import Equivocators.Composition.EquivocatorsComposition.
From VLSM.Core Require Import Equivocators.MessageProperties.

(** * VLSM Equivocator Composition Projections *)

Section sec_equivocators_composition_projections.

Context {message : Type}
  `{finite.Finite index}
  (IM : index -> VLSM message)
  `{forall i : index, HasBeenSentCapability (IM i)}
  (equivocator_descriptors := equivocator_descriptors IM)
  (equivocators_no_equivocations_vlsm := equivocators_no_equivocations_vlsm IM)
  (equivocators_state_project := equivocators_state_project IM)
  (equivocator_IM := equivocator_IM IM)
  (equivocator_descriptors_update := equivocator_descriptors_update IM)
  (proper_equivocator_descriptors := proper_equivocator_descriptors IM)
  (FreeE := free_composite_vlsm equivocator_IM)
  (PreFreeE := pre_loaded_with_all_messages_vlsm FreeE)
  (Free := free_composite_vlsm IM)
  (PreFree := pre_loaded_with_all_messages_vlsm Free)
  .

#[local] Hint Unfold equivocator_descriptors_update : state_update.

(**
  Given a [transition_item] <<item>> in the compositions of equivocators
  of components [IM] and an [equivocator_descriptors], if the descriptors
  are all valid in the destination of the transition this returns a
  set of updated descriptors for corresponding positions in the origin state
  of the transition, and if the transition was an in-place change to an
  exisitng alternative it also returns a projected transition item in
  the plain composition of [IM].
*)
Definition equivocators_transition_item_project
  (eqv_descriptors : equivocator_descriptors)
  (item : composite_transition_item equivocator_IM)
  : option (option (composite_transition_item IM) * equivocator_descriptors)
  :=
  let sx := equivocators_state_project eqv_descriptors (destination item) in
  let eqv := projT1 (l item) in
  let deqv := eqv_descriptors eqv in
  match
    equivocator_vlsm_transition_item_project
      (IM eqv)
      (composite_transition_item_projection equivocator_IM item)
      deqv
      with
  | Some (Some item', deqv') =>
    Some
      (Some (@Build_transition_item message (@type message Free)
        (existT eqv (l item'))
        (input item) sx (output item))
      , equivocator_descriptors_update eqv_descriptors eqv deqv')
  | Some (None, deqv') => Some (None, equivocator_descriptors_update eqv_descriptors eqv deqv')
  | None => None
  end.

Lemma equivocators_transition_item_project_preserves_equivocating_indices
  (descriptors : equivocator_descriptors)
  (item : composite_transition_item equivocator_IM)
  oitem idescriptors
  s
  (Hdescriptors : proper_equivocator_descriptors descriptors (destination item))
  (Ht : composite_transition equivocator_IM (l item) (s, input item) =
          (destination item, output item))
  (Hv : composite_valid equivocator_IM (l item) (s, input item))
  (Hpr : equivocators_transition_item_project descriptors item = Some (oitem, idescriptors))
  :
    set_union
      (equivocating_indices IM (enum index) s)
      (newmachine_descriptors_list IM (enum index) idescriptors)
    ⊆
    set_union
      (equivocating_indices IM (enum index) (destination item))
      (newmachine_descriptors_list IM (enum index) descriptors).
Proof.
  unfold equivocators_transition_item_project
    , composite_transition_item_projection
    , composite_transition_item_projection_from_eq  in Hpr; simpl in Hpr.
  unfold eq_rect_r, eq_rect in Hpr; simpl in Hpr.
  match type of Hpr with
    (match ?exp with _ => _ end = _)
    => destruct exp as [(oitemx, deqv')|] eqn: Hitem_pr; [| by congruence]
  end.
  simpl in Ht.
  destruct item. simpl in *. destruct l as (i, li). simpl in *.
  destruct (vtransition (equivocator_IM i) li (s i, input))
    as (si', om') eqn:Htei.
  inversion Ht. subst. clear Ht.
  replace idescriptors with (equivocator_descriptors_update descriptors i deqv')
    by (destruct oitemx;congruence);clear oitem Hpr.
  intros eqv Heqv. apply set_union_iff in Heqv. apply set_union_iff.
  destruct (decide (eqv = i)).
  - subst i.
    unfold equivocating_indices in *.
    unfold newmachine_descriptors_list in *.
    rewrite! elem_of_list_filter in *.
    specialize (Hdescriptors eqv).
    state_update_simpl.
    cut (is_equivocating_state (IM eqv) si' \/  is_newmachine_descriptor (IM eqv) (descriptors eqv));
      [by itauto |].
    by apply
      (equivocator_transition_item_project_preserves_equivocating_indices (IM eqv) {|
      l := li;
      input := input;
      destination := si';
      output := output |} _ Hdescriptors _ _ Hitem_pr _ Hv Htei); itauto.
  - destruct Heqv as [Heqv | Heqv]
    ; apply elem_of_list_filter in Heqv as [Heqv Hin].
    + left.
      apply elem_of_list_filter.
      by state_update_simpl.
    + right.
      apply elem_of_list_filter.
      by state_update_simpl.
Qed.

(**
  [zero_descriptor]s are preserved when projecting [transition_item]s of the
  composition of equivocators.
*)
Lemma equivocators_transition_item_project_preserves_zero_descriptors
  (descriptors : equivocator_descriptors)
  (item : composite_transition_item equivocator_IM)
  oitem idescriptors
  s
  (Ht : composite_transition equivocator_IM (l item) (s, input item) =
          (destination item, output item))
  (Hv : composite_valid equivocator_IM (l item) (s, input item))
  (Hpr : equivocators_transition_item_project descriptors item = Some (oitem, idescriptors))
  : forall i, descriptors i = Existing 0 -> idescriptors i = Existing 0.
Proof.
  intros i Hi.
  unfold equivocators_transition_item_project in Hpr.
  destruct (decide (i = projT1 (l item))).
  - subst i. rewrite Hi in Hpr.
    specialize
      (equivocators_vlsm_transition_item_project_zero_descriptor (IM (projT1 (l item)))
        (composite_transition_item_projection equivocator_IM item)
        (s (projT1 (l item)))
      ) as Hpr_item.
    remember (composite_transition_item_projection equivocator_IM item) as pr_item.
    spec Hpr_item.
    {
      clear -Ht Heqpr_item.
      destruct item. simpl in *.
      destruct l as (i, li).
      unfold projT1 .
      match type of Ht with
      | (let (_, _) := ?t in _) = _ => destruct t as (si', om') eqn:Hti
      end.
      inversion Ht; subst; cbn.
      by state_update_simpl.
    }
    spec Hpr_item.
    {
      clear -Hv Heqpr_item.
      destruct item. simpl in *.
      by destruct l as [i li]; subst.
    }
    destruct Hpr_item as [oitem' Hpr_item].
    rewrite Hpr_item in Hpr.
    by destruct oitem'; inversion Hpr; state_update_simpl.
  - destruct
    (equivocator_vlsm_transition_item_project (IM (projT1 (l item)))
      (composite_transition_item_projection equivocator_IM item)
      (descriptors (projT1 (l item))))
    eqn: Hpr'; [| by congruence].
  by destruct p, o; inversion Hpr; state_update_simpl.
Qed.

Lemma equivocators_transition_item_project_proper_descriptor
  (eqv_descriptors : equivocator_descriptors)
  (item : composite_transition_item equivocator_IM)
  (i := projT1 (l item))
  (Hproper : proper_descriptor (IM i) (eqv_descriptors i) (destination item i))
  : is_Some (equivocators_transition_item_project eqv_descriptors item).
Proof.
  specialize
    (equivocator_transition_item_project_proper (IM (projT1 (l item)))
      (composite_transition_item_projection equivocator_IM item)
      (eqv_descriptors (projT1 (l item))) Hproper)
    as [itemx Hpr_item].
  unfold equivocators_transition_item_project.
  rewrite Hpr_item.
  by destruct itemx, o; eexists.
Qed.

Lemma equivocators_transition_item_project_proper
  (eqv_descriptors : equivocator_descriptors)
  (item : composite_transition_item equivocator_IM)
  (Hproper : proper_equivocator_descriptors eqv_descriptors (destination item))
  : is_Some (equivocators_transition_item_project eqv_descriptors item).
Proof.
  apply equivocators_transition_item_project_proper_descriptor.
  by apply Hproper.
Qed.

(**
  A generalization of [no_equivocating_equivocator_transition_item_project] to
  the composition of equivocators.
*)
Lemma no_equivocating_equivocators_transition_item_project
  (eqv_descriptors : equivocator_descriptors)
  (item : composite_transition_item equivocator_IM)
  (i := projT1 (l item))
  (Hzero : (eqv_descriptors i) = Existing 0)
  (Hdest_i : is_singleton_state (IM i) (destination item i))
  (s : composite_state equivocator_IM)
  (Hv : composite_valid equivocator_IM (l item) (s, input item))
  (Ht : composite_transition equivocator_IM (l item) (s, input item) =
          (destination item, output item))
  : exists (Hex : existing_equivocator_label _ (projT2 (l item)))
    (lx : composite_label IM :=
      existT i (existing_equivocator_label_extract _ (projT2 (l item)) Hex)),
  equivocators_transition_item_project eqv_descriptors item =
    Some (Some
      {| l := lx; input := input item; output := output item;
        destination := equivocators_state_project eqv_descriptors (destination item) |},
      eqv_descriptors).
Proof.
  specialize
    (no_equivocating_equivocator_transition_item_project (IM i)
      (composite_transition_item_projection equivocator_IM item)
      Hdest_i
      (s i)
    ) as Heqv_pr.
  destruct item, l. simpl in Ht, Hv. simpl in i. subst i.
  specialize (Heqv_pr Hv).
  spec Heqv_pr.
  { simpl. unfold eq_rect_r. simpl.
    destruct (vtransition (equivocator_IM x) v (s x, input)) eqn:Hti.
    clear -Ht Hti; inversion Ht; subst.
    by state_update_simpl.
  }
  destruct Heqv_pr as [Hex Heqv_pr].
  exists Hex.
  unfold equivocators_transition_item_project.
  unfold l. unfold projT1.
  rewrite Hzero, Heqv_pr; cbn; repeat f_equal.
  by state_update_simpl.
Qed.

Lemma exists_equivocators_transition_item_project
  (item : composite_transition_item equivocator_IM)
  (s : composite_state equivocator_IM)
  (Hs : proper_existing_equivocator_label _ (projT2 (l item)) (s (projT1 (l item))))
  (Hv : composite_valid equivocator_IM (l item) (s, input item))
  (Ht : composite_transition equivocator_IM (l item) (s, input item) =
          (destination item, output item))
  : exists equivocators,
      not_equivocating_equivocator_descriptors IM equivocators (destination item)
      /\ exists (equivocators' : equivocator_descriptors)
        (lx : composite_label IM := existT (projT1 (l item))
          (existing_equivocator_label_extract _ _ (existing_equivocator_label_forget_proper _ Hs)))
        (sx : composite_state IM := equivocators_state_project equivocators (destination item))
      ,
        proper_equivocator_descriptors equivocators' s
        /\ equivocators_transition_item_project equivocators item = Some
          (Some ({| l := lx; input := input item; output := output item; destination := sx|}),
            equivocators').
Proof.
  specialize
    (exists_equivocator_transition_item_project
      (IM (projT1 (l item)))
      (composite_transition_item_projection equivocator_IM item)
      (s (projT1 (l item)))
      Hs
    ) as Hproject.
  spec Hproject; [by rewrite (sigT_eta (l item)) in Hv |].
  spec Hproject; [by apply composite_transition_project_active in Ht |].
  destruct Hproject as [Heqv' [eqv [Heqv Hproject]]].
  exists (equivocator_descriptors_update (zero_descriptor IM) (projT1 (l item)) eqv).
  split.
  {
    intro i. unfold equivocator_descriptors_update. destruct (decide (i = projT1 (l item))).
    - by subst; state_update_simpl.
    - rewrite equivocator_descriptors_update_neq by done; cbn.
      by rewrite equivocator_state_project_zero.
  }
  exists (equivocator_descriptors_update (zero_descriptor IM) (projT1 (l item))
    (equivocator_label_descriptor (l (composite_transition_item_projection equivocator_IM item)))).
  split.
  { intro i. unfold equivocator_descriptors_update. destruct (decide (i = projT1 (l item))).
    - by subst; state_update_simpl.
    - rewrite equivocator_descriptors_update_neq by done.
      simpl. by rewrite equivocator_state_project_zero.
  }
  unfold equivocators_transition_item_project.
  state_update_simpl.
  by rewrite Hproject, equivocator_descriptors_update_twice.
Qed.

Lemma equivocators_transition_item_project_proper_descriptor_characterization
  (eqv_descriptors : equivocator_descriptors)
  (item : composite_transition_item equivocator_IM)
  (i := projT1 (l item))
  (Hproper : proper_descriptor (IM i) (eqv_descriptors i) (destination item i))
  : exists oitem eqv_descriptors',
    equivocators_transition_item_project eqv_descriptors item = Some (oitem, eqv_descriptors')
    /\ match oitem with
      | Some itemx =>
        (exists (Hex : existing_equivocator_label _ (projT2 (l item))),
          existT i (existing_equivocator_label_extract _ _ Hex) = l itemx) /\
        input item = input itemx /\ output item = output itemx /\
        (equivocators_state_project eqv_descriptors (destination item) = destination itemx)
        /\ eqv_descriptors' i = (equivocator_label_descriptor (projT2 (l item)))
      | None => True
      end
    /\ forall
      (s : composite_state equivocator_IM)
      (Hv : composite_valid equivocator_IM (l item) (s, input item))
      (Ht : composite_transition equivocator_IM (l item) (s, input item) =
              (destination item, output item)),
      proper_descriptor (IM i) (eqv_descriptors' i) (s i) /\
      eqv_descriptors' = equivocator_descriptors_update eqv_descriptors i (eqv_descriptors' i) /\
      s = state_update equivocator_IM (destination item) i (s i) /\
      previous_state_descriptor_prop (IM i) (eqv_descriptors i) (s i) (eqv_descriptors' i) /\
      match oitem with
      | Some itemx =>
        forall (sx : composite_state IM)
          (Hsx : sx = equivocators_state_project eqv_descriptors' s),
          composite_valid IM (l itemx) (sx, input itemx) /\
          composite_transition IM (l itemx) (sx, input itemx) = (destination itemx, output itemx)
      | None =>
        equivocators_state_project eqv_descriptors (destination item) =
        equivocators_state_project eqv_descriptors' s
      end.
Proof.
  destruct
    (equivocator_transition_item_project_proper_characterization (IM i)
      (composite_transition_item_projection equivocator_IM item)
      (eqv_descriptors i) Hproper)
    as (oitemi & eqv_descriptorsi' & Hoitemi & Hitemx & Hchar).
  subst i.
  unfold equivocators_transition_item_project.
  rewrite Hoitemi. clear Hoitemi.
  destruct item. simpl in *. destruct l as (i, li). simpl in *.
  destruct oitemi as [itemi'|]; eexists _; eexists _; (split; [done |])
  ; [| split; [done |]]
  ; [ destruct Hitemx as [[Hex Hli] [Hinputi [Houtputi [Hdestinationi Hdescriptori]]]]
  ; rewrite Hli; subst; split; [ repeat split|]
    |]
  ; [by exists Hex | apply equivocator_descriptors_update_eq |..]
  ; intros
  ; match type of Ht with
    | (let (_, _) := ?t in _ ) = _ =>
      destruct t as (si', om') eqn:Ht'
    end
  ; inversion Ht; subst; clear Ht
  ; rewrite state_update_eq in Hchar
  ; specialize (Hchar _ Hv Ht')
  ; simpl in *
  ; destruct Hchar as (Hproper' & Hex_new & Hchar)
  .
  - repeat split.
    + by state_update_simpl.
    + by state_update_simpl.
    + by extensionality j; destruct (decide (i = j)); subst; state_update_simpl.
    + by state_update_simpl.
    + subst. specialize (Hchar _ eq_refl) as [Hvx Htx].
      unfold equivocators_state_project, EquivocatorsComposition.equivocators_state_project.
      rewrite Hli in Hvx.
      by state_update_simpl.
    + subst. specialize (Hchar _ eq_refl) as [Hvx Htx].
      unfold equivocators_state_project, EquivocatorsComposition.equivocators_state_project.
      state_update_simpl.
      simpl in *. rewrite Hli in Htx. rewrite Htx. f_equal.
      by extensionality eqv; destruct (decide (i = eqv)); subst; state_update_simpl.
  - repeat split.
    + by state_update_simpl.
    + by state_update_simpl.
    + by extensionality j; destruct (decide (i = j)); subst; state_update_simpl.
    + by state_update_simpl.
    + unfold equivocators_state_project, EquivocatorsComposition.equivocators_state_project.
      by extensionality eqv; destruct (decide (i = eqv)); subst; state_update_simpl.
Qed.

Lemma equivocators_transition_item_project_proper_characterization
  (eqv_descriptors : equivocator_descriptors)
  (item : composite_transition_item equivocator_IM)
  (Hproper : proper_equivocator_descriptors eqv_descriptors (destination item))
  : exists oitem eqv_descriptors',
    equivocators_transition_item_project eqv_descriptors item = Some (oitem, eqv_descriptors')
    /\ match oitem with
      | Some itemx =>
        (exists (Hex : existing_equivocator_label _ (projT2 (l item))),
          existT (projT1 (l item)) (existing_equivocator_label_extract _ _ Hex) = l itemx) /\
         input item = input itemx /\ output item = output itemx /\
        (equivocators_state_project eqv_descriptors (destination item) = destination itemx)
        /\ eqv_descriptors' (projT1 (l item)) = (equivocator_label_descriptor (projT2 (l item)))
      | None => True
      end
    /\ forall
      (s : composite_state equivocator_IM)
      (Hv : composite_valid equivocator_IM (l item) (s, input item))
      (Ht : composite_transition equivocator_IM (l item) (s, input item) =
        (destination item, output item)),
      proper_equivocator_descriptors eqv_descriptors' s /\
      eqv_descriptors' = equivocator_descriptors_update eqv_descriptors
                          (projT1 (l item)) (eqv_descriptors' (projT1 (l item))) /\
      s = state_update equivocator_IM (destination item) (projT1 (l item)) (s (projT1 (l item))) /\
      previous_state_descriptor_prop (IM (projT1 (l item))) (eqv_descriptors (projT1 (l item)))
        (s (projT1 (l item))) (eqv_descriptors' (projT1 (l item))) /\
      match oitem with
      | Some itemx =>
        forall (sx : composite_state IM)
          (Hsx : sx = equivocators_state_project eqv_descriptors' s),
          composite_valid IM (l itemx) (sx, input itemx) /\
          composite_transition IM (l itemx) (sx, input itemx) = (destination itemx, output itemx)
      | None =>
        equivocators_state_project eqv_descriptors (destination item) =
        equivocators_state_project eqv_descriptors' s
      end.
Proof.
  destruct (equivocators_transition_item_project_proper_descriptor_characterization
    eqv_descriptors item (Hproper (projT1 (l item))))
    as [oitem [eqv_descriptors' [Hoitem [Hitemx Hchar]]]].
  exists oitem, eqv_descriptors'. split; [done |].
  split; [done |].
  intros.
  specialize (Hchar s Hv Ht) as (Hproperi' & Heqv' & Hs & Hex_new & Hchar).
  clear Hv Ht Hoitem.
  split; [| by repeat split]; clear Hchar.
  intro eqv.
  rewrite Heqv', Hs.
  by destruct (decide (eqv = projT1 (l item))); subst; state_update_simpl.
Qed.

Lemma equivocators_transition_item_project_inv_characterization
  (eqv_descriptors eqv_descriptors': equivocator_descriptors)
  (item : composite_transition_item equivocator_IM)
  (itemx : composite_transition_item IM)
  (Hpr_item : equivocators_transition_item_project eqv_descriptors item =
              Some (Some itemx, eqv_descriptors'))
  : (exists (Hex : existing_equivocator_label _ (projT2 (l item))),
      existT (projT1 (l item)) (existing_equivocator_label_extract _ _ Hex) = l itemx) /\
    input item = input itemx /\ output item = output itemx /\
    equivocators_state_project eqv_descriptors (destination item) = destination itemx.
Proof.
  unfold equivocators_transition_item_project in Hpr_item.
  destruct
    (equivocator_vlsm_transition_item_project
      (IM (projT1 (l item)))
      (composite_transition_item_projection equivocator_IM item)
      (eqv_descriptors (projT1 (l item))))
    as [([itemi|], descriptori)|] eqn:Hpr_itemi
  ; [| by congruence..].
  inversion Hpr_item. subst. clear Hpr_item. simpl.
  repeat split.
  apply equivocator_transition_item_project_inv_characterization in Hpr_itemi
    as [[Hex Hl]].
  rewrite Hl.
  by exists Hex.
Qed.

Definition equivocators_trace_project_folder
  (item : composite_transition_item equivocator_IM)
  (result: option (list (composite_transition_item IM) * equivocator_descriptors))
  : option (list (composite_transition_item IM) * equivocator_descriptors)
  :=
  match result with
  | None => None
  | Some (r, idescriptor) =>
    match equivocators_transition_item_project idescriptor item with
    | None => None
    | Some (None, odescriptor) => Some (r, odescriptor)
    | Some (Some item', odescriptor) => Some (item' :: r, odescriptor)
    end
  end.

Lemma equivocators_trace_project_fold_None
  (tr : list (composite_transition_item equivocator_IM))
  : fold_right equivocators_trace_project_folder None tr = None.
Proof.
  by induction tr; cbn; rewrite ?IHtr.
Qed.

Lemma equivocators_trace_project_folder_additive_iff
  (tr : list (composite_transition_item equivocator_IM))
  (itrX : list (composite_transition_item IM))
  (ieqv_descriptors eqv_descriptors : equivocator_descriptors)
  (trX' : list (composite_transition_item IM))
  : fold_right equivocators_trace_project_folder (Some (itrX, ieqv_descriptors)) tr
    = Some (trX', eqv_descriptors)
  <-> exists trX : list (composite_transition_item IM),
    fold_right equivocators_trace_project_folder (Some ([], ieqv_descriptors)) tr
      = Some (trX, eqv_descriptors)
    /\ trX' = trX ++ itrX.
Proof.
  revert trX' eqv_descriptors.
  induction tr; intros.
  - simpl. split; intro Htr.
    + by inversion Htr; subst; exists [].
    + by destruct Htr as [trX [[= <-] ?]]; subst.
  - simpl.
    remember (fold_right equivocators_trace_project_folder (Some (itrX, ieqv_descriptors)) tr)
      as pr_itrX_tr.
    remember (fold_right equivocators_trace_project_folder (Some ([], ieqv_descriptors)) tr)
      as pr_tr.
    split.
    + intro Htr.
      destruct pr_itrX_tr as [(tr1,e1)|] ; [| by inversion Htr].
      specialize (IHtr tr1 e1). apply proj1 in IHtr. specialize (IHtr eq_refl).
      destruct IHtr as [trX [Hpr_tr Htr1]].
      rewrite Hpr_tr in *. rewrite Htr1 in *.
      simpl in Htr. simpl.
      destruct (equivocators_transition_item_project e1 a)
        as [(oitem, eqv_descriptors'')|] eqn: Ha; [| by congruence].
      by destruct oitem; inversion Htr; eexists _.
    + intros [trX [Htr HtrX']].
      subst trX'.
      destruct pr_tr as [(tr1, e1)|]; [| by inversion Htr].
      specialize (IHtr (tr1 ++ itrX) e1). apply proj2 in IHtr.
      rewrite IHtr by (eexists _; done).
      simpl in *.
      destruct (equivocators_transition_item_project e1 a)
        as [(oitem, odescriptor)|] eqn:Ha
      ; [| done].
      by destruct oitem as [item'|]; inversion Htr.
Qed.

Lemma equivocators_trace_project_folder_additive
  (tr : list (composite_transition_item equivocator_IM))
  (itrX trX : list (composite_transition_item IM))
  (ieqv_descriptors eqv_descriptors : equivocator_descriptors)
  (Htr : fold_right equivocators_trace_project_folder (Some ([], ieqv_descriptors)) tr
    = Some (trX, eqv_descriptors))
  : fold_right equivocators_trace_project_folder (Some (itrX, ieqv_descriptors)) tr
    = Some (trX ++ itrX, eqv_descriptors).
Proof.
  apply equivocators_trace_project_folder_additive_iff.
  by exists trX.
Qed.

(**
  The projection of an [equivocators] trace is obtained by traversing the
  trace from right to left guided by the descriptors produced by
  [equivocators_transition_item_project] and gathering all non-empty
  [transition_item]s it produces.
*)
Definition equivocators_trace_project
  (eqv_descriptors : equivocator_descriptors)
  (tr : list (composite_transition_item equivocator_IM))
  : option (list (composite_transition_item IM) * equivocator_descriptors)
  :=
  fold_right
    equivocators_trace_project_folder
    (Some ([], eqv_descriptors))
    tr.

Lemma equivocators_trace_project_app_iff
  (pre suf : list (composite_transition_item equivocator_IM))
  (ieqv_descriptors eqv_descriptors : equivocator_descriptors)
  (trX : list (composite_transition_item IM))
  : equivocators_trace_project eqv_descriptors (pre ++ suf)
    = Some (trX, ieqv_descriptors)
  <-> exists
    (preX sufX : list (composite_transition_item IM))
    (eqv_descriptors' : equivocator_descriptors),
    equivocators_trace_project eqv_descriptors suf = Some (sufX, eqv_descriptors') /\
    equivocators_trace_project eqv_descriptors' pre = Some (preX, ieqv_descriptors) /\
    trX = preX ++ sufX.
Proof.
  unfold equivocators_trace_project.
  rewrite fold_right_app.
  simpl.
  match goal with
  |- fold_right _ ?r _ = _ <-> _ => remember r as r_sufX
  end.
  destruct r_sufX as [(sufX, eqv_descriptors')|]
  ; [
    | by rewrite equivocators_trace_project_fold_None; split;
      [intro contra; congruence | intros [preX [sufX [eqv_descriptors' [contra _]]]]; congruence]
    ].
  rewrite (equivocators_trace_project_folder_additive_iff
    pre sufX eqv_descriptors' ieqv_descriptors trX).
  split.
  - by intros (preX & HpreX & HtrX); exists preX, sufX, eqv_descriptors'.
  - intros [preX [_sufX [_eqv_descriptors' [Heq [Hpre HtrX]]]]].
    by exists preX; inversion Heq; subst.
Qed.

(**
  For every [transition_item] of the projection of a trace over the composition
  of equivocators, there exists a corresponding item in the original trace
  which projects to it.
*)
Lemma equivocators_trace_project_app_inv_item
  (tr : list (composite_transition_item equivocator_IM))
  (ieqv_descriptors eqv_descriptors : equivocator_descriptors)
  (preX sufX : list (composite_transition_item IM))
  (itemX : composite_transition_item IM)
  : equivocators_trace_project eqv_descriptors tr
    = Some (preX ++ [itemX] ++ sufX, ieqv_descriptors) ->
  exists
    (pre suf : list (composite_transition_item equivocator_IM))
    (item : (composite_transition_item equivocator_IM))
    (item_descriptors pre_descriptors : equivocator_descriptors),
    equivocators_trace_project eqv_descriptors suf = Some (sufX, item_descriptors) /\
    equivocators_transition_item_project item_descriptors item = Some (Some itemX, pre_descriptors) /\
    equivocators_trace_project pre_descriptors pre = Some (preX, ieqv_descriptors) /\
    tr = pre ++ [item] ++ suf.
Proof.
  generalize dependent sufX. generalize dependent eqv_descriptors.
  induction tr using rev_ind; intros eqv_descriptors sufX.
  - cbn; inversion 1 as [[Hnil Heq]]; clear -Hnil.
    by destruct preX; inversion Hnil.
  - intro Hsome.
    apply equivocators_trace_project_app_iff in Hsome
      as (trX' & xX & eqv_descriptors' & Hpr_x & Hpr_tr & Heq).
    simpl in Hpr_x.
    destruct (equivocators_transition_item_project eqv_descriptors x)
      as [(ox, descriptorx)|] eqn:Hpr_x_item
    ; [| by congruence].
    destruct xX as [|xX _empty].
    + destruct ox; [by congruence |].
      inversion Hpr_x. subst. clear Hpr_x.
      rewrite app_nil_r in  Heq. subst trX'.
      specialize (IHtr eqv_descriptors' sufX Hpr_tr).
      destruct IHtr as [pre [suf [item [item_descriptors [pre_descriptors [Hpr_suf [Hpr_item
        [Hpr_pre Heqtr]]]]]]]].
      exists pre, (suf ++ [x]), item, item_descriptors, pre_descriptors.
      subst tr. rewrite !app_assoc.
      repeat split; [| done | done].
      apply equivocators_trace_project_app_iff.
      exists sufX, [], eqv_descriptors'. rewrite app_nil_r.
      repeat split; [| done].
      by simpl; rewrite Hpr_x_item.
    + destruct ox; [| by congruence].
      inversion Hpr_x. subst. clear Hpr_x.
      destruct_list_last sufX sufX' _xX Heq_sufX.
      * subst. rewrite app_nil_r in Heq. apply app_inj_tail in Heq.
        destruct Heq. subst.
        exists tr, [], x, eqv_descriptors, eqv_descriptors'.
        by rewrite app_nil_r.
      * subst. rewrite! app_assoc in Heq. apply app_inj_tail in Heq.
        rewrite <- app_assoc in Heq. destruct Heq. subst.
        specialize (IHtr eqv_descriptors' sufX' Hpr_tr).
        destruct IHtr as [pre [suf [item [item_descriptors [pre_descriptors [Hpr_suf [Hpr_item
          [Hpr_pre Heqtr]]]]]]]].
        exists pre, (suf ++ [x]), item, item_descriptors, pre_descriptors.
        subst tr. rewrite !app_assoc.
        repeat split; [| done | done].
        apply equivocators_trace_project_app_iff.
        exists sufX', [xX], eqv_descriptors'.
        repeat split; [| done].
        by simpl; rewrite Hpr_x_item.
Qed.

(** A corrollary of the above, reflecting a split in the projection to the original trace. *)
Lemma equivocators_trace_project_app_inv
  (tr : list (composite_transition_item equivocator_IM))
  (ieqv_descriptors eqv_descriptors : equivocator_descriptors)
  (preX sufX : list (composite_transition_item IM))
  : equivocators_trace_project eqv_descriptors tr
    = Some (preX ++ sufX, ieqv_descriptors) ->
  exists
    (pre suf : list (composite_transition_item equivocator_IM))
    (eqv_descriptors' : equivocator_descriptors),
    equivocators_trace_project eqv_descriptors suf = Some (sufX, eqv_descriptors') /\
    equivocators_trace_project eqv_descriptors' pre = Some (preX, ieqv_descriptors) /\
    tr = pre ++ suf.
Proof.
  intro Hpr_tr.
  destruct sufX as [|itemX sufX].
  - rewrite app_nil_r in Hpr_tr.
    exists tr, [], eqv_descriptors.
    by rewrite app_nil_r.
  - change (itemX :: sufX) with ([itemX] ++ sufX) in Hpr_tr.
    apply equivocators_trace_project_app_inv_item in Hpr_tr.
    destruct Hpr_tr as [pre [suf [item [item_descriptors [pre_descriptors [Hpr_suf [Hpr_item
      [Hpr_pre Heqtr]]]]]]]].
    exists pre, ([item] ++ suf), pre_descriptors.
    subst. repeat split; [| done].
    apply equivocators_trace_project_app_iff.
    exists [itemX], sufX, item_descriptors.
    repeat split; [done |].
    by simpl; rewrite Hpr_item.
Qed.

Lemma equivocators_trace_project_preserves_equivocating_indices
  (descriptors idescriptors : equivocator_descriptors)
  (tr : list (composite_transition_item equivocator_IM))
  (trX : list (composite_transition_item IM))
  (is s : composite_state equivocator_IM)
  (Htr : finite_valid_trace_from_to (pre_loaded_with_all_messages_vlsm
          (free_composite_vlsm equivocator_IM)) is s tr )
  (Hdescriptors : proper_equivocator_descriptors descriptors s)
  (Hproject_tr : equivocators_trace_project descriptors tr = Some (trX, idescriptors))
  :
    set_union
      (equivocating_indices IM (enum index) is)
      (newmachine_descriptors_list IM (enum index) idescriptors)
    ⊆
    set_union
      (equivocating_indices IM (enum index) s)
      (newmachine_descriptors_list IM (enum index) descriptors).
Proof.
  generalize dependent trX. generalize dependent descriptors.
  induction Htr using finite_valid_trace_from_to_rev_ind; [by inversion 2 |].
  set (x:={|l:=l|}).
  intros.
  apply equivocators_trace_project_app_iff in Hproject_tr.
  destruct Hproject_tr as [preX [sufX [descriptors' [Hproject_x [Hproject_tr _]]]]].
  simpl in Hproject_x.
  destruct
    (equivocators_transition_item_project descriptors x)
    as [(oitemx, _descriptors')|] eqn: Hpr_x ; [| by congruence].
  assert (_descriptors' = descriptors') as -> by (destruct oitemx; congruence).
  clear Hproject_x trX sufX.

  destruct Ht as [[_ [_ [Hv _]]] Ht].
  specialize
    (equivocators_transition_item_project_preserves_equivocating_indices descriptors x
       oitemx descriptors' s Hdescriptors Ht Hv Hpr_x) as Hx_preserves.
  specialize
    (equivocators_transition_item_project_proper_characterization descriptors x Hdescriptors)
    as Hpr_x_char.
  rewrite Hpr_x in Hpr_x_char.
  destruct Hpr_x_char as [_ [_ [[= <- <-] [_ Hchar2]]]].
  specialize (Hchar2 s Hv Ht) as [Hdescriptors' _].
  specialize (IHHtr _ Hdescriptors' _ Hproject_tr).
  by etransitivity.
Qed.

(**
  The state and descriptors obtained after applying [equivocators_trace_project]
  on a pre-loaded valid trace satisfy the [previous_state_descriptor_prop]erty.
*)
Lemma equivocators_trace_project_from_state_descriptors
  (descriptors idescriptors : equivocator_descriptors)
  (tr : list (composite_transition_item equivocator_IM))
  (trX : list (composite_transition_item IM))
  (is s : composite_state equivocator_IM)
  (Htr : finite_valid_trace_from_to (pre_loaded_with_all_messages_vlsm
          (free_composite_vlsm equivocator_IM)) is s tr )
  (Hdescriptors : proper_equivocator_descriptors descriptors s)
  (Hproject_tr : equivocators_trace_project descriptors tr = Some (trX, idescriptors))
  : forall eqv, previous_state_descriptor_prop (IM eqv) (descriptors eqv) (is eqv) (idescriptors eqv).
Proof.
  generalize dependent trX.
  generalize dependent descriptors.
  generalize dependent s.
  induction tr using rev_ind; intros.
  - by inversion Hproject_tr; subst; destruct (idescriptors eqv); simpl; [|lia].
  - apply finite_valid_trace_from_to_last in Htr as Heq_s.
    rewrite finite_trace_last_is_last in Heq_s. subst s.
    apply finite_valid_trace_from_to_app_split in Htr.
    destruct Htr as [Htr Hx].
    specialize (equivocators_pre_trace_cannot_decrease_state_size IM _ _ _ Htr) as His_tr.
    specialize (equivocators_pre_trace_cannot_decrease_state_size IM _ _ _ Hx) as Htr_x.
    specialize (IHtr _ Htr).
    specialize (equivocators_transition_item_project_proper_characterization descriptors x)
      as Hproperx.
    spec Hproperx Hdescriptors.
    destruct Hproperx as [oitem [final_descriptors' [Hprojectx [Hitemx Hproperx]]]].
    specialize (Hproperx (finite_trace_last is tr)).
    rewrite equivocators_trace_project_app_iff in Hproject_tr.
    simpl in *.
    rewrite Hprojectx in Hproject_tr.
    inversion Hx. subst tl s' x f. clear Hx Htl.
    destruct Ht as [[_ [_ [Hv _]]] Ht].
    specialize (Hproperx Hv Ht). simpl in Hproperx.
    destruct Hproperx as [Hproper' [Heq_final_descriptors' [Heq_ltr [Hex_new Hx]]]].
    specialize (IHtr _ Hproper').
    assert (Hex_new' : previous_state_descriptor_prop (IM eqv) (final_descriptors' eqv) (is eqv)
                        (idescriptors eqv)).
    {
      destruct Hproject_tr as [preX [sufX [_final_descriptors' [H_final_descriptors'
        [Hproject_tr HtrX]]]]].
      apply IHtr with preX.
      by destruct oitem; inversion H_final_descriptors'; subst.
    }

    destruct l as (i, li). simpl in *.
    destruct (decide (i = eqv)).
    + subst. spec His_tr eqv. spec Htr_x eqv.
      destruct (descriptors eqv) eqn:Hvin_desc_eqv;
        [by simpl in Hex_new; rewrite Hex_new in Hex_new' |].
      destruct (final_descriptors' eqv) eqn:Hfin_desc_eqv'.
      * by simpl in Hex_new, Hex_new'; rewrite Hex_new'; simpl;  lia.
      * by destruct (idescriptors eqv); simpl in *; lia.
    + by rewrite Heq_final_descriptors' in Hex_new'; state_update_simpl.
Qed.

Lemma equivocators_trace_project_preserves_equivocating_indices_final
  (descriptors idescriptors : equivocator_descriptors)
  (tr : list (composite_transition_item equivocator_IM))
  (trX : list (composite_transition_item IM))
  (is s : composite_state equivocator_IM)
  (Htr : finite_valid_trace_from_to (pre_loaded_with_all_messages_vlsm
          (free_composite_vlsm equivocator_IM)) is s tr )
  (Hdescriptors : not_equivocating_equivocator_descriptors IM descriptors s)
  (Hproject_tr : equivocators_trace_project descriptors tr = Some (trX, idescriptors))
  :
    set_union
      (equivocating_indices IM (enum index) is)
      (newmachine_descriptors_list IM (enum index) idescriptors)
    ⊆
    equivocating_indices IM (enum index) s.
Proof.
  apply not_equivocating_equivocator_descriptors_proper in Hdescriptors as Hproper.
  specialize
    (equivocators_trace_project_preserves_equivocating_indices _ _ _ _ _ _
      Htr Hproper Hproject_tr
    ) as Hincl.
  intros eqv Heqv. spec Hincl eqv Heqv.
  apply set_union_iff in Hincl.
  clear Heqv.
  destruct Hincl as [|Heqv]; [done |].
  specialize (Hdescriptors eqv).
  apply elem_of_list_filter in Heqv.
  destruct Heqv as [Heqv Hin].
  by destruct (descriptors eqv).
Qed.

(**
  We can project a trace over the composition of equivocators in two ways:
  (1) first project on a equivocator component, then project the equivocator to the original component
  (2) first projects to the composition of original components, then project to one of them

  The result below says that the two ways lead to the same result.
*)
Lemma equivocators_trace_project_finite_trace_projection_list_commute
  (i : index)
  (final_descriptors initial_descriptors : equivocator_descriptors)
  (eqv_initial : MachineDescriptor (IM i))
  (tr : list (composite_transition_item equivocator_IM))
  (trX : list (composite_transition_item IM))
  (trXi : list (vtransition_item (IM i)))
  (eqv_final := final_descriptors i)
  (Hproject_tr : equivocators_trace_project final_descriptors tr = Some (trX, initial_descriptors))
  (Hproject_tri :
    equivocator_vlsm_trace_project (IM i)
      (finite_trace_projection_list equivocator_IM i tr) eqv_final
    = Some (trXi, eqv_initial))
  : initial_descriptors i = eqv_initial /\
    finite_trace_projection_list IM i trX = trXi.
Proof.
  generalize dependent trXi. generalize dependent trX.
  generalize dependent final_descriptors.
  induction tr using rev_ind; intros.
  - by inversion Hproject_tr; inversion Hproject_tri; subst.
  - unfold equivocators_trace_project in Hproject_tr.
    rewrite fold_right_app in Hproject_tr.
    match type of Hproject_tr with
    | fold_right _ ?i _ = _ => destruct i as [(projectx,final_descriptors')|] eqn:Hproject_x
    end
    ; [| by rewrite equivocators_trace_project_fold_None in Hproject_tr; inversion Hproject_tr].
    apply equivocators_trace_project_folder_additive_iff in Hproject_tr.
    destruct Hproject_tr as [trX0 [HtrX0 HtrX]].
    specialize (IHtr _ _ HtrX0).
    unfold finite_trace_projection_list in Hproject_tri.
    rewrite @pre_VLSM_projection_finite_trace_project_app in Hproject_tri.
    apply equivocator_vlsm_trace_project_app in Hproject_tri.
    destruct Hproject_tri as [eqv_final' [trXi' [project_xi [HtrXi' [Hproject_xi HeqtrXi]]]]].
    assert (Hfinal'i : final_descriptors' i = eqv_final' /\
      finite_trace_projection_list IM i projectx = project_xi).
    { clear - Hproject_x Hproject_xi.
      simpl in *.
      destruct (equivocators_transition_item_project final_descriptors x)
        as [(ox, final')|] eqn:Hpr_item_x
      ; [| by congruence].
      unfold equivocators_transition_item_project in Hpr_item_x.
      destruct (decide (i = projT1 (l x))).
      - subst i.
        rewrite (composite_transition_item_projection_iff equivocator_IM x)
         in Hproject_xi.
        simpl in Hproject_xi.
        subst eqv_final.
        destruct (equivocator_vlsm_transition_item_project _ _ _)
          as [(oitem', descriptor')|] eqn:Heqpr_item_x
        ; [| done].
        destruct oitem' as [item'|]
        ; inversion Hproject_xi; subst descriptor' project_xi; clear Hproject_xi
        ; inversion Hpr_item_x; subst; clear Hpr_item_x
        ; inversion Hproject_x; subst; clear Hproject_x
        ; state_update_simpl
        ; [| by split].
        split; [done |].
        simpl. destruct x. simpl in *. destruct l as (i, li). simpl in *.
        unfold pre_VLSM_projection_transition_item_project, composite_project_label. simpl.
        destruct (decide (i = i)); [| by congruence].
        f_equal.
        replace e with (@eq_refl _ i) by (apply Eqdep_dec.UIP_dec; done). clear e.
        destruct item'.
        apply equivocator_transition_item_project_inv_characterization in Heqpr_item_x.
        simpl in *.
        by destruct Heqpr_item_x as [Hl [-> [-> [<- _]]]].
      - rewrite (composite_transition_item_projection_neq equivocator_IM i x)
         in Hproject_xi by congruence.
        simpl in Hproject_xi.
        subst eqv_final.
        inversion Hproject_xi. subst. clear Hproject_xi.
        destruct
          (equivocator_vlsm_transition_item_project _ _ _)
          as [(oitem', descriptor')|] eqn:Heqpr_item_x
        ; [| done].
        destruct oitem' as [item'|]
        ; inversion Hpr_item_x; subst; clear Hpr_item_x
        ; inversion Hproject_x; subst; clear Hproject_x
        ; state_update_simpl
        ; [| by split].
        by simpl; rewrite (composite_transition_item_projection_neq IM i).
    }
    destruct Hfinal'i as [Hfinal'i Hpr_xi].
    rewrite <- Hfinal'i in HtrXi'.
    specialize (IHtr _ HtrXi').
    destruct IHtr as [Heqv_initial Hpr_trXi'].
    split; [done |].
    subst.
    by apply map_option_app.
Qed.

(**
  A generalization of [equivocators_transition_item_project_preserves_zero_descriptors]
  to full (valid) traces.
*)
Lemma equivocators_trace_project_preserves_zero_descriptors
  (is : composite_state equivocator_IM)
  (tr : list (composite_transition_item equivocator_IM))
  (Htr : finite_valid_trace_from PreFreeE is tr)
  (descriptors : equivocator_descriptors)
  (idescriptors : equivocator_descriptors)
  (trX : list (composite_transition_item IM))
  (HtrX : equivocators_trace_project descriptors tr = Some (trX, idescriptors))
  : forall i, descriptors i = Existing 0 -> idescriptors i = Existing 0.
Proof.
  generalize dependent trX. generalize dependent descriptors.
  induction Htr using finite_valid_trace_from_rev_ind; [by inversion 1; subst |].
  intros descriptors trX HtrX i Hi.
  apply equivocators_trace_project_app_iff in HtrX
    as (preX & sufX & descriptors' & Hproject_x & Hproject_tr & _).
  simpl in Hproject_x.
  destruct
    (equivocators_transition_item_project descriptors x)
    as [(oitemx, _descriptors')|] eqn: Hpr_x; [| by congruence].
  assert (_descriptors' = descriptors') as -> by (destruct oitemx; congruence).
  clear Hproject_x trX sufX.
  destruct Hx as [(_ & _  & Hv & _) Ht].
  eapply IHHtr; [done |].
  by eapply equivocators_transition_item_project_preserves_zero_descriptors
       with (item := x); cycle 1.
Qed.

Lemma preloaded_equivocators_valid_trace_from_project
  (final_descriptors : equivocator_descriptors)
  (is : composite_state equivocator_IM)
  (tr : list (composite_transition_item equivocator_IM))
  (final_state := finite_trace_last is tr)
  (Hproper : proper_equivocator_descriptors final_descriptors final_state)
  (Htr : finite_valid_trace_from PreFreeE is tr)
  : exists
    (trX : list (composite_transition_item IM))
    (initial_descriptors : equivocator_descriptors),
    equivocators_trace_project final_descriptors tr = Some (trX, initial_descriptors)
    /\ proper_equivocator_descriptors initial_descriptors is
    /\ equivocators_state_project final_descriptors (finite_trace_last is tr)
     = finite_trace_last (equivocators_state_project initial_descriptors is) trX.
Proof.
  generalize dependent final_descriptors; generalize dependent is.
  induction tr using rev_ind; intros; [by exists [], final_descriptors |].
  apply finite_valid_trace_from_app_iff in Htr.
  destruct Htr as [Htr Hx].
  specialize (IHtr _ Htr).
  specialize (equivocators_transition_item_project_proper_characterization final_descriptors x)
    as Hproperx.
  unfold final_state in Hproper.
  rewrite finite_trace_last_is_last in Hproper.
  spec Hproperx Hproper.
  destruct Hproperx as [oitem [final_descriptors' [Hprojectx [Hitemx Hproperx]]]].
  specialize (Hproperx (finite_trace_last is tr)).
  unfold equivocators_trace_project.
  rewrite fold_right_app.
  match goal with
  |- context [fold_right _ ?fld _] => remember fld as foldx
  end.
  simpl in Heqfoldx.
  rewrite Hprojectx in Heqfoldx.
  inversion Hx. subst tl s' x. clear Hx.
  destruct Ht as [[_ [_ [Hv _]]] Ht].
  specialize (Hproperx Hv Ht).
  destruct Hproperx as [Hproper' [Heq_final_descriptors' [Heq_ltr [Hex_new Hx]]]].
  specialize (IHtr _ Hproper').
  destruct IHtr as [trX' [initial_descriptors [Htr_project [Hproper_initial Hlst]]]].
  destruct oitem as [item|].
  - simpl in Hitemx. destruct Hitemx as [Hl [Hinput [Houtput [Hdestination _]]]].
    specialize (Hx _ eq_refl).
    destruct Hx as [Hvx Htx].
    exists (trX' ++ [item]), initial_descriptors. subst foldx.
    by erewrite equivocators_trace_project_folder_additive, !finite_trace_last_is_last.
  - exists trX', initial_descriptors.
    subst; split_and!; [done ..|].
    by rewrite finite_trace_last_is_last; congruence.
Qed.

Lemma equivocators_trace_project_zero_descriptors
  (is : composite_state equivocator_IM)
  (tr : list (composite_transition_item equivocator_IM))
  (Htr : finite_valid_trace_from PreFreeE is tr)
  : exists (trX : list (composite_transition_item IM)),
    equivocators_trace_project (zero_descriptor IM) tr = Some (trX, (zero_descriptor IM)).
Proof.
  specialize
    (preloaded_equivocators_valid_trace_from_project
      (zero_descriptor IM) is tr
    ) as Hproject.
  simpl in Hproject. spec Hproject; [by apply zero_descriptor_proper |].
  spec Hproject Htr.
  destruct Hproject as [trX [initial_descriptors [Hproject _]]].
  exists trX.
  replace initial_descriptors with (zero_descriptor IM) in Hproject; [done |].
  apply functional_extensionality_dep. intros i. symmetry.
  by apply (equivocators_trace_project_preserves_zero_descriptors _ _ Htr _ _ _ Hproject).
Qed.

Lemma preloaded_equivocators_valid_trace_project_inv
  (final_descriptors : equivocator_descriptors)
  (is : composite_state equivocator_IM)
  (tr : list (composite_transition_item equivocator_IM))
  (final_state := finite_trace_last is tr)
  (Htr : finite_valid_trace PreFreeE is tr)
  (trX : list (composite_transition_item IM))
  (initial_descriptors : equivocator_descriptors)
  (Hproject: equivocators_trace_project final_descriptors tr = Some (trX, initial_descriptors))
  (Hproper : proper_equivocator_descriptors initial_descriptors is)
  : proper_equivocator_descriptors final_descriptors final_state.
Proof.
  revert Hproject. revert trX Htr final_descriptors.
  induction tr using rev_ind; intros; [by inversion Hproject |].
  destruct Htr as [Htr Hinit].
  apply finite_valid_trace_from_app_iff in Htr.
  destruct Htr as [Htr Hx].
  unfold equivocators_trace_project in Hproject.
  rewrite fold_right_app in Hproject.
  match type of Hproject with
  | fold_right _ ?f _ = _ => remember f as project_x
  end.
  simpl in Heqproject_x.
  destruct project_x as [(x', x_descriptors)|]
  ; [| by rewrite equivocators_trace_project_fold_None in Hproject; congruence].
  destruct (equivocators_transition_item_project final_descriptors x) as [(oitem', ditem')|]
    eqn:Hproject_x
  ; [| by congruence].
  apply (equivocators_trace_project_folder_additive_iff tr x' x_descriptors initial_descriptors trX)
  in Hproject.
  destruct Hproject as [trX' [Hproject_x' HeqtrX]].
  specialize (IHtr trX' (conj Htr Hinit) _ Hproject_x').
  inversion Hx. subst. clear Hx.
  unfold equivocators_transition_item_project in Hproject_x.
  simpl in Hproject_x.
  unfold composite_transition_item_projection in Hproject_x. simpl in Hproject_x.
  unfold composite_transition_item_projection_from_eq in Hproject_x. simpl in Hproject_x.
  unfold eq_rect_r in Hproject_x. simpl in Hproject_x.
  match type of Hproject_x with
  | context [equivocator_vlsm_transition_item_project ?X ?i ?c] =>
      remember (equivocator_vlsm_transition_item_project X i c)  as projecti
  end.
  destruct projecti as [(oitem'', ditem'')|]; [| by congruence].
  unfold equivocator_vlsm_transition_item_project in Heqprojecti.
  unfold final_state in *. clear final_state.
  rewrite finite_trace_last_is_last. simpl.
  destruct (final_descriptors (projT1 l)) as [sn| j] eqn:Hfinali.
  - inversion Heqprojecti. subst. clear Heqprojecti.
    inversion Hproject_x. subst; clear Hproject_x.
    inversion Heqproject_x. subst. clear Heqproject_x.
    intro e. specialize (IHtr e).
    destruct (decide (e = projT1 l)).
    + subst.
      unfold equivocator_descriptors_update in IHtr;
        rewrite equivocator_descriptors_update_eq in IHtr.
      by rewrite Hfinali.
    + state_update_simpl.
      destruct Ht as [Hv Ht].
      simpl in Ht. unfold vtransition in Ht. simpl in Ht.
      destruct l as (i, li).
      match type of Ht with
      | (let (_,_) := ?t in _) = _ => destruct t as (si', om')
      end.
      inversion Ht. subst. simpl in n.
      by state_update_simpl.
  - destruct l as (i, li).
    unfold projT1, projT2 in Heqprojecti.
    destruct Ht as [Hv Ht].
    cbn in Ht.
    destruct (equivocator_transition _ _ _) as (si', om') eqn:Ht'.
    inversion Ht. subst om'. clear Ht.
    replace (s i) with si' in * by (subst; state_update_simpl; done).
    destruct (equivocator_state_project si' j) as [si'j|] eqn:Hj; [| done].
    by destruct li as [ndi | idi li | idi li]
    ; destruct (decide _)
    ; inversion Heqprojecti; subst; clear Heqprojecti
    ; inversion Hproject_x; subst; clear Hproject_x
    ; inversion Heqproject_x; subst; clear Heqproject_x
    ; intro eqv; specialize (IHtr eqv)
    ; (destruct (decide (i = eqv)); subst; state_update_simpl
       ; cbn in *; [rewrite ?Hfinali; eexists |]; done).
Qed.

(**
  A corrollary of [preloaded_equivocators_valid_trace_from_project] selecting
  only the [proper_equivocator_descriptors] property.
*)
Lemma preloaded_equivocators_valid_trace_project_proper_initial
  (is : composite_state equivocator_IM)
  (tr : list (composite_transition_item equivocator_IM))
  (final_state := finite_trace_last is tr)
  (Htr : finite_valid_trace_from PreFreeE is tr)
  (final_descriptors : equivocator_descriptors)
  (trX : list (composite_transition_item IM))
  (initial_descriptors : equivocator_descriptors)
  (Hproject: equivocators_trace_project final_descriptors tr = Some (trX, initial_descriptors))
  (Hproper : proper_equivocator_descriptors final_descriptors final_state)
  : proper_equivocator_descriptors initial_descriptors is.
Proof.
  destruct
    (preloaded_equivocators_valid_trace_from_project
      final_descriptors is tr Hproper Htr
    )
    as [_trX [_initial_descriptors [_Hproject [Hiproper _]]]].
  rewrite Hproject in _Hproject.
  by inversion _Hproject; subst.
Qed.

Lemma equivocators_trace_project_output_reflecting_inv
  (is: composite_state equivocator_IM)
  (tr: list (composite_transition_item equivocator_IM))
  (Htr : finite_valid_trace_from (pre_loaded_with_all_messages_vlsm
           (free_composite_vlsm equivocator_IM)) is tr)
  (m : message)
  (Hbbs : Exists (field_selector output m) tr)
  : exists
    (final_descriptors initial_descriptors : equivocator_descriptors)
    (trX: list (composite_transition_item IM)),
    not_equivocating_equivocator_descriptors IM final_descriptors (finite_trace_last is tr) /\
    equivocators_trace_project final_descriptors tr = Some (trX, initial_descriptors) /\
    Exists (field_selector output m) trX.
Proof.
  apply Exists_exists in Hbbs.
  destruct Hbbs as [item [Hitem Hm]]. simpl in Hm.
  apply (finite_trace_projection_list_in  equivocator_IM) in Hitem.
  destruct item. simpl in *. destruct l as (i, li). simpl in *.
  specialize
    (preloaded_finite_valid_trace_projection equivocator_IM i _ _ Htr)
    as Htri.
  specialize
    (equivocator_vlsm_trace_project_output_reflecting_inv (IM i) _ _ Htri m) as Hex.
  spec Hex; [by apply Exists_exists; eexists _ |].
  destruct Hex as [eqv_final [eqv_init [Heqv_init [Heqv_final [trXi [Hprojecti Hex]]]]]].
  specialize (VLSM_projection_finite_trace_last
    (preloaded_component_projection equivocator_IM i) _ _ Htr) as Hlst.
  simpl in Hlst,Heqv_final. rewrite <- Hlst in Heqv_final. clear Hlst.
  match type of Heqv_final with
  | existing_descriptor _ _ (?l i) => remember l as final
  end.
  remember (equivocator_descriptors_update (zero_descriptor IM) i eqv_final) as final_descriptors.
  assert (Hfinal_descriptors : not_equivocating_equivocator_descriptors IM final_descriptors final).
  {
    intro eqv. subst final_descriptors.
    destruct (decide (i = eqv)); subst; state_update_simpl; [done |].
    by apply zero_descriptor_proper.
  }
  exists final_descriptors.
  subst final.
<<<<<<< HEAD
  assert (Hfinal_descriptors_proper : proper_equivocator_descriptors final_descriptors (finite_trace_last is tr))
    by (apply not_equivocating_equivocator_descriptors_proper; done).
=======
  assert (Hfinal_descriptors_proper :
    proper_equivocator_descriptors final_descriptors (finite_trace_last is tr)).
  { by apply not_equivocating_equivocator_descriptors_proper. }
>>>>>>> fd475d53
  destruct (preloaded_equivocators_valid_trace_from_project  _ _ _ Hfinal_descriptors_proper Htr)
    as [trX [initial_descriptors [Hproject_tr _]]].
  exists initial_descriptors, trX. split; [done |]. split; [done |].
  specialize (equivocators_trace_project_finite_trace_projection_list_commute
    i final_descriptors initial_descriptors
      eqv_init tr trX trXi Hproject_tr)
    as Hcommute.
  assert (Hfinali : final_descriptors i = eqv_final) by (subst; state_update_simpl; done).
  rewrite Hfinali in Hcommute.
  spec Hcommute Hprojecti.
  destruct Hcommute as [Hiniti Hcommute].
  clear -Hex Hcommute. subst.
  apply Exists_exists in Hex. destruct Hex as [x [Hx Hm]].
  apply (finite_trace_projection_list_in_rev IM) in Hx.
  destruct Hx as [itemX [HitemX [Houtput _]]].
  apply Exists_exists. exists itemX. split; [done |].
  by simpl; rewrite Houtput.
Qed.

Lemma equivocators_trace_project_output_reflecting_iff
  (is: composite_state equivocator_IM)
  (tr: list (composite_transition_item equivocator_IM))
  (Htr: finite_valid_trace_from (pre_loaded_with_all_messages_vlsm
          (free_composite_vlsm equivocator_IM)) is tr)
  (m : message)
  : Exists (field_selector output m) tr
  <-> exists
    (final_descriptors initial_descriptors : equivocator_descriptors)
    (trX: list (composite_transition_item IM)),
    not_equivocating_equivocator_descriptors IM final_descriptors (finite_trace_last is tr) /\
    equivocators_trace_project final_descriptors tr = Some (trX, initial_descriptors) /\
    Exists (field_selector output m) trX.
Proof.
  split; [by apply equivocators_trace_project_output_reflecting_inv |].
  intros [final_descriptors [initial_descriptors [trX [Hfinal_descriptors [Hpr_tr Hex]]]]].
  apply Exists_exists in Hex.
  destruct Hex as [itemX [HitemX Hm]].
  apply elem_of_list_split in HitemX.
  destruct HitemX as [preX [sufX Heq_trX]].
  subst.
  apply equivocators_trace_project_app_inv_item in Hpr_tr.
  destruct Hpr_tr as [pre [suf [item [item_descriptors [pre_descriptors [_ [Hpr_item [_ Heqtr]]]]]]]].
  subst.
  rewrite !Exists_app. right. left. constructor.
  apply equivocators_transition_item_project_inv_characterization in Hpr_item.
  destruct Hpr_item as [_ [_ [Heqoutput _]]].
  by simpl in *; congruence.
Qed.

(**
  Projecting a pre-loaded valid trace of the composition of equivocators
  using [proper_equivocator_descriptors] one obtains a pre-loaded valid trace
  of the free composition of nodes.
*)
Lemma pre_equivocators_valid_trace_project
  (is final_state : vstate equivocators_no_equivocations_vlsm)
  (tr : list (composite_transition_item equivocator_IM))
  (Htr : finite_valid_trace_init_to PreFreeE is final_state tr)
  (final_descriptors : equivocator_descriptors)
  (Hproper : proper_equivocator_descriptors final_descriptors final_state)
  : exists
    (initial_descriptors : equivocator_descriptors),
    proper_equivocator_descriptors initial_descriptors is /\
    exists
    (isX := equivocators_state_project initial_descriptors is)
    (final_stateX := equivocators_state_project final_descriptors final_state)
    (trX : list (composite_transition_item IM)),
    equivocators_trace_project final_descriptors tr = Some (trX, initial_descriptors) /\
    finite_valid_trace_init_to PreFree isX final_stateX trX.
Proof.
  generalize dependent final_descriptors.
  generalize dependent final_state.
  induction tr using rev_ind; intros.
  - apply valid_trace_get_last in Htr as Hfinal_state_eq.
    subst.
    exists final_descriptors. split; [done |].
    exists [].
    repeat (split; [done |]).
<<<<<<< HEAD
    cut (vinitial_state_prop (free_composite_vlsm IM) (equivocators_state_project final_descriptors is)).
    {
      intro Hinit; split; [| done].
      by constructor; apply initial_state_is_valid.
    }
    by apply (equivocators_initial_state_project IM); [apply Htr |].
=======
    cut (vinitial_state_prop (free_composite_vlsm IM)
      (equivocators_state_project final_descriptors is)).
    { intro Hinit. split; [| done]. constructor. by apply initial_state_is_valid. }
    apply (equivocators_initial_state_project IM); [| done].
    apply Htr.
>>>>>>> fd475d53
  - destruct Htr as [Htr Hinit].
    apply finite_valid_trace_from_to_app_split in Htr.
    destruct Htr as [Htr Hx].
    specialize (IHtr _ (conj Htr Hinit)).
    apply finite_valid_trace_from_to_last in Hx as Hfinal_state_eq.
    change [x] with ([] ++ [x]) in Hfinal_state_eq.
    rewrite finite_trace_last_is_last in Hfinal_state_eq.
    subst.
    destruct
      (equivocators_transition_item_project_proper_characterization _ x Hproper)
      as [oitem [final_descriptors' [Hpr_x [Hchar1 Hchar2]]]].
    specialize (equivocators_trace_project_app_iff tr [x]) as Hpr_app.
    inversion Hx. subst. clear Hx Htl.
    destruct Ht as [[_ [_ [Hvx Hcx]]]  Htx].
    specialize (Hchar2 (finite_trace_last is tr) Hvx Htx).
    simpl in *.
    destruct Hchar2 as [Hproper' [Heq_final_descriptors' [Heq_last_tr [Hex_new Hchar2]]]].
    specialize (IHtr _ Hproper').
    destruct IHtr as [initial_descriptors [Hproper_initial [trX [Hpr_tr HtrX]]]].
    exists initial_descriptors.
    split; [done |].
    specialize (Hpr_app initial_descriptors final_descriptors).
    destruct oitem as [item|].
    + exists (trX ++ [item]).
      destruct HtrX as [HtrX HinitX].
      repeat split; [..| done].
      * apply (Hpr_app (trX ++ [item])).
        exists trX, [item], final_descriptors'.
        by rewrite Hpr_x.
      * apply
          (finite_valid_trace_from_to_app PreFree
            (equivocators_state_project final_descriptors' (finite_trace_last is tr)))
        ; [done |].
        specialize (Hchar2 _ eq_refl).
        destruct item. destruct l0 as (ix, lix).
        destruct l as (i, li).
        simpl in *.
        destruct Hchar1 as [[Hex Heq_l] [Heq_input [Heq_output [Hpr_s Heq_descli]]]].
        simplify_eq.
        destruct Hchar2 as [Hvx_pr Htx_pr].
        apply finite_valid_trace_from_to_singleton.
        repeat split
        ; [| apply any_message_is_valid_in_preloaded | done | done].
        by apply finite_valid_trace_from_to_last_pstate in HtrX.
    + exists trX. clear Hchar1. rewrite Hchar2.
      split; [| done].
      apply (Hpr_app trX).
      exists trX, [], final_descriptors'.
      by rewrite Hpr_x, app_nil_r.
Qed.

Definition equivocators_partial_trace_project
  (final_descriptors : equivocator_descriptors)
  (str : composite_state equivocator_IM * list (composite_transition_item equivocator_IM))
  : option (composite_state IM * list (composite_transition_item IM))
  :=
  let (s, tr) := str in
  if
    (decide (not_equivocating_equivocator_descriptors IM final_descriptors
      (finite_trace_last s tr)))
  then
    match equivocators_trace_project final_descriptors tr with
    | None => None
    | Some (trX, initial_descriptors) =>
        Some (equivocators_state_project initial_descriptors s, trX)
    end
    else None.

Lemma equivocators_partial_trace_project_characterization
  (final_descriptors : equivocator_descriptors)
  (X := free_composite_vlsm equivocator_IM)
  (partial_trace_project := equivocators_partial_trace_project final_descriptors)
  sX trX sY trY
  : partial_trace_project (sX, trX) = Some (sY, trY) <->
    not_equivocating_equivocator_descriptors IM final_descriptors (finite_trace_last sX trX) /\
    exists initial_descriptors,
      equivocators_trace_project final_descriptors trX = Some (trY, initial_descriptors) /\
      equivocators_state_project initial_descriptors sX = sY.
Proof.
  unfold partial_trace_project,equivocators_partial_trace_project.
  split.
  - intros Hpr_tr.
    case_decide; [| by congruence].
    destruct (equivocators_trace_project final_descriptors trX)
      as [(_trY, initial_descriptors)|] eqn:Htr_project
    ; [| by congruence].
    by inversion Hpr_tr; subst _trY; clear Hpr_tr; eauto.
  - intros [Hnot_equiv [initial_descriptors [Hpr_tr Hpr_s]]].
    by rewrite decide_True, Hpr_tr; subst.
Qed.

Definition destruct_equivocators_partial_trace_project
  {final_descriptors : equivocator_descriptors}
  (X := free_composite_vlsm equivocator_IM)
  (partial_trace_project := equivocators_partial_trace_project final_descriptors)
  {sX trX sY trY}
  (Hpr_tr : partial_trace_project (sX, trX) = Some (sY, trY))
  : not_equivocating_equivocator_descriptors IM final_descriptors (finite_trace_last sX trX) /\
    exists initial_descriptors,
      equivocators_trace_project final_descriptors trX = Some (trY, initial_descriptors) /\
      equivocators_state_project initial_descriptors sX = sY
  := proj1 (equivocators_partial_trace_project_characterization
      final_descriptors sX trX sY trY) Hpr_tr.

Definition construct_equivocators_partial_trace_project
  {final_descriptors : equivocator_descriptors}
  (X := free_composite_vlsm equivocator_IM)
  (partial_trace_project := equivocators_partial_trace_project final_descriptors)
  {sX trX sY trY}
  (H : not_equivocating_equivocator_descriptors IM final_descriptors (finite_trace_last sX trX) /\
    exists initial_descriptors,
      equivocators_trace_project final_descriptors trX = Some (trY, initial_descriptors) /\
      equivocators_state_project initial_descriptors sX = sY)
  : partial_trace_project (sX, trX) = Some (sY, trY)
  := proj2 (equivocators_partial_trace_project_characterization final_descriptors sX trX sY trY) H.

Lemma equivocators_partial_trace_project_extends_left
  (final_descriptors : equivocator_descriptors)
  (X := free_composite_vlsm equivocator_IM)
  (partial_trace_project := equivocators_partial_trace_project final_descriptors)
  : forall sX trX sY trY,
  partial_trace_project (sX, trX) = Some (sY, trY) ->
  forall s'X preX,
    finite_trace_last s'X preX = sX ->
    finite_valid_trace_from (pre_loaded_with_all_messages_vlsm X) s'X (preX ++ trX) ->
    exists s'Y preY,
      partial_trace_project (s'X, preX ++ trX) = Some (s'Y, preY ++ trY) /\
      finite_trace_last s'Y preY = sY.
Proof.
  intros s tr sX trX Hpr_tr s_pre pre Hs_lst Hpre_tr.
  destruct (destruct_equivocators_partial_trace_project Hpr_tr)
    as [Hnot_equiv [initial_descriptors [Htr_project Hs_project]]].
  apply (finite_valid_trace_from_app_iff PreFreeE) in Hpre_tr.
  destruct Hpre_tr as [Hpre Htr]. subst s sX.
  apply not_equivocating_equivocator_descriptors_proper in Hnot_equiv as Hproper.
  specialize
    (preloaded_equivocators_valid_trace_project_proper_initial _ _ Htr
      _ _ _ Htr_project Hproper
    ) as Hinitial_descriptors.
  destruct
    (preloaded_equivocators_valid_trace_from_project
      _ _ _ Hinitial_descriptors Hpre
    ) as [preX [pre_descriptors [Hpre_project [Hpre_desciptors Hs_project]]]].
  exists (equivocators_state_project pre_descriptors s_pre), preX.
  split; [| done].
  apply construct_equivocators_partial_trace_project.
  split; [by rewrite finite_trace_last_app |].
  exists pre_descriptors. split; [| done].
  apply equivocators_trace_project_app_iff.
  by exists preX, trX, initial_descriptors.
Qed.

(**
  The projection of an composite equivocator state using [zero_descriptor]s
  which is guaranteed to always succeed.
*)
Definition equivocators_total_state_project := equivocators_state_project (zero_descriptor IM).

Definition equivocators_total_label_project
  (l : composite_label equivocator_IM) : option (composite_label IM) :=
  let (i, li) := l in
  option_map (existT i) (equivocator_label_zero_project _ li).

Definition equivocators_total_trace_project
  (tr : list (composite_transition_item equivocator_IM))
  : list (composite_transition_item IM)
  :=
  from_option fst [] (equivocators_trace_project (zero_descriptor IM) tr).

(**
  The projection of an composite equivocator trace using [zero_descriptor]s
  which is guaranteed to always succeed.
*)
Lemma equivocators_total_trace_project_characterization
  {s tr}
  (Hpre_tr : finite_valid_trace_from PreFreeE s tr)
  : equivocators_trace_project (zero_descriptor IM) tr =
    Some (equivocators_total_trace_project tr, zero_descriptor IM).
Proof.
  unfold equivocators_total_trace_project.
  by destruct (equivocators_trace_project_zero_descriptors _ _ Hpre_tr) as [_trX ->].
Qed.

Lemma equivocators_total_trace_project_app
  (X := FreeE)
  (trace_project := equivocators_total_trace_project)
  : forall tr1X tr2X,
      (exists sX, finite_valid_trace_from (pre_loaded_with_all_messages_vlsm X) sX (tr1X ++ tr2X)) ->
      trace_project (tr1X ++ tr2X) = trace_project tr1X ++ trace_project tr2X.
Proof.
  intros tr1X tr2X [sX Hpre_tr].
  specialize (equivocators_total_trace_project_characterization Hpre_tr) as Htr12_pr.
  apply equivocators_trace_project_app_iff in Htr12_pr.
  destruct Htr12_pr as [tr1Y [tr2Y [descriptors [Htr2_pr [Htr1_pr Htr12_eq]]]]].
  apply (finite_valid_trace_from_app_iff PreFreeE) in Hpre_tr.
  destruct Hpre_tr as [Hpre_tr1 Hpre_tr2].
  rewrite (equivocators_total_trace_project_characterization Hpre_tr2) in Htr2_pr.
  inversion Htr2_pr. subst. clear Htr2_pr.
  rewrite (equivocators_total_trace_project_characterization Hpre_tr1) in Htr1_pr.
  by inversion Htr1_pr; subst.
Qed.

Lemma equivocators_total_VLSM_projection_finite_trace_project
  {s tr}
  (Hpre_tr : finite_valid_trace_from PreFreeE s tr)
  : @pre_VLSM_projection_finite_trace_project _ (type PreFreeE) _ equivocators_total_label_project
      equivocators_total_state_project tr = equivocators_total_trace_project tr.
Proof.
  induction tr using rev_ind; [done |].
  rewrite equivocators_total_trace_project_app by (eexists; done).
  rewrite @pre_VLSM_projection_finite_trace_project_app.
  apply finite_valid_trace_from_app_iff in Hpre_tr as [Hpre_tr Hpre_x].
  specialize (IHtr Hpre_tr).
  rewrite IHtr.
  f_equal.
  inversion Hpre_x. subst.
  destruct Ht as [[_ [_ [Hv _]]] Ht]. destruct l as (i, [sn|ji li|ji li])
  ; unfold equivocators_total_trace_project; cbn in *
  ; unfold equivocators_transition_item_project; cbn in *
  ; rewrite !equivocator_state_project_zero.
  - inversion_clear Ht.
    rewrite decide_False; [done |].
    by state_update_simpl; cbn.
  - destruct (equivocator_state_project _ _) as [s_i|]; [| done].
    destruct (vtransition _ _ _) as (si', _om').
    inversion_clear Ht. state_update_simpl.
    destruct ji as [|ji].
    + by rewrite decide_True.
    + by rewrite decide_False.
  - destruct (equivocator_state_project _ _) as [s_i|]; [| done].
    destruct (vtransition _ _ _) as (si', _om').
    inversion_clear Ht.
    by state_update_simpl; cbn; rewrite decide_False.
Qed.

Lemma equivocators_total_trace_project_final_state
  (X := FreeE)
  (state_project := equivocators_total_state_project)
  (trace_project := equivocators_total_trace_project)
  : forall sX trX,
      finite_valid_trace_from (pre_loaded_with_all_messages_vlsm X) sX trX ->
      state_project (finite_trace_last sX trX) =
      finite_trace_last (state_project sX) (trace_project trX).
Proof.
  intros sX trX Hpre_tr.
  specialize (equivocators_total_trace_project_characterization Hpre_tr) as Htr_pr.
  specialize
    (preloaded_equivocators_valid_trace_from_project (zero_descriptor IM) sX trX)
    as Hproject.
  simpl in Hproject; spec Hproject; [by apply zero_descriptor_proper |].
  spec Hproject Hpre_tr.
  destruct Hproject as [_trX [initial_descriptors [_Htr_pr [_ Hlst]]]].
  rewrite Htr_pr in _Htr_pr.
  by inversion _Htr_pr; subst.
Qed.

Lemma PreFreeE_PreFree_vlsm_partial_projection
  (final_descriptors : equivocator_descriptors)
  : VLSM_partial_projection PreFreeE PreFree (equivocators_partial_trace_project final_descriptors).
Proof.
  split; [by split; apply equivocators_partial_trace_project_extends_left |].
  intros s tr sX trX Hpr_tr Htr.
  destruct (destruct_equivocators_partial_trace_project Hpr_tr)
    as [Hnot_equiv [initial_descriptors [Htr_project Hs_project]]].
  apply valid_trace_add_default_last in Htr.
  apply not_equivocating_equivocator_descriptors_proper in Hnot_equiv as Hproper.
  destruct (pre_equivocators_valid_trace_project _ _ _ Htr _ Hproper)
    as [_initial_descriptors [_ [_trX [_Htr_project HtrX]]]].
  rewrite Htr_project in _Htr_project.
  inversion _Htr_project; subst.
  by apply valid_trace_forget_last in HtrX.
Qed.

End sec_equivocators_composition_projections.

Section sec_equivocators_composition_sub_projections.

Context
  {message : Type}
  `{finite.Finite index}
  (IM : index -> VLSM message)
  `{forall i : index, HasBeenSentCapability (IM i)}
  (selection : list index)
  .

(**
  A generalization of [equivocators_trace_project_finite_trace_projection_list_commute]
  to projections over a set of indices.

  We can project a trace over the composition of equivocators in two ways:

  - first project to a subset of equivocator components, then project that to the corresponding
    subset of the composition of the original components

  - first project to the composition of original components, then project to a subset of them

  The results below (fist for a single item, then for the full trace say that the
  two ways lead to the same result.
*)
Lemma equivocators_trace_project_finite_trace_sub_projection_item_commute
  (item: composite_transition_item (equivocator_IM IM))
  (final_descriptors' final_descriptors: equivocator_descriptors IM)
  (final_sub_descriptors := fun i : sub_index selection => final_descriptors (` i))
  (pr_item: list (composite_transition_item IM))
  (Hpr_item : equivocators_trace_project IM final_descriptors [item] =
                Some (pr_item, final_descriptors'))
  (pr_sub_item: list (composite_transition_item (sub_IM IM selection)))
  (final_sub_descriptors': equivocator_descriptors (sub_IM IM selection))
  (Hpr_sub_item :
    equivocators_trace_project (sub_IM IM selection) final_sub_descriptors
      (finite_trace_sub_projection (equivocator_IM IM) selection [item]) =
    Some (pr_sub_item, final_sub_descriptors'))
  : final_sub_descriptors' = (fun i : sub_index selection => final_descriptors' (` i))
  /\ finite_trace_sub_projection IM selection pr_item = pr_sub_item.
Proof.
  unfold equivocators_trace_project in Hpr_item. unfold sub_IM in *.
  simpl in *.
  destruct (equivocators_transition_item_project IM final_descriptors item)
    as [(ox, final')|] eqn:Hpr_item_x
  ; [| by congruence].
  unfold equivocators_transition_item_project in Hpr_item_x.
  unfold composite_transition_item_projection in Hpr_item_x.
  remember (equivocator_vlsm_transition_item_project (IM (projT1 (l item)))
    (composite_transition_item_projection_from_eq (equivocator_IM IM) item
      (projT1 (l item)) eq_refl) (final_descriptors (projT1 (l item))))
    as pr_item_x.
  destruct pr_item_x as [(oitem', descriptor')|]; [| by congruence].

  unfold composite_transition_item_projection_from_eq in Heqpr_item_x.
  unfold eq_rect_r in Heqpr_item_x.
  simpl in Heqpr_item_x.
  unfold pre_VLSM_projection_transition_item_project
    , composite_label_sub_projection_option in Hpr_sub_item.
  case_decide as Hl.
  - simpl in Hpr_sub_item.
    unfold final_sub_descriptors in *.
    unfold equivocators_transition_item_project in Hpr_sub_item.
    match type of Hpr_sub_item with
    | context [equivocator_vlsm_transition_item_project ?X ?i ?c]
      => remember (equivocator_vlsm_transition_item_project X i c) as project
    end.
    simpl in Heqproject.
    unfold
      composite_transition_item_projection,
      composite_transition_item_projection_from_eq,
      eq_rect_r,
      composite_state_sub_projection in Heqproject.
    simpl in Heqproject.
    rewrite <-  Heqpr_item_x in Heqproject. clear Heqpr_item_x.
    subst project.
    simpl in Hpr_sub_item.
    split.
    + extensionality i.
      destruct oitem' as [item'|]
      ; inversion Hpr_sub_item; subst; clear Hpr_sub_item
      ; inversion Hpr_item_x; subst; clear Hpr_item_x
      ; inversion Hpr_item; subst; clear Hpr_item
      ; simpl
      ; destruct (decide ((proj1_sig i) = projT1 (l item))).
      * rewrite equivocator_descriptors_update_eq_rew with (Heq := e).
        assert (e1 : i = (dexist (projT1 (l item)) Hl)) by (apply dsig_eq; done).
        subst i.
        rewrite equivocator_descriptors_update_eq_rew with (Heq := eq_refl).
        simpl in e. replace e with (eq_refl (projT1 (l item))); [done |].
        by apply Eqdep_dec.UIP_dec.
      * by rewrite! equivocator_descriptors_update_neq; [| | intros ->].
      * rewrite equivocator_descriptors_update_eq_rew with (Heq := e).
        assert (e1 : i = (dexist (projT1 (l item)) Hl)) by (apply dsig_eq; done).
        subst i.
        rewrite equivocator_descriptors_update_eq_rew with (Heq := eq_refl).
        simpl in e. replace e with (eq_refl (projT1 (l item))); [done |].
        by apply Eqdep_dec.UIP_dec.
      * by rewrite! equivocator_descriptors_update_neq; [| | intros ->].
    + destruct oitem' as [item'|]
      ; inversion Hpr_sub_item; subst; clear Hpr_sub_item
      ; inversion Hpr_item_x; subst; clear Hpr_item_x
      ; inversion Hpr_item; subst; clear Hpr_item
      ; simpl; [| done].
      unfold pre_VLSM_projection_transition_item_project,
        composite_label_sub_projection_option.
      simpl.
      case_decide as _Hl; [| done].
      do 2 f_equal.
      unfold composite_label_sub_projection.
      by apply
        (@dec_sig_sigT_eq _
          (sub_index_prop selection)
          (sub_index_prop_dec selection)
          (fun n => vlabel (IM n))
          (projT1 (l item)) (l item') (l item') _Hl Hl
        ).
  - simpl in Hpr_sub_item. unfold final_sub_descriptors in *.
    inversion Hpr_sub_item. subst. clear Hpr_sub_item.
    split.
    + extensionality i.
      assert (Hnot : proj1_sig i <> projT1 (l item)).
      { intro Hnot. contradict Hl. destruct i. simpl in Hnot. subst.
        by apply bool_decide_spec in i.
      }
      by destruct oitem' as [item' |]
      ; inversion Hpr_item_x; subst; clear Hpr_item_x
      ; inversion Hpr_item; subst; clear Hpr_item
      ; state_update_simpl.
    + destruct oitem' as [item'|]
      ; inversion Hpr_item_x; subst; clear Hpr_item_x
      ; inversion Hpr_item; subst; clear Hpr_item
      ; simpl; [| done].
      unfold from_sub_projection. simpl.
      unfold pre_VLSM_projection_transition_item_project,
        composite_label_sub_projection_option.
      by case_decide.
Qed.

Lemma equivocators_trace_project_finite_trace_sub_projection_commute
  (final_descriptors initial_descriptors : equivocator_descriptors IM)
  (initial_sub_descriptors : equivocator_descriptors (sub_IM IM selection))
  (tr : list (composite_transition_item (equivocator_IM IM)))
  (trX : list (composite_transition_item IM))
  (tr_subX : list (composite_transition_item (sub_IM IM selection)))
  (final_sub_descriptors := fun i : sub_index selection => final_descriptors (proj1_sig i))
  (Hproject_tr : equivocators_trace_project IM final_descriptors tr = Some (trX, initial_descriptors))
  (Hproject_sub_tr :
    equivocators_trace_project (sub_IM IM selection) final_sub_descriptors
      (finite_trace_sub_projection (equivocator_IM IM) selection tr)
    = Some (tr_subX, initial_sub_descriptors))
  : initial_sub_descriptors = (fun i => initial_descriptors (proj1_sig i)) /\
    finite_trace_sub_projection IM selection trX = tr_subX.
Proof.
  generalize dependent tr_subX. generalize dependent trX.
  generalize dependent final_descriptors.
  induction tr using rev_ind; intros.
  - by inversion Hproject_tr; inversion Hproject_sub_tr; subst.
  - unfold equivocators_trace_project in Hproject_tr.
    rewrite fold_right_app in Hproject_tr.
    match type of Hproject_tr with
    | fold_right _ ?i _ = _ => destruct i as [(projectx,final_descriptors')|] eqn:Hproject_x
    end
    ; [| by rewrite equivocators_trace_project_fold_None in Hproject_tr; inversion Hproject_tr].
    apply equivocators_trace_project_folder_additive_iff in Hproject_tr.
    destruct Hproject_tr as [trX0 [HtrX0 HtrX]].
    specialize (IHtr _ _ HtrX0).
    rewrite finite_trace_sub_projection_app in Hproject_sub_tr.
    apply equivocators_trace_project_app_iff in Hproject_sub_tr.
    destruct Hproject_sub_tr as [tr_subX' [project_sub_x [final_sub_descriptors'
      [Hproject_sub_x [Htr_subX' Heqtr_subX]]]]].
    specialize
      (equivocators_trace_project_finite_trace_sub_projection_item_commute
        x _ _ _ Hproject_x _ _ Hproject_sub_x
      )
      as Hfinal_sub'.

    destruct Hfinal_sub' as [Hfinal_sub' Hpr_sub_x].
    subst final_sub_descriptors'.
    specialize (IHtr _ Htr_subX').
    destruct IHtr as [Heqv_initial Hpr_trXi'].
    split; [done |].
    subst.
    by apply finite_trace_sub_projection_app.
Qed.

Section sec_seeded_equivocators_valid_trace_project.

Context
  (seed : message -> Prop)
  (SeededXE := seeded_equivocators_no_equivocation_vlsm IM selection seed)
  (sub_equivocator_IM := sub_IM (equivocator_IM IM) selection)
  (SubFreeE := free_composite_vlsm sub_equivocator_IM)
  (SubPreFreeE := pre_loaded_with_all_messages_vlsm SubFreeE)
  (sub_IM := sub_IM IM selection)
  (SubFree := free_composite_vlsm sub_IM)
  (SeededX := pre_loaded_vlsm SubFree seed)
  .

Lemma seeded_equivocators_initial_message
  (m : message)
  (Hem : vinitial_message_prop SeededXE m)
  : vinitial_message_prop SeededX m.
Proof.
  destruct Hem as [[eqv [emi Hem]]|Hseed].
  - by left; exists eqv, emi.
  - by right.
Qed.

Lemma seeded_no_equivocation_incl_preloaded
  : VLSM_incl SeededXE SubPreFreeE.
Proof.
  by apply seeded_no_equivocation_incl_preloaded.
Qed.

Lemma seeded_equivocators_valid_trace_project
  (is : composite_state sub_equivocator_IM)
  (tr : list (composite_transition_item sub_equivocator_IM))
  (Htr : finite_valid_trace SeededXE is tr)
  (final_state := finite_trace_last is tr)
  (final_descriptors : (equivocator_descriptors sub_IM))
  (Hproper : proper_equivocator_descriptors sub_IM final_descriptors final_state)
  : exists
    (trX : list (composite_transition_item sub_IM))
    (initial_descriptors : equivocator_descriptors sub_IM)
    (isX := equivocators_state_project sub_IM initial_descriptors is)
    (final_stateX := finite_trace_last isX trX),
    proper_equivocator_descriptors sub_IM initial_descriptors is /\
    equivocators_trace_project sub_IM final_descriptors tr = Some (trX, initial_descriptors) /\
    equivocators_state_project sub_IM final_descriptors final_state = final_stateX /\
    finite_valid_trace SeededX isX trX.
Proof.
  assert (Htr_to : finite_valid_trace_init_to SeededXE is final_state tr).
  { destruct Htr as [Htr Hinit]. split; [| done].
    by apply finite_valid_trace_from_add_last.
  }
  assert (Hpre_tr_to : finite_valid_trace_init_to SubPreFreeE is final_state tr).
  {
    revert Htr_to; apply VLSM_incl_finite_valid_trace_init_to.
    by apply seeded_no_equivocation_incl_preloaded.
  }
  pose proof (pre_equivocators_valid_trace_project _ _ _ _
    Hpre_tr_to final_descriptors Hproper) as Hex.
  destruct Hex as [initial_descriptors [Hproper_initial [trX [Hpr_trX Hpre_trX]]]].
  exists trX, initial_descriptors.
  split; [done |]. split; [done |].
  apply finite_valid_trace_init_to_last in Hpre_trX as Hfinal_stateX.
  symmetry in Hfinal_stateX.
  split; [done |].
  clear -SubPreFreeE Htr Hproper Hpr_trX.
  remember (length tr) as len_tr.
  generalize dependent trX.
  generalize dependent initial_descriptors.
  generalize dependent final_descriptors. generalize dependent tr.
  induction len_tr using (well_founded_induction Wf_nat.lt_wf); intros.
  subst len_tr.
  destruct_list_last tr tr' lst Htr_lst.
  - clear H. subst. subst final_state. simpl in *. inversion Hpr_trX. subst.
    cut (vinitial_state_prop SubFree (equivocators_state_project sub_IM initial_descriptors is)).
    { intro. split; [| done]. constructor.
      apply valid_state_prop_iff. left.
      by exists (exist _ _ H).
    }
    apply equivocators_initial_state_project; [| done].
    by apply Htr.
  - specialize (H (length tr')) as H'.
    spec H'; [by rewrite app_length; cbn; lia |].
    destruct Htr as [Htr Hinit].
    apply finite_valid_trace_from_app_iff in Htr.
    destruct Htr as [Htr Hlst].
    specialize (H' tr' (conj Htr Hinit) eq_refl).
    specialize (equivocators_transition_item_project_proper_characterization sub_IM
      final_descriptors lst) as Hproperx.
    unfold final_state in Hproper. rewrite Htr_lst in Hproper.
    rewrite finite_trace_last_is_last in Hproper.
    spec Hproperx Hproper.
    destruct Hproperx as [oitem [final_descriptors' [Hprojectx [Hitemx Hproperx]]]].
    specialize (Hproperx (finite_trace_last is tr')).
    apply equivocators_trace_project_app_iff in Hpr_trX.
    destruct Hpr_trX as [trX' [lstX [_final_descriptors' [_Hprojectx [Hpr_trX' Heq_trX]]]]].
    subst trX tr.
    simpl in _Hprojectx.
    replace (equivocators_transition_item_project _ _ _) with (Some (oitem, final_descriptors'))
      in _Hprojectx.
    assert (Heq_final_descriptors' : final_descriptors' = _final_descriptors')
      by (destruct oitem; inversion _Hprojectx; done).
    subst _final_descriptors'.
    inversion Hlst. subst tl s' lst.
    destruct Ht as [[Hs [Hiom [Hv Hc]]] Ht].
    specialize (Hproperx Hv Ht). clear Hv Ht.
    destruct Hproperx as [Hproper' [Heq_final_descriptors' [_ [_ Hx]]]].
    specialize (H' _ Hproper' _ _ Hpr_trX').
    destruct H' as [HtrX' HinitX].
    split; [| done]. apply finite_valid_trace_from_app_iff.
    split; [done |].
    assert (Hlst_trX' : valid_state_prop SeededX (finite_trace_last
      (equivocators_state_project sub_IM initial_descriptors is) trX')).
    { by apply (finite_valid_trace_last_pstate SeededX) in HtrX'. }
    destruct oitem as [item|]; inversion _Hprojectx; subst lstX; clear _Hprojectx
    ; [| by constructor].
    simpl in Hitemx. destruct Hitemx as [Hl [Hinput [Houtput [Hdestination _]]]].
    specialize (Hx _ eq_refl).
    destruct Hx as [Hvx Htx].
    destruct item. simpl in *. subst.
    apply finite_valid_trace_singleton.
    assert (Htr_to : finite_valid_trace_init_to SeededXE is (finite_trace_last is tr') tr')
      by (split; [apply finite_valid_trace_from_add_last |]; done).
    assert (Hpre_tr_to : finite_valid_trace_init_to SubPreFreeE is (finite_trace_last is tr') tr').
    {
      revert Htr_to; apply VLSM_incl_finite_valid_trace_init_to.
      by apply seeded_no_equivocation_incl_preloaded.
    }
    pose proof (pre_equivocators_valid_trace_project sub_IM _ _ _
     Hpre_tr_to final_descriptors' Hproper') as Hpr_tr'.
    destruct Hpr_tr' as [_initial_descriptors [_ [_trX' [_Hpr_trX' Heq_final_stateX']]]].
    replace (equivocators_trace_project _ _ _) with (Some (trX', initial_descriptors))
      in _Hpr_trX'.
    inversion _Hpr_trX'. subst _initial_descriptors _trX'.
    apply finite_valid_trace_init_to_last in Heq_final_stateX'.
    simpl in *.
    rewrite <- Heq_final_stateX' in Htx, Hvx.
    repeat split; [done | | done | done].

    destruct input as [input |]; [| by apply option_valid_message_None].
    apply proj1 in Hc. simpl in Hc.
    apply or_comm in Hc.
    destruct Hc as [Hinit_input | Hno_equiv]
    ; [by apply initial_message_is_valid, seeded_equivocators_initial_message; right |].
    assert (Hs_free : valid_state_prop SubPreFreeE (finite_trace_last is tr'))
      by (apply proj1, finite_valid_trace_from_to_last_pstate in Hpre_tr_to; done).
    apply (composite_proper_sent sub_equivocator_IM _ Hs_free) in Hno_equiv.
    specialize (Hno_equiv is tr' Hpre_tr_to).
    apply finite_valid_trace_init_to_forget_last in Hpre_tr_to as Hpre_tr.
    destruct (equivocators_trace_project_output_reflecting_inv _ _ _ (proj1 Hpre_tr) _ Hno_equiv)
      as [final_descriptors_m [initial_descriptors_m [trXm [Hfinal_descriptors_m
          [Hproject_trXm Hex]]]]].
    specialize (H (length tr')).
    spec H; [by rewrite app_length; cbn; lia |].
    specialize (H tr' (conj Htr Hinit) eq_refl).
    assert (Hfinal_descriptors_m_proper :
      proper_equivocator_descriptors sub_IM final_descriptors_m (finite_trace_last is tr'))
      by (apply not_equivocating_equivocator_descriptors_proper; done).
    specialize (H final_descriptors_m Hfinal_descriptors_m_proper).
    pose proof (pre_equivocators_valid_trace_project _ _ _ _
     Hpre_tr_to final_descriptors_m Hfinal_descriptors_m_proper) as Hpr_tr'.
    destruct Hpr_tr' as [initial_descriptors_m' [Hproper_initial_m [trXm' [Hproject_trXm' HtrXm]]]].
    specialize (H _ _ Hproject_trXm').
    simpl in *. rewrite Hproject_trXm in Hproject_trXm'.
    inversion Hproject_trXm'. subst trXm' initial_descriptors_m'. clear Hproject_trXm'.
    apply option_valid_message_Some.
    by apply (valid_trace_output_is_valid _ _ _ (proj1 H) _ Hex).
Qed.

Lemma SeededXE_incl_PreFreeE
  : VLSM_incl SeededXE SubPreFreeE.
Proof.
  apply basic_VLSM_strong_incl.
  - by intros s Hn n; itauto.
  - by cbv; itauto.
  - by destruct 1.
  - by cbv; itauto.
Qed.

Lemma PreSeededXE_incl_PreFreeE
  : VLSM_incl (pre_loaded_with_all_messages_vlsm SeededXE) SubPreFreeE.
Proof.
  by apply basic_VLSM_incl_preloaded; [intro | inversion 1 | intro].
Qed.

Lemma SeededXE_SeededX_vlsm_partial_projection
  (final_descriptors : equivocator_descriptors sub_IM)
  : VLSM_partial_projection SeededXE SeededX
      (equivocators_partial_trace_project sub_IM final_descriptors).
Proof.
  split; [split|].
  - intros s tr sX trX Hpr_tr s_pre pre Hs_lst Hpre_tr.
    assert
      (HPreFree_pre_tr : finite_valid_trace_from SubPreFreeE s_pre (pre ++ tr)).
    {
      revert Hpre_tr; apply VLSM_incl_finite_valid_trace_from.
      by apply SeededXE_incl_PreFreeE.
    }
    clear Hpre_tr. revert s tr sX trX Hpr_tr s_pre pre Hs_lst HPreFree_pre_tr.
    by apply equivocators_partial_trace_project_extends_left.
  - intros s tr sX trX Hpr_tr Htr.
    destruct (destruct_equivocators_partial_trace_project sub_IM  Hpr_tr)
      as [Hnot_equiv [initial_descriptors [Htr_project Hs_project]]].
    apply not_equivocating_equivocator_descriptors_proper in Hnot_equiv as Hproper.
    destruct (seeded_equivocators_valid_trace_project _ _ Htr _ Hproper)
      as [_trX [_initial_descriptors [_ [_Htr_project [_ HtrX]]]]].
    rewrite Htr_project in _Htr_project.
    by inversion _Htr_project; subst.
Qed.

End sec_seeded_equivocators_valid_trace_project.

End sec_equivocators_composition_sub_projections.

Section sec_equivocators_composition_vlsm_projection.

Context {message : Type}
  `{finite.Finite index}
  (IM : index -> VLSM message)
  `{forall i : index, HasBeenSentCapability (IM i)}
  (equivocators_no_equivocations_vlsm := equivocators_no_equivocations_vlsm IM)
  (equivocators_state_project := equivocators_state_project IM)
  (equivocator_IM := equivocator_IM IM)
  (equivocator_descriptors_update := equivocator_descriptors_update IM)
  (proper_equivocator_descriptors := proper_equivocator_descriptors IM)
  (FreeE := free_composite_vlsm equivocator_IM)
  (PreFreeE := pre_loaded_with_all_messages_vlsm FreeE)
  (Free := free_composite_vlsm IM)
  (PreFree := pre_loaded_with_all_messages_vlsm Free)
  (sub_IM := sub_IM IM (finite.enum index))
  .

#[local] Hint Unfold equivocator_descriptors_update : state_update.

Definition free_sub_free_equivocator_descriptors
  (descriptors : equivocator_descriptors IM)
  : equivocator_descriptors sub_IM
  := fun i => descriptors (proj1_sig i).

Lemma equivocators_no_equivocations_vlsm_X_vlsm_partial_projection
  (final_descriptors : equivocator_descriptors IM)
  : VLSM_partial_projection equivocators_no_equivocations_vlsm Free
      (equivocators_partial_trace_project IM final_descriptors).
Proof.
  split; [split|].
  - intros s tr sX trX Hpr_tr s_pre pre Hs_lst Hpre_tr.
    assert
      (HPreFree_pre_tr : finite_valid_trace_from PreFreeE s_pre (pre ++ tr)).
    {
      revert Hpre_tr; apply VLSM_incl_finite_valid_trace_from.
      by apply equivocators_no_equivocations_vlsm_incl_PreFree.
    }
    clear Hpre_tr.  revert s tr sX trX Hpr_tr s_pre pre Hs_lst HPreFree_pre_tr.
    by apply equivocators_partial_trace_project_extends_left.
  - intros s tr sX trX Hpr_tr Htr.
    destruct (destruct_equivocators_partial_trace_project IM Hpr_tr)
      as [Hnot_equiv [initial_descriptors [Htr_project Hs_project]]].
    apply not_equivocating_equivocator_descriptors_proper in Hnot_equiv as Hproper.

    specialize (sub_composition_all_embedding equivocator_IM
      (equivocators_no_equivocations_constraint IM)) as Hproj.
    apply (VLSM_embedding_finite_valid_trace Hproj) in Htr.
    specialize
      (false_composite_no_equivocation_vlsm_with_pre_loaded
        (SubProjectionTraces.sub_IM equivocator_IM (enum index))
        (free_constraint _))
      as Heq.
    assert (Htr' :
      finite_valid_trace
        (composite_vlsm
          (SubProjectionTraces.sub_IM equivocator_IM (enum index))
          (no_equivocations_additional_constraint
            (SubProjectionTraces.sub_IM equivocator_IM (enum index))
            (free_constraint _)))
        (composite_state_sub_projection equivocator_IM (finite.enum index) s)
        (VLSM_embedding_finite_trace_project Hproj tr)
    ).
    { revert Htr.
      apply VLSM_incl_finite_valid_trace.
      clear.
      apply constraint_subsumption_incl.
      apply preloaded_constraint_subsumption_stronger.
      apply strong_constraint_subsumption_strongest.
      intros (i, li) (s, om).
      unfold free_sub_free_constraint, lift_sub_label, free_sub_free_state, free_sub_free_index.
      unfold equivocators_no_equivocations_constraint.
      intros [Hno_equiv _].
      split; [| done ].
      destruct om as [m|]; [| done].
      left. destruct Hno_equiv as [Hno_equiv | Hfalse]; [| done].
      destruct Hno_equiv as [eqv Hno_equiv].
      by exists (dexist eqv (SubProjectionTraces.free_sub_free_index_obligation_1 eqv)).
    }
    apply (VLSM_eq_finite_valid_trace Heq) in Htr'.

    specialize
      (seeded_equivocators_valid_trace_project IM
        (enum index)
        (fun m => False)
        _ _ Htr'
        (free_sub_free_equivocator_descriptors final_descriptors)
        )
      as Hproject.
    spec Hproject.
    {
      clear -Hproper. intro sub_i.
      destruct_dec_sig sub_i i Hi Heqsub_i. subst.
<<<<<<< HEAD
      rewrite <- (VLSM_full_projection_finite_trace_last Hproj).
      by apply Hproper.
=======
      rewrite <- (VLSM_embedding_finite_trace_last Hproj).
      apply Hproper.
>>>>>>> fd475d53
    }
    destruct Hproject  as [_trX [_initial_descriptors [_ [_Htr_project [_ HtrX]]]]].

    specialize
      (equivocators_trace_project_finite_trace_sub_projection_commute IM (enum index)
        final_descriptors initial_descriptors _initial_descriptors tr trX _trX
        Htr_project)
      as Hcommute.
    spec Hcommute.
    { replace (finite_trace_sub_projection _ _ _)
        with (VLSM_embedding_finite_trace_project Hproj tr)
      ; [done |].
      clear.
      induction tr; [done |].
      simpl.
      unfold pre_VLSM_projection_transition_item_project,
        composite_label_sub_projection_option,
        pre_VLSM_embedding_transition_item_project.
      simpl.
      case_decide as Hla; [|contradict Hla; apply elem_of_enum].
      f_equal; [| done].
      destruct a, l as (i, li); cbn; f_equal.
      unfold composite_label_sub_projection;
      cbn; unfold free_sub_free_index.
      by apply
        (@dec_sig_sigT_eq _ _
          (sub_index_prop_dec (enum index))
          (fun n => vlabel (EquivocatorsComposition.equivocator_IM IM n))
          i li li
        ).
    }
    destruct Hcommute as [Heq_initial Heq_trX].
    subst.
    clear -HtrX.
    specialize
      (vlsm_is_pre_loaded_with_False
        (free_composite_vlsm (SubProjectionTraces.sub_IM IM (finite.enum index))))
      as Heq.
    apply (VLSM_eq_finite_valid_trace Heq) in HtrX.
    specialize (sub_composition_all_embedding_rev IM (free_constraint IM)) as Hproj.
    assert (HtrX' : finite_valid_trace
      (composite_vlsm (SubProjectionTraces.sub_IM IM (finite.enum index))
      (free_sub_free_constraint IM (free_constraint IM)))
      (EquivocatorsComposition.equivocators_state_project
        (SubProjectionTraces.sub_IM IM (finite.enum index))
        (λ i : sub_index (finite.enum index), initial_descriptors (` i))
        (composite_state_sub_projection equivocator_IM (finite.enum index) s))
      (finite_trace_sub_projection IM (finite.enum index) trX)).
    { revert HtrX.
      apply VLSM_incl_finite_valid_trace.
      apply constraint_subsumption_incl.
      by intros [] [].
    }
    apply (VLSM_embedding_finite_valid_trace Hproj) in HtrX'.
    replace (free_sub_free_state _ _)
      with (EquivocatorsComposition.equivocators_state_project IM initial_descriptors s)
      in HtrX'
    ; [replace (VLSM_embedding_finite_trace_project _ _) with trX
      in HtrX'|]
    ; [done | | done].
    clear.
    induction trX; [done |].
    simpl.
    unfold pre_VLSM_projection_transition_item_project,
      composite_label_sub_projection_option.
    simpl.
    case_decide as Hla; [|contradict Hla; apply elem_of_enum].
    cbn; f_equal; [| done].
    by destruct a, l as [i li].
Qed.

Lemma equivocators_valid_trace_from_project
  (final_descriptors : equivocator_descriptors IM)
  (is final_state : vstate equivocators_no_equivocations_vlsm)
  (tr : list (composite_transition_item equivocator_IM))
  (Hproper : not_equivocating_equivocator_descriptors IM final_descriptors final_state)
  (Htr : finite_valid_trace_from_to equivocators_no_equivocations_vlsm is final_state tr)
  : exists
    isX final_stateX
    (trX : list (composite_transition_item IM))
    (initial_descriptors : equivocator_descriptors IM),
    isX = equivocators_state_project initial_descriptors is /\
    proper_equivocator_descriptors initial_descriptors is /\
    equivocators_trace_project IM final_descriptors tr = Some (trX, initial_descriptors) /\
    equivocators_state_project final_descriptors final_state = final_stateX /\
    finite_valid_trace_from_to Free isX final_stateX trX.
Proof.
  apply valid_trace_get_last in Htr as Hfinal_state. apply valid_trace_forget_last in Htr.
  subst final_state.
  specialize (VLSM_partial_projection_finite_valid_trace_from
    (equivocators_no_equivocations_vlsm_X_vlsm_partial_projection final_descriptors) is tr) as Hsim.
  unfold equivocators_partial_trace_project in Hsim.
  rewrite decide_True in Hsim by done.
  assert (HPreFree_tr : finite_valid_trace_from PreFreeE is tr).
  {
    revert Htr; apply VLSM_incl_finite_valid_trace_from.
    by apply equivocators_no_equivocations_vlsm_incl_PreFree.
  }
  apply not_equivocating_equivocator_descriptors_proper in Hproper.
  destruct
    (preloaded_equivocators_valid_trace_from_project _
      _ _ _ Hproper HPreFree_tr
    ) as [trX [initial_descriptors [Htr_project [Hinitial_desciptors Hfinal_project]]]].
  eexists. eexists. eexists. eexists. split; [done |]. split; [by apply Hinitial_desciptors |].
  split; [by apply Htr_project |]. split; [by apply Hfinal_project |].
  apply valid_trace_add_default_last.
  apply Hsim; [| done].
  by rewrite Htr_project.
Qed.

Lemma PreFreeE_Free_vlsm_projection_type
  : VLSM_projection_type PreFreeE _
      (equivocators_total_label_project IM) (equivocators_total_state_project IM).
Proof.
  apply basic_VLSM_projection_type.
  intros l Hl s om s' om' [[_ [_ [Hv _]]] Ht].
  destruct l as [i [sn| ji li| ji li]]; cbn in Hv, Ht.
  - inversion_clear Ht. unfold equivocators_total_state_project.
    by state_update_simpl.
  - simpl in Hl. destruct ji as [| ji]; [by inversion Hl |]. clear Hl.
    destruct (equivocator_state_project _ _) as [si|]; [| done].
    destruct (vtransition _ _ _) as (si', _om').
    inversion_clear Ht.  unfold equivocators_total_state_project.
    by state_update_simpl.
  - destruct (equivocator_state_project _ _) as [si|]; [| done].
    destruct (vtransition _ _ _) as (si', _om').
    inversion_clear Ht.  unfold equivocators_total_state_project.
    by state_update_simpl.
Qed.

Lemma equivocators_no_equivocations_vlsm_X_vlsm_projection
  : VLSM_projection equivocators_no_equivocations_vlsm Free
      (equivocators_total_label_project IM) (equivocators_total_state_project IM).
Proof.
  constructor; [constructor|].
  - intros * Htr. apply PreFreeE_Free_vlsm_projection_type.
    apply VLSM_incl_finite_valid_trace_from; [| done].
    by apply equivocators_no_equivocations_vlsm_incl_PreFree.
  - intros * Htr.
    assert (Hpre_tr : finite_valid_trace PreFreeE sX trX).
    {
      apply VLSM_incl_finite_valid_trace; [| done].
      by apply equivocators_no_equivocations_vlsm_incl_PreFree.
    }
    specialize
     (VLSM_partial_projection_finite_valid_trace
      (equivocators_no_equivocations_vlsm_X_vlsm_partial_projection (zero_descriptor IM))
       sX trX (equivocators_total_state_project IM sX) (equivocators_total_trace_project IM trX)
     ) as Hsim.
    spec Hsim.
    { simpl. rewrite decide_True by apply zero_descriptor_not_equivocating.
      by rewrite (equivocators_total_trace_project_characterization IM (proj1 Hpre_tr)).
    }
    apply Hsim in Htr.
    remember (pre_VLSM_projection_finite_trace_project _ _ _ _ _) as tr.
    replace tr with (equivocators_total_trace_project IM trX); [done |].
    subst. symmetry.
    by eapply (equivocators_total_VLSM_projection_finite_trace_project IM), Hpre_tr.
Qed.

Lemma preloaded_equivocators_no_equivocations_vlsm_X_vlsm_projection
  : VLSM_projection PreFreeE PreFree
      (equivocators_total_label_project IM) (equivocators_total_state_project IM).
Proof.
  constructor; [constructor; intros|].
  - by apply PreFreeE_Free_vlsm_projection_type.
  - intros * Htr.
    specialize (VLSM_partial_projection_finite_valid_trace
      (PreFreeE_PreFree_vlsm_partial_projection IM (zero_descriptor IM))
      sX trX (equivocators_total_state_project IM sX) (equivocators_total_trace_project IM trX))
      as Hsim.
    spec Hsim.
    { simpl. rewrite decide_True by apply zero_descriptor_not_equivocating.
      by rewrite (equivocators_total_trace_project_characterization IM (proj1 Htr)).
    }
    apply Hsim in Htr as Hpr.
    remember (pre_VLSM_projection_finite_trace_project _ _ _ _ _) as tr.
    replace tr with (equivocators_total_trace_project IM trX); [done |].
    subst. symmetry.
    by eapply equivocators_total_VLSM_projection_finite_trace_project, Htr.
Qed.

End sec_equivocators_composition_vlsm_projection.<|MERGE_RESOLUTION|>--- conflicted
+++ resolved
@@ -1172,14 +1172,9 @@
   }
   exists final_descriptors.
   subst final.
-<<<<<<< HEAD
-  assert (Hfinal_descriptors_proper : proper_equivocator_descriptors final_descriptors (finite_trace_last is tr))
-    by (apply not_equivocating_equivocator_descriptors_proper; done).
-=======
   assert (Hfinal_descriptors_proper :
     proper_equivocator_descriptors final_descriptors (finite_trace_last is tr)).
   { by apply not_equivocating_equivocator_descriptors_proper. }
->>>>>>> fd475d53
   destruct (preloaded_equivocators_valid_trace_from_project  _ _ _ Hfinal_descriptors_proper Htr)
     as [trX [initial_descriptors [Hproject_tr _]]].
   exists initial_descriptors, trX. split; [done |]. split; [done |].
@@ -1258,20 +1253,13 @@
     exists final_descriptors. split; [done |].
     exists [].
     repeat (split; [done |]).
-<<<<<<< HEAD
-    cut (vinitial_state_prop (free_composite_vlsm IM) (equivocators_state_project final_descriptors is)).
+    cut (vinitial_state_prop (free_composite_vlsm IM)
+      (equivocators_state_project final_descriptors is)).
     {
       intro Hinit; split; [| done].
       by constructor; apply initial_state_is_valid.
     }
     by apply (equivocators_initial_state_project IM); [apply Htr |].
-=======
-    cut (vinitial_state_prop (free_composite_vlsm IM)
-      (equivocators_state_project final_descriptors is)).
-    { intro Hinit. split; [| done]. constructor. by apply initial_state_is_valid. }
-    apply (equivocators_initial_state_project IM); [| done].
-    apply Htr.
->>>>>>> fd475d53
   - destruct Htr as [Htr Hinit].
     apply finite_valid_trace_from_to_app_split in Htr.
     destruct Htr as [Htr Hx].
@@ -2037,13 +2025,8 @@
     {
       clear -Hproper. intro sub_i.
       destruct_dec_sig sub_i i Hi Heqsub_i. subst.
-<<<<<<< HEAD
-      rewrite <- (VLSM_full_projection_finite_trace_last Hproj).
+      rewrite <- (VLSM_embedding_finite_trace_last Hproj).
       by apply Hproper.
-=======
-      rewrite <- (VLSM_embedding_finite_trace_last Hproj).
-      apply Hproper.
->>>>>>> fd475d53
     }
     destruct Hproject  as [_trX [_initial_descriptors [_ [_Htr_project [_ HtrX]]]]].
 
