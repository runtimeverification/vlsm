From Cdcl Require Import Itauto. #[local] Tactic Notation "itauto" := itauto auto.
From stdpp Require Import prelude finite.
From Coq Require Import FinFun Program.
From VLSM.Lib Require Import Preamble ListExtras.
From VLSM.Core Require Import VLSM VLSMProjections Composition SubProjectionTraces.
From VLSM.Core Require Import Equivocation Equivocation.NoEquivocation.
From VLSM.Core Require Import Equivocators.Equivocators Equivocators.EquivocatorsProjections Equivocators.EquivocatorReplay.
From VLSM.Core Require Import Equivocators.MessageProperties Equivocators.Composition.EquivocatorsComposition.
From VLSM.Core Require Import Equivocators.Composition.EquivocatorsCompositionProjections Plans.

(** * VLSM Equivocator Full Replay Traces

In this section we show that given a trace of equivocators, one can "replay"
that at the end of an existing trace, by first equivocating for each initial
state and then performing each transition, but appropriately "shifted".

To make the results more general, we take the trace to be replayed to be
produced by a restricted set of equivocators pre-loaded with messages
satisfying some conditions.
*)

Section all_equivocating.

Context {message : Type}
  `{finite.Finite index}
  (IM : index -> VLSM message)
  `{forall i : index, HasBeenSentCapability (IM i)}
  `{forall i : index, HasBeenReceivedCapability (IM i)}
  (seed : message -> Prop)
  (equivocating : list index)
  (* abbreviations *)
  (equiv_index : Type := sub_index equivocating)
  (equivocator_descriptors := equivocator_descriptors IM)
  (equivocators_state_project := equivocators_state_project IM)
  (equivocator_IM := equivocator_IM IM)
  (sub_equivocator_IM := sub_IM equivocator_IM equivocating)
  (sub_IM := sub_IM IM equivocating)
  (equivocator_descriptors_update := equivocator_descriptors_update IM)
  (proper_equivocator_descriptors := proper_equivocator_descriptors IM)
  (equivocators_trace_project := equivocators_trace_project IM)
  (Free := free_composite_vlsm IM)
  (FreeE := free_composite_vlsm equivocator_IM)
  (PreFreeE := pre_loaded_with_all_messages_vlsm FreeE)
  (FreeSubE := free_composite_vlsm sub_equivocator_IM)
  (PreFreeSubE := pre_loaded_with_all_messages_vlsm FreeSubE)
  (SeededXE : VLSM message := seeded_equivocators_no_equivocation_vlsm IM equivocating seed)
  (equivocators_no_equivocations_vlsm := equivocators_no_equivocations_vlsm IM)
.

Hint Unfold equivocator_descriptors_update : state_update.

Lemma SeededXE_Free_full_projection
  (Hseed : forall m, seed m -> valid_message_prop FreeE m)
  : VLSM_full_projection SeededXE
    (composite_vlsm equivocator_IM (free_constraint equivocator_IM))
    (lift_sub_label equivocator_IM equivocating) (lift_sub_state equivocator_IM equivocating).
Proof.
  apply basic_VLSM_full_projection; intros ? *.
  - split; [| done].
    apply lift_sub_valid. apply Hv.
  - intros [_ Ht]. revert Ht. apply lift_sub_transition.
  - by intros; apply (lift_sub_state_initial equivocator_IM).
  - intros; destruct HmX as [Hinit|Hseeded]; [| by apply Hseed].
    apply initial_message_is_valid.
    destruct Hinit as [i Him].
    by exists (proj1_sig i).
Qed.

(**
Given a <<base_s>>tate to replay on, the replay label corresponding to a
given transition label is obtained as the [equivocator_state_append_label].
*)
Definition lift_equivocators_sub_label_to
  (base_s : composite_state equivocator_IM)
  (l : composite_label sub_equivocator_IM)
  : composite_label equivocator_IM
  :=
  let (sub_i, li) := l in
  let i := proj1_sig sub_i in
  existT i (equivocator_state_append_label (IM i) (base_s i) li).

(**
Given a <<base_s>>tate to replay on, the replay state corresponding to a
destination state in a transition by appending its components to the
base state using [equivocator_state_append].
*)
Definition lift_equivocators_sub_state_to
  (base_s : composite_state equivocator_IM)
  (s : composite_state sub_equivocator_IM)
  : composite_state equivocator_IM
  := fun i =>
    match @decide  (sub_index_prop equivocating i) (sub_index_prop_dec equivocating i) with
    | left e =>  equivocator_state_append (base_s i) (s (dexist i e))
    | _ => base_s i
    end.

Lemma lift_equivocators_sub_state_to_sub
  (base_s : composite_state equivocator_IM)
  (s : composite_state sub_equivocator_IM)
  i
  (Hi : sub_index_prop equivocating i)
  : lift_equivocators_sub_state_to base_s s i =  equivocator_state_append (base_s i) (s (dexist i Hi)).
Proof.
  unfold lift_equivocators_sub_state_to.
  case_decide as H_i; [| done].
  by rewrite (sub_IM_state_pi s H_i Hi).
Qed.

Lemma lift_equivocators_sub_state_to_size
  (base_s : composite_state equivocator_IM)
  (s : composite_state sub_equivocator_IM)
  : forall i,
    equivocator_state_n (base_s i) <= equivocator_state_n (lift_equivocators_sub_state_to base_s s i).
Proof.
  intro i.
  unfold lift_equivocators_sub_state_to.
  destruct (decide _); [|lia].
  rewrite equivocator_state_append_size. lia.
Qed.

(** The plan item corresponding to an initial state equivocation *)
Definition initial_new_machine_transition_item
  (is : composite_state sub_equivocator_IM)
  (eqv : equiv_index)
  : composite_plan_item equivocator_IM
  :=
  let i := proj1_sig eqv in
  let seqv := is eqv in
  let new_l :=
    (existT i (Spawn (equivocator_state_zero seqv)))
    in
  @Build_plan_item message (composite_type equivocator_IM) new_l None.

(** Command for equivocating all states of an initial composite state. *)
Definition spawn_initial_state
  (is : composite_state sub_equivocator_IM)
  : composite_plan equivocator_IM
  := map (initial_new_machine_transition_item is) (enum (sub_index equivocating)).

Definition replayed_initial_state_from full_replay_state is :=
  fst (composite_apply_plan equivocator_IM full_replay_state (spawn_initial_state is)).

(** The final state obtained after replaying an initial state is precisely
the lifting of that initial state over the given base state.
*)
Lemma replayed_initial_state_from_lift
  (full_replay_state : composite_state equivocator_IM)
  (is : composite_state sub_equivocator_IM)
  (His : composite_initial_state_prop sub_equivocator_IM is)
  : finite_trace_last full_replay_state (replayed_initial_state_from full_replay_state is)
    = lift_equivocators_sub_state_to full_replay_state is.
Proof.
  cut (forall l (Hincl : incl l (enum (sub_index equivocating))) (Hnodup : NoDup l),
    let tr_full_replay_is :=
      composite_apply_plan equivocator_IM full_replay_state
        (map (initial_new_machine_transition_item is)
          l) in
    (∀ i : index,
      tr_full_replay_is.2 i =
      match @decide  (sub_index_prop equivocating i) (sub_index_prop_dec equivocating i) with
      | left e =>
        let eqv := (dexist i e) in
        if (decide (eqv ∈ l)) then equivocator_state_append (full_replay_state i) (is eqv)
        else full_replay_state i
      | _ =>  full_replay_state i
      end
    )).
  {
    intros Hcut; specialize (Hcut _ (incl_refl _) ltac:(apply NoDup_enum)).
    unfold replayed_initial_state_from, composite_apply_plan.
    rewrite _apply_plan_last; extensionality i.
    spec Hcut i; unfold composite_apply_plan in Hcut; unfold spawn_initial_state
    ; simpl in *; rewrite Hcut.
    unfold lift_equivocators_sub_state_to.
    case_decide; [| done].
    rewrite decide_True; [done |].
    apply elem_of_enum.
  }
  induction l using rev_ind; intros.
  - case_decide; [| done].
    rewrite decide_False; [done |]. intro Hin. inversion Hin.
  - spec IHl; [apply incl_app_inv in Hincl; apply Hincl |].
    spec IHl; [apply NoDup_app in Hnodup; apply Hnodup |].
    subst tr_full_replay_is.
    rewrite map_app, (composite_apply_plan_app equivocator_IM); simpl in *
    ; destruct (composite_apply_plan _ _ _) as (aitems, afinal); simpl in *.
    spec IHl i; destruct_dec_sig x ix Hix Heqx; subst x; simpl in *.
    case_decide as _Hix; cycle 1.
    + by destruct (decide (i = ix)); subst; state_update_simpl.
    + destruct (decide (ix = i)); subst; state_update_simpl.
      * rewrite decide_False in IHl.
        2: {
          intro Heqv.
          apply NoDup_app in Hnodup as (_ & Hnodup & _).
          eapply Hnodup; [done |].
          rewrite elem_of_list_singleton.
          by apply dsig_eq.
        }
        rewrite IHl, decide_True.
        -- rewrite (sub_IM_state_pi is _Hix Hix); symmetry.
           apply equivocator_state_append_singleton_is_extend, (His (dexist i Hix)).
        -- rewrite elem_of_app, elem_of_list_singleton; right.
<<<<<<< HEAD
           by apply dec_sig_eq_iff; cbn.
      * case_decide.
=======
           by apply dsig_eq.
      * rewrite state_update_neq by congruence.
        case_decide.
>>>>>>> def0d303
        -- rewrite decide_True; rewrite ?elem_of_app; itauto.
        -- rewrite decide_False; [done |].
           intros [Hin | Hx]%elem_of_app; [ done |].
           by rewrite elem_of_list_singleton, dsig_eq in Hx.
Qed.

(** For any [equivocator_descriptors] corresponding to the base state
the projection of the replaying of an initial state is empty.
*)
Lemma equivocators_trace_project_replayed_initial_state_from full_replay_state is
  (eqv_descriptors: equivocator_descriptors)
  (Heqv_descriptors: not_equivocating_equivocator_descriptors IM eqv_descriptors full_replay_state)
  : equivocators_trace_project eqv_descriptors
      (replayed_initial_state_from full_replay_state is) =
    Some ([], eqv_descriptors).
Proof.
  unfold replayed_initial_state_from, spawn_initial_state.
  generalize (enum (sub_index equivocating)).
  intro l.
  remember (composite_apply_plan _ _ _) as plan.
  apply proj1 with (forall i, equivocator_state_n (full_replay_state i) <= equivocator_state_n (plan.2 i)).
  subst plan.
  induction l using rev_ind; [split; simpl; [done | lia] |].
  rewrite map_app, (composite_apply_plan_app equivocator_IM).
  destruct (composite_apply_plan _ _ _) as (litems, lfinal) eqn:Hplanl.
  destruct (composite_apply_plan _ lfinal _) as (aitems, afinal) eqn:Hplana.
  simpl in *.
  inversion_clear Hplana.
  split.
  - apply equivocators_trace_project_app_iff.
    exists [],[],eqv_descriptors.
    repeat split; [|apply IHl].
    specialize (Heqv_descriptors (` x)).
    unfold existing_descriptor in Heqv_descriptors.
    destruct (eqv_descriptors (` x)) eqn:Heqv_x; [done |].
    destruct Heqv_descriptors as [s_x_n Heqv_descriptors].
    apply equivocator_state_project_Some_rev in Heqv_descriptors as Hltn.
    apply proj2 in IHl.
    specialize (IHl (` x)).
    cbn. unfold equivocators_transition_item_project; simpl.
    unfold equivocator_vlsm_transition_item_project. rewrite Heqv_x.
    simpl; state_update_simpl.
    rewrite decide_False by lia.
    destruct_equivocator_state_project (lfinal (` x)) n lfinal_x_n Hltn'; [|lia].
    by state_update_simpl.
  - intro i. apply proj2 in IHl. specialize (IHl i).
    by destruct (decide (i = `x)); subst; state_update_simpl; [lia |].
Qed.

Lemma equivocator_state_project_replayed_initial_state_from_left full_replay_state is
  (lst := finite_trace_last full_replay_state (replayed_initial_state_from full_replay_state is))
  : forall i j,
    j < equivocator_state_n (full_replay_state i) ->
    equivocator_state_project (lst i) j =
    equivocator_state_project (full_replay_state i) j.
Proof.
  subst lst.
  unfold replayed_initial_state_from, spawn_initial_state.
  generalize (enum (sub_index equivocating)).
  intro l.
  induction l using rev_ind; simpl; [done |].
  rewrite map_app, (composite_apply_plan_app equivocator_IM).
  specialize (composite_apply_plan_last equivocator_IM full_replay_state (map (initial_new_machine_transition_item is) l))
    as Hlst.
  destruct (composite_apply_plan _ _ _) as (litems, lfinal) eqn:Hplanl.
  destruct (composite_apply_plan _ lfinal _) as (aitems, afinal) eqn:Hplana.
  inversion_clear Hplana.
  simpl in *.
  rewrite finite_trace_last_is_last. simpl.
  intros i j Hj.
  destruct (decide (`x = i)); subst; state_update_simpl; [| auto].
  specialize (IHl (` x) j Hj).
  destruct_equivocator_state_project (full_replay_state (` x)) j s_x_j Hltj; [|lia].
  rewrite equivocator_state_extend_project_1; [done |].
  by apply equivocator_state_project_Some_rev in IHl as Hltj'.
Qed.

Lemma equivocator_state_descriptor_project_replayed_initial_state_from_left full_replay_state is
  (eqv_descriptors: equivocator_descriptors)
  (Heqv_descriptors: not_equivocating_equivocator_descriptors IM eqv_descriptors full_replay_state)
  (lst := finite_trace_last full_replay_state (replayed_initial_state_from full_replay_state is))
  : forall i,
    equivocator_state_descriptor_project (lst i) (eqv_descriptors i) =
    equivocator_state_descriptor_project (full_replay_state i) (eqv_descriptors i).
Proof.
  intro i. spec Heqv_descriptors i.
  unfold equivocator_state_descriptor_project.
  unfold existing_descriptor in Heqv_descriptors.
  destruct (eqv_descriptors i) as [sn|ji]; [done |].
  destruct Heqv_descriptors as [full_i_ji Hpr_ji].
  apply equivocator_state_project_Some_rev in Hpr_ji as Hltji.
  subst lst.
  by rewrite equivocator_state_project_replayed_initial_state_from_left, Hpr_ji.
Qed.

Definition replayed_trace_from full_replay_state is tr :=
  replayed_initial_state_from full_replay_state is ++
  pre_VLSM_full_projection_finite_trace_project (type FreeSubE) (type FreeE)
    (lift_equivocators_sub_label_to full_replay_state)
    (lift_equivocators_sub_state_to full_replay_state) tr.

Lemma replayed_trace_from_finite_trace_last full_replay_state is tr
  (His : composite_initial_state_prop _ is)
  : finite_trace_last full_replay_state (replayed_trace_from full_replay_state is tr) =
    (lift_equivocators_sub_state_to full_replay_state (finite_trace_last is tr)).
Proof.
  destruct_list_last tr tr' item Htr; subst.
  - unfold replayed_trace_from. cbn.
    rewrite app_nil_r.
    by apply replayed_initial_state_from_lift.
  - unfold replayed_trace_from, pre_VLSM_full_projection_finite_trace_project.
    by rewrite map_app, app_assoc; cbn; rewrite !finite_trace_last_is_last.
Qed.

Lemma equivocator_state_project_replayed_trace_from_left full_replay_state is tr
  (lst := finite_trace_last full_replay_state (replayed_trace_from full_replay_state is tr))
  : forall i j,
    j < equivocator_state_n (full_replay_state i) ->
    equivocator_state_project (lst i) j =
    equivocator_state_project (full_replay_state i) j.
Proof.
  subst lst.
  unfold replayed_trace_from.
  destruct_list_last tr tr' lst Htr.
  - simpl. rewrite app_nil_r.
    apply equivocator_state_project_replayed_initial_state_from_left.
  - unfold pre_VLSM_full_projection_finite_trace_project.
    rewrite map_app, app_assoc. simpl.
    rewrite finite_trace_last_is_last.
    simpl.
    intros i j Hltj.
    unfold lift_equivocators_sub_state_to.
    destruct (decide _); [| done].
    by rewrite equivocator_state_append_project_1.
Qed.

Lemma equivocator_state_descriptor_project_replayed_trace_from_left full_replay_state is tr
  (eqv_descriptors: equivocator_descriptors)
  (Heqv_descriptors: not_equivocating_equivocator_descriptors IM eqv_descriptors full_replay_state)
  (lst := finite_trace_last full_replay_state (replayed_trace_from full_replay_state is tr))
  : forall i,
    equivocator_state_descriptor_project (lst i) (eqv_descriptors i) =
    equivocator_state_descriptor_project (full_replay_state i) (eqv_descriptors i).
Proof.
  intro i. spec Heqv_descriptors i.
  unfold equivocator_state_descriptor_project.
  unfold existing_descriptor in Heqv_descriptors.
  destruct (eqv_descriptors i) as [sn|ji]; [done |].
  destruct Heqv_descriptors as [full_i_ji Hpr_ji].
  apply equivocator_state_project_Some_rev in Hpr_ji as Hltji.
  subst lst.
  by rewrite equivocator_state_project_replayed_trace_from_left, Hpr_ji.
Qed.

Lemma equivocators_total_state_project_replayed_trace_from full_replay_state is tr
  (lst := finite_trace_last full_replay_state (replayed_trace_from full_replay_state is tr))
  : equivocators_total_state_project IM lst = equivocators_total_state_project IM full_replay_state.
Proof.
  apply functional_extensionality_dep.
  intro i.
  apply equivocator_state_descriptor_project_replayed_trace_from_left.
  apply zero_descriptor_not_equivocating.
Qed.

Lemma equivocators_trace_project_replayed_trace_from_left full_replay_state is tr
  (eqv_descriptors: equivocator_descriptors)
  (Heqv_descriptors: not_equivocating_equivocator_descriptors IM eqv_descriptors full_replay_state)
  : equivocators_trace_project eqv_descriptors
      (replayed_trace_from full_replay_state is tr) =
    Some ([], eqv_descriptors).
Proof.
  apply equivocators_trace_project_app_iff.
  exists [],[],eqv_descriptors.
  repeat split; [| by apply equivocators_trace_project_replayed_initial_state_from].
  induction tr using rev_ind; [done |].
  unfold pre_VLSM_full_projection_finite_trace_project.
  rewrite map_app.
  apply equivocators_trace_project_app_iff.
  exists [],[], eqv_descriptors.
  repeat split; [| done].
  clear IHtr.
  destruct x. simpl.
  destruct l as (sub_i,li).
  destruct_dec_sig sub_i i Hi Heqsub_i.
  subst sub_i.
  specialize (Heqv_descriptors i).
  unfold existing_descriptor in Heqv_descriptors.
  destruct (eqv_descriptors _) eqn:Heqv_l; [done |].
  destruct Heqv_descriptors as [s_l_n Hs_l_n].
  apply equivocator_state_project_Some_rev in Hs_l_n as Hltn.
  specialize (lift_equivocators_sub_state_to_size full_replay_state destination i)
    as Hltsize.
  unfold equivocators_transition_item_project. simpl.
  rewrite Heqv_l.
  simpl.
  destruct_equivocator_state_project
    (lift_equivocators_sub_state_to full_replay_state destination i) n
    lift_n Hlt_n; [|lia].
  rewrite (lift_equivocators_sub_state_to_sub) with (Hi := Hi).
  rewrite equivocator_state_append_lst.
  by destruct li as [sn_d| id li| id li]; simpl
  ; rewrite !decide_False by lia
  ; state_update_simpl.
Qed.

Lemma equivocators_total_trace_project_replayed_trace_from full_replay_state is tr
  : equivocators_total_trace_project IM (replayed_trace_from full_replay_state is tr) = [].
Proof.
  unfold equivocators_total_trace_project.
  rewrite equivocators_trace_project_replayed_trace_from_left
  ; [done |].
  apply zero_descriptor_not_equivocating.
Qed.

Lemma lift_equivocators_sub_valid
  (full_replay_state : composite_state equivocator_IM)
  l s om
  (Hv : composite_valid sub_equivocator_IM l (s, om))
  : composite_valid equivocator_IM (lift_equivocators_sub_label_to full_replay_state  l)
      (lift_equivocators_sub_state_to full_replay_state s, om).
Proof.
  destruct l as (sub_i, li).
  destruct_dec_sig sub_i i Hi Heqsub_i. subst sub_i.
  specialize
    (equivocator_state_append_valid (IM i) li
      (s (dexist i Hi)) om
      (full_replay_state i) Hv
    ) as Hlift.
  cbn.
  by rewrite (lift_equivocators_sub_state_to_sub _ _ _ Hi).
Qed.

Lemma lift_equivocators_sub_transition
  (full_replay_state : composite_state equivocator_IM)
  l s om s' om'
  (Hv : composite_valid sub_equivocator_IM l (s, om))
  (Ht: composite_transition sub_equivocator_IM l (s, om) = (s', om'))
  : composite_transition equivocator_IM (lift_equivocators_sub_label_to full_replay_state  l)
      (lift_equivocators_sub_state_to full_replay_state s, om) =
      (lift_equivocators_sub_state_to full_replay_state s', om').
Proof.
  destruct l as (sub_i, li).
  destruct_dec_sig sub_i i Hi Heqsub_i. subst sub_i.
  specialize
    (equivocator_state_append_transition (IM i) li
      (s (dexist i Hi)) om
      (s' (dexist i Hi)) om'
      (full_replay_state i) Hv
    ) as Hlift.
  cbn in Ht.
  destruct (equivocator_transition _ _ _) as (_si', _om').
  inversion Ht; subst s' om'; clear Ht.
  state_update_simpl.
  specialize (Hlift eq_refl).
  cbn.
  rewrite (lift_equivocators_sub_state_to_sub _ _ _ Hi).
  replace (equivocator_transition _ _ _) with
    (equivocator_state_append (full_replay_state i) _si', _om').
  f_equal; extensionality j.
  destruct (decide (i = j)); subst; state_update_simpl.
  - by rewrite (lift_equivocators_sub_state_to_sub _ _ _ Hi), state_update_eq.
  - unfold lift_equivocators_sub_state_to.
    destruct (decide _); [| done].
    by rewrite state_update_neq; [| inversion 1].
Qed.

Section pre_loaded_constrained_projection.
(**
By replaying a [valid_trace] on top of a [valid_state] we obtain a
[valid_trace]. We derive this as a more general [VLSM_weak_full_projection]
result for a class of VLSM parameterized by a constraint having "good"
properties and pre-loaded with a seed, to allow deriving the
[VLSM_weak_full_projection] result for both the free composition of equivocators
and for the no message equivocation composition of equivocators (free, or with
an additional fixed-set state-equivocation constraint).
*)

Context
  (constraint : composite_label equivocator_IM -> composite_state equivocator_IM * option message -> Prop)
  (seed1 : message -> Prop)
  (SeededCE := pre_loaded_vlsm (composite_vlsm equivocator_IM constraint) seed1)
  (Hconstraint_none : forall i ns s, i ∈ equivocating -> valid_state_prop SeededCE s -> constraint (existT i (Spawn ns)) (s, None))
  (Hseed : forall m, seed m -> valid_message_prop SeededCE m)
  (full_replay_state : composite_state equivocator_IM)
  (Hfull_replay_state : valid_state_prop SeededCE full_replay_state)
  (Hsubsumption : forall l s om, input_valid SeededXE l (s, om) ->
    valid_state_prop SeededCE (lift_equivocators_sub_state_to full_replay_state s) ->
    constraint (lift_equivocators_sub_label_to full_replay_state l)  (lift_equivocators_sub_state_to full_replay_state s, om))
  .

Lemma replayed_initial_state_from_valid
  (is : composite_state sub_equivocator_IM)
  (His : composite_initial_state_prop sub_equivocator_IM is)
  : finite_valid_trace_from SeededCE full_replay_state (replayed_initial_state_from full_replay_state is).
Proof.
  cut (forall l, incl l (enum (sub_index equivocating)) ->
    finite_valid_plan_from SeededCE
      full_replay_state (map (initial_new_machine_transition_item is) l)).
  { intros Hplan. specialize (Hplan _ (incl_refl _)).
    by unfold finite_valid_plan_from in Hplan.
  }
  intro l.
  induction l using rev_ind; intros Hincl.
  - by constructor.
  - spec IHl.  { intros i Hi. by apply Hincl, in_app_iff; left. }
    rewrite map_app.
    apply finite_valid_plan_from_app_iff.
    split; [done |].
    apply finite_valid_trace_singleton. simpl.
    repeat split.
    + revert IHl. apply apply_plan_last_valid.
    + apply option_valid_message_None.
    + apply His.
    + apply Hconstraint_none.
      * clear -x. by destruct_dec_sig x i Hi Hx; subst.
      * apply finite_valid_trace_last_pstate in IHl.
        remember (finite_trace_last _ _) as lst.
        replace ((apply_plan _ _ _).2) with lst
        ; [done |].
        subst.
        apply apply_plan_last.
Qed.

Lemma lift_initial_message
  : forall m, vinitial_message_prop SeededXE m -> valid_message_prop SeededCE m.
Proof.
  intros m [Hinit | Hseeded].
  - apply initial_message_is_valid. destruct Hinit as [[i Hi] Hinit].
    by left; exists i.
  - by apply Hseed.
Qed.

Lemma lift_equivocators_sub_weak_projection
  : VLSM_weak_full_projection SeededXE SeededCE (lift_equivocators_sub_label_to full_replay_state) (lift_equivocators_sub_state_to full_replay_state).
Proof.
  apply basic_VLSM_weak_full_projection; intros ? *.
  - split.
    + apply lift_equivocators_sub_valid. apply Hv.
    + by apply Hsubsumption.
  - intros Ht. apply lift_equivocators_sub_transition; apply Ht.
  - intro. rewrite <- replayed_initial_state_from_lift; [| done].
    by apply finite_valid_trace_last_pstate, replayed_initial_state_from_valid.
  - by intros; apply lift_initial_message.
Qed.

Lemma sub_preloaded_replayed_trace_from_valid_equivocating
  (is : composite_state sub_equivocator_IM)
  (tr : list (composite_transition_item sub_equivocator_IM))
  (Htr : finite_valid_trace SeededXE is tr)
  : finite_valid_trace_from SeededCE
      full_replay_state (replayed_trace_from full_replay_state is tr).
Proof.
  destruct Htr as [Htr His].
  apply finite_valid_trace_from_app_iff.
  split; [by apply replayed_initial_state_from_valid |].
  rewrite replayed_initial_state_from_lift by done.
  by apply (VLSM_weak_full_projection_finite_valid_trace_from lift_equivocators_sub_weak_projection).
Qed.

End pre_loaded_constrained_projection.

Lemma SeededXE_PreFreeE_weak_full_projection
  (full_replay_state : composite_state equivocator_IM)
  (Hfull_replay_state : valid_state_prop PreFreeE  full_replay_state)
  : VLSM_weak_full_projection SeededXE PreFreeE (lift_equivocators_sub_label_to full_replay_state) (lift_equivocators_sub_state_to full_replay_state).
Proof.
  constructor.
  intros sX trX HtrX.
  specialize (pre_loaded_with_all_messages_vlsm_is_pre_loaded_with_True FreeE) as Heq.
  apply (VLSM_eq_finite_valid_trace_from Heq).
  revert sX trX HtrX.
  apply lift_equivocators_sub_weak_projection; [done | | | done].
  - by intros; apply initial_message_is_valid; right.
  - by apply (VLSM_eq_valid_state Heq) in Hfull_replay_state.
Qed.

Lemma PreFreeSubE_PreFreeE_weak_full_projection
  (full_replay_state : composite_state equivocator_IM)
  (Hfull_replay_state : valid_state_prop PreFreeE  full_replay_state)
  : VLSM_weak_full_projection PreFreeSubE PreFreeE (lift_equivocators_sub_label_to full_replay_state) (lift_equivocators_sub_state_to full_replay_state).
Proof.
  apply basic_VLSM_weak_full_projection; intros ? *.
  - by split; [apply lift_equivocators_sub_valid; apply Hv |].
  - intro Ht. apply lift_equivocators_sub_transition; apply Ht.
  - intros.
    rewrite <- replayed_initial_state_from_lift; [| done].
    apply finite_valid_trace_last_pstate.
    specialize (pre_loaded_with_all_messages_vlsm_is_pre_loaded_with_True FreeE) as Heq.
    apply (VLSM_eq_finite_valid_trace_from Heq).
    apply replayed_initial_state_from_valid; [done | | done].
    by apply (VLSM_eq_valid_state Heq).
  - intros. apply any_message_is_valid_in_preloaded.
Qed.

Section seeded_no_equiv.

Context
  (SeededAllXE : VLSM message := composite_no_equivocation_vlsm_with_pre_loaded equivocator_IM (free_constraint _) seed)
  (full_replay_state : composite_state equivocator_IM)
  (Hfull_replay_state : valid_state_prop SeededAllXE full_replay_state)
  .

#[local] Lemma SeededNoEquiv_subsumption
  : forall l s om, input_valid SeededXE l (s, om) ->
  no_equivocations_additional_constraint_with_pre_loaded equivocator_IM (free_constraint _) seed (lift_equivocators_sub_label_to full_replay_state l)  (lift_equivocators_sub_state_to full_replay_state s, om).
Proof.
  intros l s om (Hs & _ & _ & Hc1 & _).
  split; [| done].
  destruct om as [m |]; [| done].
  apply (VLSM_incl_valid_state (NoEquivocation.seeded_no_equivocation_incl_preloaded equivocator_IM (free_constraint _) seed)) in Hfull_replay_state.
  specialize (valid_state_project_preloaded_to_preloaded _ equivocator_IM (free_constraint _) full_replay_state)
    as Hfull_replay_state_pr.
  pose (no_equivocations_additional_constraint_with_pre_loaded
          sub_equivocator_IM (free_constraint sub_equivocator_IM) seed)
        as constraint.
  specialize
    (pre_loaded_vlsm_incl_pre_loaded_with_all_messages
      (composite_vlsm sub_equivocator_IM constraint)
      seed) as Hincl.
  apply (VLSM_incl_valid_state Hincl) in Hs.
  specialize (valid_state_project_preloaded_to_preloaded _ sub_equivocator_IM constraint s)
    as Hs_pr.
  simpl in Hc1.
  destruct Hc1 as [Hsub_sent | Hseeded].
  - destruct Hsub_sent as [sub_i Hsent].
    destruct_dec_sig sub_i i Hi Heqsub_i.
    left. exists i.
    simpl. rewrite (lift_equivocators_sub_state_to_sub _ _ _ Hi).
    subst. unfold SubProjectionTraces.sub_IM in Hsent. cbn in Hsent |-*.
    apply equivocator_state_append_sent_right; [..|done].
    + by apply Hfull_replay_state_pr.
    + by apply (Hs_pr (dexist i Hi) Hs).
  - by right.
Qed.

#[local] Lemma sent_are_valid
  : forall m, seed m -> valid_message_prop SeededAllXE m.
Proof.
  by intros m Hm; apply initial_message_is_valid; right.
Qed.

(** Here we specialize the generic [lift_equivocators_sub_weak_projection]
result for the [equivocators_no_equivocations_constraint].
*)
Lemma SeededXE_SeededNoEquiv_weak_full_projection
  : VLSM_weak_full_projection SeededXE SeededAllXE (lift_equivocators_sub_label_to full_replay_state) (lift_equivocators_sub_state_to full_replay_state).
Proof.
  constructor.
  apply lift_equivocators_sub_weak_projection; intros; [done | | done |].
  - by apply sent_are_valid.
  - by apply SeededNoEquiv_subsumption.
Qed.

Lemma sub_replayed_trace_from_valid_equivocating
  (is : composite_state sub_equivocator_IM)
  (tr : list (composite_transition_item sub_equivocator_IM))
  (Htr : finite_valid_trace SeededXE is tr)
  : finite_valid_trace_from SeededAllXE
      full_replay_state (replayed_trace_from full_replay_state is tr).
Proof.
  unfold composite_no_equivocation_vlsm_with_pre_loaded in SeededAllXE.
  specialize
    (sub_preloaded_replayed_trace_from_valid_equivocating
      (no_equivocations_additional_constraint_with_pre_loaded equivocator_IM (free_constraint _) seed)
      seed)
      as Hvalid.
  spec Hvalid; [done |].
  spec Hvalid; [apply sent_are_valid|].
  specialize (Hvalid _ Hfull_replay_state).
  apply Hvalid; [| done].
  by intros; apply SeededNoEquiv_subsumption.
Qed.

End seeded_no_equiv.

End all_equivocating.<|MERGE_RESOLUTION|>--- conflicted
+++ resolved
@@ -200,14 +200,8 @@
         -- rewrite (sub_IM_state_pi is _Hix Hix); symmetry.
            apply equivocator_state_append_singleton_is_extend, (His (dexist i Hix)).
         -- rewrite elem_of_app, elem_of_list_singleton; right.
-<<<<<<< HEAD
-           by apply dec_sig_eq_iff; cbn.
+           by apply dsig_eq.
       * case_decide.
-=======
-           by apply dsig_eq.
-      * rewrite state_update_neq by congruence.
-        case_decide.
->>>>>>> def0d303
         -- rewrite decide_True; rewrite ?elem_of_app; itauto.
         -- rewrite decide_False; [done |].
            intros [Hin | Hx]%elem_of_app; [ done |].
