--- conflicted
+++ resolved
@@ -329,13 +329,8 @@
   unfold replayed_trace_from.
   destruct_list_last tr tr' lst Htr.
   - simpl. rewrite app_nil_r.
-<<<<<<< HEAD
     by apply equivocator_state_project_replayed_initial_state_from_left.
-  - unfold pre_VLSM_full_projection_finite_trace_project.
-=======
-    apply equivocator_state_project_replayed_initial_state_from_left.
   - unfold pre_VLSM_embedding_finite_trace_project.
->>>>>>> fd475d53
     rewrite map_app, app_assoc. simpl.
     rewrite finite_trace_last_is_last.
     simpl.
