--- conflicted
+++ resolved
@@ -47,16 +47,9 @@
 
 Section limited_state_equivocation.
 
-<<<<<<< HEAD
 Context {message : Type}
   `{ReachableThreshold index Ci}
-  `{@finite.Finite index _}
-=======
-Context
-  {message : Type}
-  `{FinSet index Ci}
   `{!finite.Finite index}
->>>>>>> 101613f9
   (IM : index -> VLSM message)
   `{forall i : index, HasBeenSentCapability (IM i)}
   `{forall i : index, HasBeenReceivedCapability (IM i)}
@@ -139,22 +132,12 @@
   destruct Hs as [[(is, His) Heq_s] | [l [(s0, oim) [oom' [[_ [_ [_ [_ Hlimited]]]] Ht]]]]].
   - subst s.
     unfold not_heavy, Equivocation.not_heavy,
-<<<<<<< HEAD
       equivocation_fault, Equivocation.equivocation_fault. simpl.
     destruct threshold as [t Ht]; simpl; apply Rge_le.
     specialize (equivocating_indices_equivocating_validators IM is).
     rewrite equivocating_indices_initially_empty; intros Heqv_is.
      simpl in Heqv_is; apply sum_weights_empty in Heqv_is;
       [by rewrite <- Heqv_is in Ht |..]. done.
-=======
-      equivocation_fault, Equivocation.equivocation_fault.
-    replace (elements _) with (@nil index).
-    + by destruct threshold as [t Ht]; simpl; apply Rge_le.
-    + symmetry; apply elements_empty_iff; cbn.
-      etransitivity.
-      * by apply equivocating_indices_equivocating_validators.
-      * by rewrite equivocating_indices_initially_empty.
->>>>>>> 101613f9
   - by replace s with (fst (composite_transition equivocator_IM l (s0, oim))); [done |]
     ; cbn in *; rewrite Ht.
 Qed.
@@ -207,13 +190,8 @@
       + replace (composite_transition _ _ _) with (sf, oom).
         unfold state_has_fixed_equivocation.
         transitivity (elements (equivocating_validators sf)); [| done].
-<<<<<<< HEAD
-        by intros x Hx; apply elem_of_elements, Heq, elem_of_list_to_set.
+        by intros x Hx; apply elem_of_elements, equivocating_indices_equivocating_validators, elem_of_list_to_set.
       + done.
-=======
-        intros x Hx.
-        by apply elem_of_elements, equivocating_indices_equivocating_validators, elem_of_list_to_set.
->>>>>>> 101613f9
 Qed.
 
 (** Projections of valid traces for the composition of equivocators
@@ -253,16 +231,9 @@
     split; [| done].
     apply valid_trace_add_default_last, valid_trace_last_pstate, valid_state_limited_equivocation in Htr.
     transitivity (equivocation_fault (finite_trace_last is tr)); [| done].
-<<<<<<< HEAD
     specialize (equivocating_indices_equivocating_validators IM
                  (finite_trace_last is tr)) as Heq.
     unfold equivocation_fault; by apply sum_weights_subseteq.
-=======
-    apply sum_weights_subseteq.
-    + apply NoDup_remove_dups.
-    + apply NoDup_elements.
-    + by intros i Hi; apply elem_of_remove_dups.
->>>>>>> 101613f9
 Qed.
 
 Section sec_equivocators_projection_annotated_limited.
