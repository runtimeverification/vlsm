From Cdcl Require Import Itauto. #[local] Tactic Notation "itauto" := itauto auto.
From stdpp Require Import prelude finite.
From Coq Require Import FinFun Reals.
From VLSM.Lib Require Import Preamble StdppListSet ListSetExtras Measurable RealsExtras.
From VLSM.Core Require Import VLSM VLSMProjections Composition AnnotatedVLSM.
From VLSM.Core Require Import Equivocation Equivocation.TraceWiseEquivocation MessageDependencies.
From VLSM.Core Require Import Equivocation.NoEquivocation Equivocation.LimitedMessageEquivocation.
From VLSM.Core Require Import Equivocation.MsgDepLimitedEquivocation.
From VLSM.Core Require Import Equivocators.Equivocators.
From VLSM.Core Require Import Equivocators.MessageProperties.
From VLSM.Core Require Import Equivocators.Composition.EquivocatorsComposition.
From VLSM.Core Require Import Equivocators.Composition.EquivocatorsCompositionProjections.
From VLSM.Core Require Import Equivocators.Composition.LimitedEquivocation.FixedEquivocation.

(** * VLSM Limited Equivocation *)
Definition composite_constraint
  {index message} (IM : index -> VLSM message) : Type :=
  composite_label IM -> composite_state IM * option message -> Prop.

Lemma equivocator_initial_state_project
  {message}
  (X : VLSM message)
  (es : vstate (equivocator_vlsm X))
  (eqv_descriptor: MachineDescriptor X)
  (Heqv: proper_descriptor X eqv_descriptor es)
  (Hes: vinitial_state_prop (equivocator_vlsm X) es):
  vinitial_state_prop X (equivocator_state_descriptor_project es eqv_descriptor).
Proof.
  destruct eqv_descriptor; [done |].
  destruct Heqv as [esn Hesn].
  simpl. rewrite Hesn.
  by eapply equivocator_vlsm_initial_state_preservation_rev.
Qed.

Lemma composite_equivocators_initial_state_project
  {message}
  `{EqDecision index}
  (IM : index -> VLSM message)
  (es : composite_state (equivocator_IM IM))
  (eqv_descriptors : equivocator_descriptors IM)
  {eqv_constraint: composite_constraint (equivocator_IM IM)}
  {constraint: composite_constraint IM}
  (Heqv : proper_equivocator_descriptors IM eqv_descriptors es)
  (Hes : vinitial_state_prop (composite_vlsm (equivocator_IM IM) eqv_constraint) es)
  : vinitial_state_prop (composite_vlsm IM constraint)
      (equivocators_state_project IM eqv_descriptors es).
Proof.
  refine (fun i => equivocator_initial_state_project _ _ _ (Heqv i) (Hes i)).
Qed.

Section sec_limited_state_equivocation.

Context
  {message : Type}
  `{FinSet index Ci}
  `{!finite.Finite index}
  (IM : index -> VLSM message)
  `{forall i : index, HasBeenSentCapability (IM i)}
  `{forall i : index, HasBeenReceivedCapability (IM i)}
  (Free := free_composite_vlsm IM)
  (equivocator_descriptors := equivocator_descriptors IM)
  (equivocators_state_project := equivocators_state_project IM)
  (equivocator_IM := equivocator_IM IM)
  (equivocator_descriptors_update := equivocator_descriptors_update IM)
  (proper_equivocator_descriptors := proper_equivocator_descriptors IM)
  (sender : message -> option index)
  `{ReachableThreshold index}
  (Heqv_idx_BasicEquivocation : BasicEquivocation (composite_state equivocator_IM) index Ci
    := equivocating_indices_BasicEquivocation IM)
  (FreeE : VLSM message := free_composite_vlsm equivocator_IM)
  (PreFreeE := pre_loaded_with_all_messages_vlsm FreeE)
  (not_heavy := @not_heavy _ _ _ _ _ _ _ _ _ _ _ _ _ _ Heqv_idx_BasicEquivocation)
  (equivocating_validators :=
    @equivocating_validators _ _ _ _ _ _ _ _ _ _ _ _ _ _ Heqv_idx_BasicEquivocation)
  (equivocation_fault :=
    @equivocation_fault _ _ _ _ _ _ _ _ _ _ _ _ _ _ Heqv_idx_BasicEquivocation)
  .

Definition equivocators_limited_equivocations_constraint
  (l : composite_label equivocator_IM)
  (som : composite_state equivocator_IM * option message)
  (som' := composite_transition equivocator_IM l som)
  : Prop
  := equivocators_no_equivocations_constraint IM l som
  /\ not_heavy (fst som').

Definition equivocators_limited_equivocations_vlsm
  : VLSM message
  :=
  composite_vlsm equivocator_IM equivocators_limited_equivocations_constraint.

(** Inclusion in the free composition. *)
Lemma equivocators_limited_equivocations_vlsm_incl_free
  : VLSM_incl equivocators_limited_equivocations_vlsm FreeE.
Proof.
  by apply constraint_subsumption_incl.
Qed.

(** Inclusion in the preloaded free composition. *)
Lemma equivocators_limited_equivocations_vlsm_incl_preloaded_free
  : VLSM_incl equivocators_limited_equivocations_vlsm PreFreeE.
Proof.
  specialize equivocators_limited_equivocations_vlsm_incl_free as Hincl1.
  specialize (vlsm_incl_pre_loaded_with_all_messages_vlsm FreeE)
    as Hincl2.
  by eapply VLSM_incl_trans.
Qed.

(** Inclusion of preloaded machine in the preloaded free composition. *)
Lemma preloaded_equivocators_limited_equivocations_vlsm_incl_free
  : VLSM_incl (pre_loaded_with_all_messages_vlsm equivocators_limited_equivocations_vlsm) PreFreeE.
Proof.
  by apply basic_VLSM_incl_preloaded; intros ? *; [intro | inversion 1 | intro].
Qed.

(**
  Inclusion in the composition of equivocators with no message equivocation
  (no restriction on state equivocation).
*)
Lemma equivocators_limited_equivocations_vlsm_incl_no_equivocations
  : VLSM_incl equivocators_limited_equivocations_vlsm (equivocators_no_equivocations_vlsm IM).
Proof.
  apply constraint_subsumption_incl.
  by intros l [s om] (_ & _ & _ & Hc & _).
Qed.

(**
  A valid state for a VLSM satisfying the limited equivocation assumption
  has limited equivocation.
*)
Lemma valid_state_limited_equivocation
  (s : composite_state equivocator_IM)
  (Hs : valid_state_prop equivocators_limited_equivocations_vlsm s)
  : not_heavy s.
Proof.
  apply valid_state_prop_iff in Hs.
  destruct Hs as [[(is, His) Heq_s] | [l [(s0, oim) [oom' [[_ [_ [_ [_ Hlimited]]]] Ht]]]]].
  - subst s.
    unfold not_heavy, Equivocation.not_heavy,
      equivocation_fault, Equivocation.equivocation_fault.
    replace (elements _) with (@nil index).
    + by destruct threshold as [t Ht]; simpl; apply Rge_le.
    + symmetry; apply elements_empty_iff; cbn.
      etransitivity.
      * by apply equivocating_indices_equivocating_validators.
      * by rewrite equivocating_indices_initially_empty.
  - by replace s with (fst (composite_transition equivocator_IM l (s0, oim))); [done |]
    ; cbn in *; rewrite Ht.
Qed.

(**
  A valid valid trace for the composition of equivocators with limited
  state-equivocation and no message-equivocation is also a valid valid trace
  for the composition of equivocators with no message-equivocation and fixed-set
  state-equivocation, where the fixed set is given by the state-equivocators
  measured for the final state of the trace.
*)
Lemma equivocators_limited_valid_trace_is_fixed is s tr
  : finite_valid_trace_init_to equivocators_limited_equivocations_vlsm is s tr ->
  finite_valid_trace_init_to
   (equivocators_fixed_equivocations_vlsm IM (elements(equivocating_validators s)))
   is s tr.
Proof.
  intro Htr.
  split; [| apply Htr].
  cut
    (forall equivocating, elements(equivocating_validators s) ⊆ equivocating ->
      finite_valid_trace_from_to (equivocators_fixed_equivocations_vlsm IM equivocating) is s tr);
    [by intros H'; apply H' |].
  induction Htr using finite_valid_trace_init_to_rev_ind; intros equivocating Hincl.
  - apply (finite_valid_trace_from_to_empty (equivocators_fixed_equivocations_vlsm IM equivocating)).
    by apply initial_state_is_valid.
  - specialize (IHHtr equivocating).
    spec IHHtr.
    { apply proj2 in Ht.
      specialize (equivocators_transition_preserves_equivocating_indices
        IM (enum index)  _ _ _ _ _ Ht) as Hincl'.
      clear -Hincl Hincl'.
      transitivity (elements (equivocating_validators sf)); [| done].
      intro x; rewrite! elem_of_elements; intro Hx.
      apply equivocating_indices_equivocating_validators, elem_of_list_to_set, Hincl'.
      by apply equivocating_indices_equivocating_validators, elem_of_list_to_set in Hx.
    }
    apply
      (finite_valid_trace_from_to_app
        (equivocators_fixed_equivocations_vlsm IM equivocating))
      with s; [done |].
    apply valid_trace_add_last; [| done].
      apply (finite_valid_trace_singleton (equivocators_fixed_equivocations_vlsm IM equivocating)).
      apply valid_trace_last_pstate in IHHtr.
      destruct Ht as [[_ [_ [Hv [[Hno_equiv _] Hno_heavy]]]] Ht].
      repeat split; [done | | done | done | | done].
      + destruct iom as [m |]; [| by apply option_valid_message_None].
        destruct Hno_equiv as [Hsent | Hfalse]; [| done].
        simpl in Hsent.
        by eapply composite_sent_valid.
      + replace (composite_transition _ _ _) with (sf, oom).
        unfold state_has_fixed_equivocation.
        transitivity (elements (equivocating_validators sf)); [| done].
        intros x Hx.
        by apply elem_of_elements, equivocating_indices_equivocating_validators, elem_of_list_to_set.
Qed.

(**
  Projections of valid traces for the composition of equivocators
  with limited state-equivocation and no message-equivocation have the
  [fixed_limited_equivocation_prop]erty.
*)
Lemma equivocators_limited_valid_trace_projects_to_fixed_limited_equivocation
  (final_descriptors : equivocator_descriptors)
  (is : composite_state equivocator_IM)
  (tr : list (composite_transition_item equivocator_IM))
  (final_state := finite_trace_last is tr)
  (Hproper: not_equivocating_equivocator_descriptors IM final_descriptors final_state)
  (Htr : finite_valid_trace equivocators_limited_equivocations_vlsm is tr)
  : exists
    (trX : list (composite_transition_item IM))
    (initial_descriptors : equivocator_descriptors)
    (isX := equivocators_state_project initial_descriptors is)
    (final_stateX := finite_trace_last isX trX),
    proper_equivocator_descriptors initial_descriptors is /\
    equivocators_trace_project IM final_descriptors tr = Some (trX, initial_descriptors) /\
    equivocators_state_project final_descriptors final_state = final_stateX /\
    fixed_limited_equivocation_prop IM isX trX.
Proof.
  apply valid_trace_add_default_last in Htr as Hfixed_tr.
  apply equivocators_limited_valid_trace_is_fixed in Hfixed_tr.
  apply valid_trace_last_pstate in Hfixed_tr as Hfixed_last.
  apply valid_trace_forget_last in Hfixed_tr.
  specialize (fixed_equivocators_valid_trace_project IM
    (elements (equivocating_validators (finite_trace_last is tr))) final_descriptors is tr) as Hpr.
  feed specialize Hpr; [| done |].
  - by eapply not_equivocating_equivocator_descriptors_proper_fixed.
  - destruct Hpr as [trX [initial_descriptors [Hinitial_descriptors [Hpr [Hlst_pr Hpr_fixed]]]]].
    exists trX, initial_descriptors.
    repeat split; [by apply Hinitial_descriptors | done | done |].
    exists (elements (equivocating_validators (finite_trace_last is tr))).
    split; [| done].
    apply valid_trace_add_default_last, valid_trace_last_pstate,
      valid_state_limited_equivocation in Htr.
    transitivity (equivocation_fault (finite_trace_last is tr)); [| done].
    apply sum_weights_subseteq.
    + by apply NoDup_remove_dups.
    + by apply NoDup_elements.
    + by intros i Hi; apply elem_of_remove_dups.
Qed.

Section sec_equivocators_projection_annotated_limited.

Context
  (message_dependencies : message -> set message)
  (full_message_dependencies : message -> set message)
  (HFullMsgDep : FullMessageDependencies message_dependencies full_message_dependencies)
  (HMsgDep : forall i, MessageDependencies (IM i) message_dependencies)
  (no_initial_messages_in_IM : no_initial_messages_in_IM_prop IM)
  (Hchannel : channel_authentication_prop IM Datatypes.id sender)
  .

(**
  Projections of valid traces for the composition of equivocators
  with limited state-equivocation and no message-equivocation can be
  annotated with equivocators to obtain a limited-message equivocation trace.
*)
Lemma equivocators_limited_valid_trace_projects_to_annotated_limited_equivocation
  (final_descriptors : equivocator_descriptors)
  (is : composite_state equivocator_IM)
  (tr : list (composite_transition_item equivocator_IM))
  (final_state := finite_trace_last is tr)
  (Hproper: not_equivocating_equivocator_descriptors IM final_descriptors final_state)
  (Htr : finite_valid_trace equivocators_limited_equivocations_vlsm is tr)
  : exists
    (trX : list (composite_transition_item IM))
    (initial_descriptors : equivocator_descriptors)
    (isX := equivocators_state_project initial_descriptors is)
    (final_stateX := finite_trace_last isX trX),
    proper_equivocator_descriptors initial_descriptors is /\
    equivocators_trace_project IM final_descriptors tr = Some (trX, initial_descriptors) /\
    equivocators_state_project final_descriptors final_state = final_stateX /\
    finite_valid_trace (msg_dep_limited_equivocation_vlsm IM full_message_dependencies sender)
      {| original_state := isX; state_annotation := ` inhabitant |}
      (msg_dep_annotate_trace_with_equivocators IM full_message_dependencies sender isX trX).
Proof.
  eapply equivocators_limited_valid_trace_projects_to_fixed_limited_equivocation
      in Htr as (trX & initial_descriptors & Hinitial_descriptors & Hpr & Hlst_pr & Hpr_limited)
  ; [| done].
  exists trX, initial_descriptors.
  cbn; split_and?; try itauto.
  by eapply msg_dep_limited_fixed_equivocation.
Qed.

End sec_equivocators_projection_annotated_limited.

Section sec_equivocators_projection_constrained_limited.

Context
  `{RelDecision _ _ (is_equivocating_tracewise_no_has_been_sent IM (fun i => i) sender)}
  (Limited : VLSM message := tracewise_limited_equivocation_vlsm_composition IM (Ci := Ci) sender)
  (Hsender_safety : sender_safety_alt_prop IM (fun i => i) sender)
  (message_dependencies : message -> set message)
  (Hfull : forall i, message_dependencies_full_node_condition_prop (IM i) message_dependencies)
  .

(**
  If each of the nodes satisfy the [message_dependencies_full_node_condition_prop]erty,
  then projections of valid traces for the composition of equivocators
  with limited state-equivocation and no message-equivocation are also valid
  traces for the composition of regular nodes with limited
  message-equivocation.
*)
Lemma limited_equivocators_valid_trace_project
  (final_descriptors : equivocator_descriptors)
  (is : composite_state equivocator_IM)
  (tr : list (composite_transition_item equivocator_IM))
  (final_state := finite_trace_last is tr)
  (Hproper: not_equivocating_equivocator_descriptors IM final_descriptors final_state)
  (Htr : finite_valid_trace equivocators_limited_equivocations_vlsm is tr)
  : exists
    (trX : list (composite_transition_item IM))
    (initial_descriptors : equivocator_descriptors)
    (isX := equivocators_state_project initial_descriptors is)
    (final_stateX := finite_trace_last isX trX),
    proper_equivocator_descriptors initial_descriptors is /\
    equivocators_trace_project IM final_descriptors tr = Some (trX, initial_descriptors) /\
    equivocators_state_project final_descriptors final_state = final_stateX /\
    finite_valid_trace Limited isX trX.
Proof.
  specialize
    (equivocators_limited_valid_trace_projects_to_fixed_limited_equivocation
      final_descriptors is tr Hproper Htr)
      as [trX [initial_descriptors [Hinitial_descriptors [Hpr [Hlst_pr Hpr_limited]]]]].
  exists trX, initial_descriptors.
  repeat split; [done.. | |].
  - by eapply traces_exhibiting_limited_equivocation_are_valid.
  - by destruct Hpr_limited as [equivs Hpr_limited]; apply Hpr_limited.
Qed.

(**
  The above result formalized as a relation between the corresponding
  composite VLSMs. It yields a [VLSM_partial_projection] because for invalid
  [equivocator_descriptors] one might not be able to obtain a trace projection.
*)
Lemma limited_equivocators_vlsm_partial_projection
  (final_descriptors : equivocator_descriptors)
  : VLSM_partial_projection equivocators_limited_equivocations_vlsm Limited
      (equivocators_partial_trace_project IM final_descriptors).
Proof.
  split; [split|].
  - intros s tr sX trX Hpr_tr s_pre pre Hs_lst Hpre_tr.
<<<<<<< HEAD
    assert
      (HPreFree_pre_tr : finite_valid_trace_from (pre_loaded_with_all_messages_vlsm FreeE) s_pre (pre ++ tr)).
    {
      revert Hpre_tr; apply VLSM_incl_finite_valid_trace_from.
      by apply equivocators_limited_equivocations_vlsm_incl_preloaded_free.
=======
    assert (HPreFree_pre_tr :
      finite_valid_trace_from (pre_loaded_with_all_messages_vlsm FreeE) s_pre (pre ++ tr)).
    { revert Hpre_tr. apply VLSM_incl_finite_valid_trace_from.
      apply equivocators_limited_equivocations_vlsm_incl_preloaded_free.
>>>>>>> fd475d53
    }
    clear Hpre_tr.  revert s tr sX trX Hpr_tr s_pre pre Hs_lst HPreFree_pre_tr.
    by apply equivocators_partial_trace_project_extends_left.
  - intros s tr sX trX Hpr_tr Htr.
    destruct (destruct_equivocators_partial_trace_project IM Hpr_tr)
      as [Hnot_equiv [initial_descriptors [Htr_project Hs_project]]].

    destruct (limited_equivocators_valid_trace_project _ _ _ Hnot_equiv Htr)
      as (_trX & _initial_descriptors & _ & _Htr_project & _ & HtrX).
    rewrite Htr_project in _Htr_project.
    by inversion _Htr_project; subst.
Qed.

(**
  In the case of using the original machine copy for projecting each node, we
  are guaranteed to obtain a trace projection for each trace, hence the relation
  above strengthens to a [VLSM_projection].
*)
Lemma limited_equivocators_vlsm_projection
  : VLSM_projection equivocators_limited_equivocations_vlsm Limited
    (equivocators_total_label_project IM) (equivocators_total_state_project IM).
Proof.
  constructor; [constructor|]; intros ? *.
  - intros HtrX. apply PreFreeE_Free_vlsm_projection_type.
    revert HtrX. apply VLSM_incl_finite_valid_trace_from.
<<<<<<< HEAD
    by apply equivocators_limited_equivocations_vlsm_incl_preloaded_free.
  - intro HtrX. assert (Hpre_tr : finite_valid_trace (pre_loaded_with_all_messages_vlsm FreeE) sX trX).
    {
      revert HtrX; apply VLSM_incl_finite_valid_trace.
      by apply equivocators_limited_equivocations_vlsm_incl_preloaded_free.
=======
    apply equivocators_limited_equivocations_vlsm_incl_preloaded_free.
  - intro HtrX.
    assert (Hpre_tr : finite_valid_trace (pre_loaded_with_all_messages_vlsm FreeE) sX trX).
    { revert HtrX. apply VLSM_incl_finite_valid_trace.
      apply equivocators_limited_equivocations_vlsm_incl_preloaded_free.
>>>>>>> fd475d53
    }
    specialize (VLSM_partial_projection_finite_valid_trace
      (limited_equivocators_vlsm_partial_projection (zero_descriptor IM))
       sX trX (equivocators_state_project (zero_descriptor IM) sX)
       (equivocators_total_trace_project IM trX))
       as Hsim.
    spec Hsim.
    { simpl. rewrite decide_True by apply zero_descriptor_not_equivocating.
      by rewrite (equivocators_total_trace_project_characterization IM (proj1 Hpre_tr)).
    }
    apply Hsim in HtrX.
    remember (pre_VLSM_projection_finite_trace_project _ _ _ _ _) as tr.
    replace tr with (equivocators_total_trace_project IM trX); [done |].
    subst. symmetry.
    by apply (equivocators_total_VLSM_projection_finite_trace_project IM (proj1 Hpre_tr)).
Qed.

End sec_equivocators_projection_constrained_limited.

End sec_limited_state_equivocation.<|MERGE_RESOLUTION|>--- conflicted
+++ resolved
@@ -346,18 +346,11 @@
 Proof.
   split; [split|].
   - intros s tr sX trX Hpr_tr s_pre pre Hs_lst Hpre_tr.
-<<<<<<< HEAD
-    assert
-      (HPreFree_pre_tr : finite_valid_trace_from (pre_loaded_with_all_messages_vlsm FreeE) s_pre (pre ++ tr)).
+    assert (HPreFree_pre_tr :
+      finite_valid_trace_from (pre_loaded_with_all_messages_vlsm FreeE) s_pre (pre ++ tr)).
     {
       revert Hpre_tr; apply VLSM_incl_finite_valid_trace_from.
       by apply equivocators_limited_equivocations_vlsm_incl_preloaded_free.
-=======
-    assert (HPreFree_pre_tr :
-      finite_valid_trace_from (pre_loaded_with_all_messages_vlsm FreeE) s_pre (pre ++ tr)).
-    { revert Hpre_tr. apply VLSM_incl_finite_valid_trace_from.
-      apply equivocators_limited_equivocations_vlsm_incl_preloaded_free.
->>>>>>> fd475d53
     }
     clear Hpre_tr.  revert s tr sX trX Hpr_tr s_pre pre Hs_lst HPreFree_pre_tr.
     by apply equivocators_partial_trace_project_extends_left.
@@ -383,19 +376,12 @@
   constructor; [constructor|]; intros ? *.
   - intros HtrX. apply PreFreeE_Free_vlsm_projection_type.
     revert HtrX. apply VLSM_incl_finite_valid_trace_from.
-<<<<<<< HEAD
     by apply equivocators_limited_equivocations_vlsm_incl_preloaded_free.
-  - intro HtrX. assert (Hpre_tr : finite_valid_trace (pre_loaded_with_all_messages_vlsm FreeE) sX trX).
+  - intro HtrX.
+    assert (Hpre_tr : finite_valid_trace (pre_loaded_with_all_messages_vlsm FreeE) sX trX).
     {
       revert HtrX; apply VLSM_incl_finite_valid_trace.
       by apply equivocators_limited_equivocations_vlsm_incl_preloaded_free.
-=======
-    apply equivocators_limited_equivocations_vlsm_incl_preloaded_free.
-  - intro HtrX.
-    assert (Hpre_tr : finite_valid_trace (pre_loaded_with_all_messages_vlsm FreeE) sX trX).
-    { revert HtrX. apply VLSM_incl_finite_valid_trace.
-      apply equivocators_limited_equivocations_vlsm_incl_preloaded_free.
->>>>>>> fd475d53
     }
     specialize (VLSM_partial_projection_finite_valid_trace
       (limited_equivocators_vlsm_partial_projection (zero_descriptor IM))
