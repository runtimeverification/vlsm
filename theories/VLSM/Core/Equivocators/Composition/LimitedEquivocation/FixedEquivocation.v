From stdpp Require Import prelude finite.
From Coq Require Import FinFun Lia.
From VLSM.Lib Require Import Preamble ListExtras StdppListSet FinExtras.
From VLSM Require Import Core.VLSM Core.VLSMProjections Core.Composition Core.Equivocation.
From VLSM Require Import Core.Equivocation.NoEquivocation Core.Equivocation.FullNode Core.Equivocation.FixedSetEquivocation.
From VLSM Require Import Core.SubProjectionTraces Core.ProjectionTraces.
From VLSM Require Import Core.Equivocators.Common Core.Equivocators.Projections.
From VLSM Require Import Core.Equivocators.MessageProperties.
From VLSM Require Import Core.Equivocators.Composition.Common.
From VLSM Require Import Core.Equivocators.Composition.Projections.

(** * VLSM Equivocators Fixed Equivocation *)

Section sec_equivocators_fixed_equivocations_vlsm.

Context
  {message : Type}
  `{finite.Finite index}
  (IM : index -> VLSM message)
  `{forall i : index, HasBeenSentCapability (IM i)}
  (equivocator_IM := equivocator_IM IM)
  (equivocating : set index)
  .

(** Definition of fixed-equivocation for states of the composition of equivocators. *)
Definition state_has_fixed_equivocation
  (s : composite_state equivocator_IM)
  : Prop
  :=
  (equivocating_indices IM (enum index) s) ⊆ equivocating.

Definition equivocators_fixed_equivocations_constraint
  (l : composite_label equivocator_IM)
  (som : composite_state equivocator_IM * option message)
  (som' := composite_transition equivocator_IM l som)
  : Prop
  := equivocators_no_equivocations_constraint IM l som
  /\ state_has_fixed_equivocation (fst som').

(** If the starting [state_has_fixed_equivocation] and the transition is made
on an equivocating index, then the resulting [state_has_fixed_equivocation].
*)
Lemma equivocating_transition_preserves_fixed_equivocation l s om s' om'
  (Ht : composite_transition equivocator_IM l (s, om) = (s', om'))
  (Hs : state_has_fixed_equivocation s)
  (Heqv : projT1 l ∈ equivocating)
  : state_has_fixed_equivocation s'.
Proof.
  intros i Hi.
  destruct (decide (i = projT1 l))
  ; [subst; assumption|].
  destruct l; cbn in *.
  destruct (equivocator_transition _ _ _).
  inversion Ht. subst.
  apply elem_of_list_filter, proj1 in Hi.
  rewrite state_update_neq in Hi by congruence.
  apply Hs.
  apply elem_of_list_filter.
  split; [assumption|].
  apply elem_of_enum.
Qed.

(** If the starting [state_has_fixed_equivocation] and the transition is made
on the original copy, then the resulting [state_has_fixed_equivocation].
*)
Lemma zero_descriptor_transition_preserves_fixed_equivocation l s om s' om'
  (Ht : composite_transition equivocator_IM l (s, om) = (s', om'))
  (Hs : state_has_fixed_equivocation s)
  li
  (Hzero : projT2 l = ContinueWith 0 li)
  : state_has_fixed_equivocation s'.
Proof.
  intros i Hi. apply Hs.
  apply elem_of_list_filter, proj1 in Hi.
  apply elem_of_list_filter.
  split; [|apply elem_of_enum].
  cbn in Ht.
  destruct l as (eqv, leqv).
  destruct (equivocator_transition _ _ _) as (si', _om') eqn:Hti.
  inversion Ht. subst. clear Ht.
  destruct (decide (i = eqv)).
  - subst. rewrite state_update_eq in Hi.
    apply
      (zero_descriptor_transition_reflects_equivocating_state
        (IM eqv) _ _ _ _ _ Hti _ Hzero Hi).
  - rewrite state_update_neq in Hi by congruence.
    assumption.
Qed.

(**
If a future state has fixed equivocation, then so must the current state.
*)
Lemma in_futures_reflects_fixed_equivocation
  (s1 s2 : composite_state equivocator_IM)
  (Hfutures : in_futures (pre_loaded_with_all_messages_vlsm (free_composite_vlsm equivocator_IM)) s1 s2)
  : state_has_fixed_equivocation s2 -> state_has_fixed_equivocation s1.
Proof.
  destruct Hfutures as [tr Htr].
  induction Htr;[trivial|].
  intros Hf. specialize (IHHtr Hf). revert IHHtr.
  apply transitivity.
  destruct Ht as [_ Ht].
  revert Ht.
  rapply @equivocators_transition_preserves_equivocating_indices.
Qed.

(** Composition of equivocators with no message equivocation and a
fixed set of machines allowed to state-equivocate.
*)
Definition equivocators_fixed_equivocations_vlsm
  : VLSM message
  :=
  composite_vlsm equivocator_IM equivocators_fixed_equivocations_constraint.

Lemma not_equivocating_index_has_singleton_state
  (s : composite_state equivocator_IM)
  (Hs : valid_state_prop equivocators_fixed_equivocations_vlsm s)
  (i : index)
  (Hi : i ∉ equivocating)
  : is_singleton_state (IM i) (s i).
Proof.
  apply valid_state_has_trace in Hs.
  destruct Hs as [is [tr [Htr His]]].
  assert (is_singleton_state (IM i) (is i))
    by (apply His).
  clear His.
  induction Htr.
  - assumption.
  - apply IHHtr; clear IHHtr.
    destruct Ht as [[_ [_ [_ [_ Hfixed]]]] Ht].
    simpl in *. rewrite Ht in Hfixed. clear Ht. simpl in Hfixed.
    specialize (Hfixed i).
    destruct (decide (equivocator_state_n (s i) = 1)); [assumption|].
    elim Hi. apply Hfixed.
    apply elem_of_list_filter.
    split; [assumption|apply elem_of_enum].
Qed.

Lemma valid_state_has_fixed_equivocation
  (s : composite_state equivocator_IM)
  (Hs : valid_state_prop equivocators_fixed_equivocations_vlsm s)
  : state_has_fixed_equivocation s.
Proof.
  apply valid_state_has_trace in Hs.
  destruct Hs as [is [tr [Htr Hinit]]].
  assert (state_has_fixed_equivocation is) as His. {
    intros i Hin.
    apply elem_of_list_filter in Hin.
    destruct Hin as [His Hin].
    unfold is_equivocating_state in His.
    contradict His.
    apply Hinit.
  }
  clear Hinit.
  induction Htr.
  - assumption.
  - apply IHHtr; clear IHHtr.
    destruct Ht as [[_ [_ [_ [_ Hv]]]] Ht].
    setoid_rewrite Ht in Hv.
    assumption.
Qed.

(** Inclusion in the free composition. *)
Lemma equivocators_fixed_equivocations_vlsm_incl_free
  : VLSM_incl equivocators_fixed_equivocations_vlsm (free_composite_vlsm equivocator_IM).
Proof.
  apply constraint_subsumption_incl.
  intro; intros. exact I.
Qed.

(** Inclusion into the preloaded free composition. *)
Lemma equivocators_fixed_equivocations_vlsm_incl_PreFree
  : VLSM_incl equivocators_fixed_equivocations_vlsm (pre_loaded_with_all_messages_vlsm (free_composite_vlsm equivocator_IM)).
Proof.
  apply VLSM_incl_trans with (machine (free_composite_vlsm equivocator_IM)).
  - apply equivocators_fixed_equivocations_vlsm_incl_free.
  - apply vlsm_incl_pre_loaded_with_all_messages_vlsm.
Qed.

(** Inclusion of preloaded machine into the preloaded free composition. *)
Lemma preloaded_equivocators_fixed_equivocations_vlsm_incl_free
  : VLSM_incl (pre_loaded_with_all_messages_vlsm equivocators_fixed_equivocations_vlsm) (pre_loaded_with_all_messages_vlsm (free_composite_vlsm equivocator_IM)).
Proof.
  apply basic_VLSM_incl_preloaded.
  1,3: intro; intros; assumption.
  intros l s om [Hv _].
  split; [assumption|exact I].
Qed.

(**
Inclusion in the composition of equivocators with no message equivocation
(no restriction on state equivocation).
*)
Lemma equivocators_fixed_equivocations_vlsm_incl_no_equivocations
  : VLSM_incl equivocators_fixed_equivocations_vlsm (equivocators_no_equivocations_vlsm IM).
Proof.
  apply constraint_subsumption_incl.
  intros l (s,om) Hv. apply Hv.
Qed.

End sec_equivocators_fixed_equivocations_vlsm.

Section fixed_equivocation_with_fullnode.

(**
This section instantiates the [full_node_condition_for_admissible_equivocators]
by choosing the admissible indices to be the fixed set of nodes allowed to
equivocate, and then shows that this constraint is stronger than the
[fixed_equivocation_constraint].
*)


(**
Context setting the stage for, and instantiating the
[full_node_condition_for_admissible_equivocators].
It requires that the nodes have [has_been_sent] and [has_been_received]
capabilities, that the number of nodes is finite
*)
  Context
    `{EqDecision message}
    `{finite.Finite index}
    (IM : index -> VLSM message)
    `{forall i : index, HasBeenSentCapability (IM i)}
    `{forall i : index, HasBeenReceivedCapability (IM i)}
    (equivocator_IM := equivocator_IM IM)
    (equivocating : set index)
    (admissible_index := fun s i => i ∈ equivocating)
    (full_node_constraint
      := full_node_condition_for_admissible_equivocators IM admissible_index)
    (full_node_constraint_alt
      := full_node_condition_for_admissible_equivocators_alt IM admissible_index)
    .


(**
Context for the [fixed_equivocation_constraint]. Additionally to the above it
requires that equality on messages is decidable and that the set of VLSMs
allowed to equivocate is non-empty.
*)

  Context
    (equivocating_index : Type := sub_index equivocating)
    (equivocating_IM := sub_IM IM equivocating)
    (fixed_equivocation_constraint : composite_label IM  -> composite_state IM * option message -> Prop
      := fixed_equivocation_constraint IM equivocating)
    (Free := free_composite_vlsm IM)
    .

  (**
  The [full_node_constraint_alt] is stronger than the [fixed_equivocation_constraint].
  *)
  Lemma fixed_equivocation_constraint_subsumption_alt
    : strong_constraint_subsumption IM full_node_constraint_alt fixed_equivocation_constraint.
  Proof.
    intros l (s, [m|]) Hc ; [| exact I].
    destruct Hc as [Hno_equiv | [i [Hi Hm]]]; [left; assumption|].
    unfold node_generated_without_further_equivocation_alt in Hm.
    right.
    eapply can_emit_composite_free_lift with (j := dexist i Hi); [|eassumption].
    intuition.
  Qed.

  (** If all nodes have the [cannot_resend_message_stepwise_prop]erty, then the
  full node constraint is stronger than the [fixed_equivocation_constraint].

  (by reduction to the result above)
  *)
  Lemma fixed_equivocation_constraint_subsumption
    (Hno_resend : forall i : index, cannot_resend_message_stepwise_prop (IM i))
    : preloaded_constraint_subsumption IM full_node_constraint fixed_equivocation_constraint.
  Proof.
    intros l (s, om) Hv.
    apply fixed_equivocation_constraint_subsumption_alt.
    eapply full_node_condition_for_admissible_equivocators_subsumption; eassumption.
  Qed.

End fixed_equivocation_with_fullnode.

Section from_equivocators_to_nodes.

(** ** From composition of equivocators to composition of simple nodes

In this section we show that the projection of [valid_trace]s of a
composition of equivocators with a fixed equivocation constraint are
[valid_trace]s for the composition of nodes with a similar fixed
equivocation constraint.
*)

Context
  `{EqDecision message}
  {index : Type}
  `{finite.Finite index}
  (IM : index -> VLSM message)
  `{forall i : index, HasBeenSentCapability (IM i)}
  `{forall i : index, HasBeenReceivedCapability (IM i)}
  (equivocating : set index)
  (XE : VLSM message := equivocators_fixed_equivocations_vlsm IM equivocating)
  (X : VLSM message := fixed_equivocation_vlsm_composition IM equivocating)
  (FreeE : VLSM message := free_composite_vlsm (equivocator_IM IM))
  (Hdec_init : forall i, vdecidable_initial_messages_prop (IM i))
  (Free := free_composite_vlsm IM)
  (index_equivocating_prop : index -> Prop := sub_index_prop equivocating)
  (equivocating_index : Type := sub_index equivocating)
  (equivocating_IM := sub_IM IM equivocating)
  (free_equivocating_vlsm_composition : VLSM message := free_composite_vlsm equivocating_IM)
  (sub_equivocator_IM := sub_IM (equivocator_IM IM) equivocating)
  .

(**
[proper_equivocator_descriptors] strengthen for fixed-equivocation.
We require that if the index is not equivocating, than the corresponding
descriptor is a [zero_descriptor].
*)
Definition proper_fixed_equivocator_descriptors
  (eqv_descriptors : equivocator_descriptors IM)
  (s : state)
  : Prop
  := proper_equivocator_descriptors IM eqv_descriptors s /\
    forall i, i ∉ equivocating -> eqv_descriptors i = Existing 0.

(**
[not_equivocating_equivocator_descriptors] satisfy the
[proper_fixed_equivocator_descriptors] property.
*)
Lemma not_equivocating_equivocator_descriptors_proper_fixed
  (s : composite_state (equivocator_IM IM))
  (Hs : valid_state_prop XE s)
  (eqv_descriptors : equivocator_descriptors IM)
  (Heqv_descriptors : not_equivocating_equivocator_descriptors IM eqv_descriptors s)
  : proper_fixed_equivocator_descriptors eqv_descriptors s.
Proof.
  apply not_equivocating_equivocator_descriptors_proper in Heqv_descriptors as Hproper.
  split; [assumption|].
  intros i Hi.
  specialize (not_equivocating_index_has_singleton_state IM equivocating _ Hs _ Hi)
    as Hzero.
  unfold is_singleton_state in Hzero.
  specialize (Heqv_descriptors i). unfold existing_descriptor in Heqv_descriptors.
  destruct (eqv_descriptors i); [contradiction|].
  destruct Heqv_descriptors as [s_i_n Heqv_descriptors].
  apply equivocator_state_project_Some_rev in Heqv_descriptors.
  f_equal; lia.
Qed.

(**
Projections of (valid) traces of the composition of equivocators preserve
[proper_fixed_equivocator_descriptors].
*)
Lemma equivocators_trace_project_preserves_proper_fixed_equivocator_descriptors
  (is : composite_state (equivocator_IM IM))
  (tr : list (composite_transition_item (equivocator_IM IM)))
  (Htr : finite_valid_trace_from (pre_loaded_with_all_messages_vlsm FreeE) is tr)
  (s := finite_trace_last is tr)
  (descriptors : equivocator_descriptors IM)
  (idescriptors : equivocator_descriptors IM)
  (trX : list (composite_transition_item IM))
  (HtrX : equivocators_trace_project IM descriptors tr = Some (trX, idescriptors))
  : proper_fixed_equivocator_descriptors descriptors s -> proper_fixed_equivocator_descriptors idescriptors is.
Proof.
  intros [Hproper Hfixed].
  specialize
    (preloaded_equivocators_valid_trace_project_proper_initial IM
      _ _ Htr _ _ _ HtrX Hproper
    )
    as Hiproper.
  split; [assumption|].
  intros i Hi. specialize (Hfixed i Hi).
  revert Hfixed. clear Hi. revert i.
  apply (equivocators_trace_project_preserves_zero_descriptors IM) with is tr trX
  ; assumption.
Qed.

Lemma fixed_equivocators_initial_state_project
  (es : vstate XE)
  (Hes : vinitial_state_prop XE es)
  (eqv_descriptors : equivocator_descriptors IM)
  (Heqv : proper_equivocator_descriptors IM eqv_descriptors es)
  : vinitial_state_prop X (equivocators_state_project IM eqv_descriptors es).
Proof.
  intro eqv. specialize (Hes eqv).
  unfold equivocator_IM in Hes.
  unfold equivocators_state_project.
  specialize (Heqv eqv).
  destruct (eqv_descriptors eqv) as [sn | i]; [assumption|].
  destruct Heqv as [esi Heqsi].
  simpl. rewrite Heqsi.
  apply equivocator_vlsm_initial_state_preservation_rev with (es eqv) i; assumption.
Qed.

(**
This is a property of the [fixed_equivocation_constraint] which also
trivially holds for the free constraint.  This property is sufficient for
proving the [_equivocators_valid_trace_project] lemma,
which lets that lemma be used for both the composition of equivocators with
fixed state-equivocation and the free composition.

It basically says that if a message has_been_sent for a state of the
composition of equivocators with no-message equivocations and fixed
state-equivocations, then any of its projections should be allowed to receive it.
*)
Definition constraint_has_been_sent_prop
  (constraint : composite_label IM -> composite_state IM * option message -> Prop)
  : Prop :=
  forall
    (s : composite_state (equivocator_IM IM))
    (Hs : valid_state_prop XE s)
    (descriptors : equivocator_descriptors IM)
    (Hdescriptors : proper_fixed_equivocator_descriptors descriptors s)
    (sX := equivocators_state_project IM descriptors s)
    (m: message)
    (Hm : has_been_sent FreeE s m)
    l,
  constraint l (sX, Some m).

(**
Generic proof that the projection of a trace of the composition of equivocators
with no message equivocation and fixed state equivocation is valid w.r.t.
the composition of the regular nodes constrained by any constraint satisfying
several properties, including the [constraint_has_been_sent_prop]erty.

The proof proceeds by well founded induction on the length of the trace,
performing an analysis on the final transition item of the trace.

It uses the fact that the trace hase no message equivocation to extract a
subtrace producing the message being received at the last transition and
proves that it's a valid message for the destination machine by using
the induction hypothesis (that is why well-founded induction is used rather
than a simpler induction principle).

The constraint satisfaction for the projection of the final transition is
for now assumes as hypothesis <<Hconstraint_hbs>>.
*)
Lemma _equivocators_valid_trace_project
  (final_descriptors : equivocator_descriptors IM)
  (is : composite_state (equivocator_IM IM))
  (tr : list (composite_transition_item (equivocator_IM IM)))
  (final_state := finite_trace_last is tr)
  (Hproper : proper_fixed_equivocator_descriptors final_descriptors final_state)
  (Htr : finite_valid_trace XE is tr)
  (constraint : composite_label IM -> composite_state IM * option message -> Prop)
  (HconstraintNone : forall l s, constraint l (s, None))
  (Hconstraint_hbs :  constraint_has_been_sent_prop constraint)
  (X' := composite_vlsm IM constraint)
  : exists
    (trX : list (composite_transition_item IM))
    (initial_descriptors : equivocator_descriptors IM)
    (isX := equivocators_state_project IM initial_descriptors is)
    (final_stateX := finite_trace_last isX trX),
    proper_fixed_equivocator_descriptors initial_descriptors is /\
    equivocators_trace_project IM final_descriptors tr = Some (trX, initial_descriptors) /\
    equivocators_state_project IM final_descriptors final_state = final_stateX /\
    finite_valid_trace X' isX trX.
Proof.
  remember (length tr) as len_tr.
  revert tr Htr Heqlen_tr final_state final_descriptors Hproper.
  induction len_tr as [len_tr IHlen] using (well_founded_induction Wf_nat.lt_wf); intros.
  subst len_tr.
  destruct_list_last tr tr' lst Htr_lst.
  - clear IHlen. subst. exists [], final_descriptors.
    split; [assumption|]. split; [reflexivity|]. split; [reflexivity|].
    remember (equivocators_state_project IM final_descriptors is) as isx.
    cut (vinitial_state_prop X' isx).
    { intro His. split; [|assumption]. constructor.
      apply valid_state_prop_iff. left.
      exists (exist _ _ His). reflexivity.
    }
    subst.
    apply fixed_equivocators_initial_state_project; [|apply Hproper].
    apply Htr.
  - specialize (IHlen (length tr')) as IH'.
    spec IH'. { rewrite app_length. simpl. lia. }
    destruct Htr as [Htr Hinit].
    apply finite_valid_trace_from_app_iff in Htr.
    destruct Htr as [Htr Hlst].
    specialize (IH' tr' (conj Htr Hinit) eq_refl).
    specialize (equivocators_transition_item_project_proper_characterization IM final_descriptors lst) as Hproperx.
    specialize
      (equivocators_transition_item_project_preserves_zero_descriptors IM final_descriptors lst)
      as Hzero.
    unfold final_state in Hproper.
    rewrite Htr_lst, finite_trace_last_is_last in Hproper.
    spec Hproperx (proj1 Hproper).
    destruct Hproperx as [oitem [final_descriptors' [Hprojectx [Hitemx Hproperx]]]].
    specialize (Hproperx (finite_trace_last is tr')).
    unfold equivocators_trace_project.
    rewrite fold_right_app.
    match goal with
    |- context [fold_right _ ?fld _] => remember fld as foldx
    end.
    simpl in Heqfoldx.
    rewrite Hprojectx in Heqfoldx.
    apply first_transition_valid in Hlst. destruct lst as (l, iom, s, oom). simpl in *.
    destruct Hlst as [[Hs [Hiom [Hv Hc]]] Ht].
    specialize (Hzero oitem final_descriptors' _ Ht Hv Hprojectx).
    specialize (Hproperx Hv Ht).
    destruct Hproperx as [_Hproper' [_ [_ [_ Hx]]]].
    assert (Hproper' : proper_fixed_equivocator_descriptors final_descriptors' (finite_trace_last is tr')).
    { split; [assumption|].
      intros i Hi. apply Hzero. clear Hzero. destruct Hproper as [_ Hzero].
      apply Hzero. assumption.
    }
    clear _Hproper' Hzero.
    specialize (IH' _ Hproper')
      as (trX' & initial_descriptors & _ & Htr_project & Hstate_project & HtrX').
    assert
      (Htr' : finite_valid_trace FreeE is tr').
    {  split; [|assumption].
      revert Htr.  apply VLSM_incl_finite_valid_trace_from.
      apply equivocators_fixed_equivocations_vlsm_incl_free.
    }
    assert
      (Htr'pre : finite_valid_trace (pre_loaded_with_all_messages_vlsm FreeE) is tr').
    { split; [|assumption].
      specialize (vlsm_incl_pre_loaded_with_all_messages_vlsm FreeE) as Hincl.
      apply (VLSM_incl_finite_valid_trace_from Hincl). apply Htr'.
    }
    specialize
      (equivocators_trace_project_preserves_proper_fixed_equivocator_descriptors _ _ (proj1 Htr'pre) _ _ _ Htr_project Hproper')
      as Hproper_initial.
    destruct oitem as [item|].
    +  simpl in Hitemx. destruct Hitemx as [Hl [Hinput [Houtput [Hdestination _]]]].
      specialize (Hx _ eq_refl).
      destruct Hx as [Hvx Htx].
      exists (trX' ++ [item]), initial_descriptors. subst foldx.
      rewrite equivocators_trace_project_folder_additive with (trX := trX') (eqv_descriptors := initial_descriptors)
      ; [|assumption].
      split; [assumption|].
      split; [reflexivity|].
      rewrite finite_trace_last_is_last.
      unfold final_state. subst tr.
      rewrite finite_trace_last_is_last.
      split; [assumption|].
      destruct HtrX' as [HtrX' His].
      split; [|assumption].
      apply finite_valid_trace_from_app_iff.
      split; [assumption|].
      change [item] with ([] ++ [item]).
      match goal with
      |- finite_valid_trace_from _ ?l _ => remember l as lst
      end.
      destruct item.
      assert (Hplst : valid_state_prop X' lst).
      { apply finite_valid_trace_last_pstate in HtrX'. subst. assumption. }
      apply (extend_right_finite_trace_from X'); [constructor; assumption|].
      simpl in Hl. subst.
      simpl in Hc.
      destruct Hc as [[Hno_equiv _] _].
      simpl in Htx,Hvx,Hstate_project.
      rewrite Hstate_project in Hvx, Htx.
      destruct input as [input|]
      ; [|repeat split; [assumption| apply option_valid_message_None |assumption| apply HconstraintNone |assumption]].
      simpl in Hno_equiv.
      apply or_comm in Hno_equiv.
      destruct Hno_equiv as [Hinit_input | Hno_equiv]
      ; [contradiction|].
      assert
        (Hs_free : valid_state_prop FreeE (finite_trace_last is tr')).
      { destruct Hs as [_om Hs].
        apply (constraint_subsumption_valid_state_message_preservation (equivocator_IM IM))
          with (constraint2 := free_constraint (equivocator_IM IM))
          in Hs as Hs_free
          ; [|intro x; intros; exact I].
        exists _om. assumption.
      }
      specialize
        (specialized_proper_sent_rev FreeE _ Hs_free _ Hno_equiv) as Hall.
      specialize (Hall is tr' (valid_trace_add_default_last Htr')).
      destruct (equivocators_trace_project_output_reflecting_inv IM _ _ (proj1 Htr'pre) _ Hall)
        as [final_descriptors_m [initial_descriptors_m [trXm [_Hfinal_descriptors_m [Hproject_trXm Hex]]]]].
      assert (Hfinal_descriptors_m : proper_fixed_equivocator_descriptors final_descriptors_m (finite_trace_last is tr')).
      { apply not_equivocating_equivocator_descriptors_proper_fixed; [|assumption].
        apply finite_valid_trace_last_pstate. assumption.
      }
      specialize (IHlen (length tr')).
      spec IHlen. { rewrite app_length. simpl. lia. }
      specialize (IHlen tr' (conj Htr Hinit) eq_refl final_descriptors_m Hfinal_descriptors_m)
        as (trXm' & initial_descriptors_m' & Hproper_initial_m & Hproject_trXm' & Hpr_fin_tr' & HtrXm).
      simpl in *. rewrite Hproject_trXm in Hproject_trXm'.
      inversion Hproject_trXm'. subst trXm' initial_descriptors_m'. clear Hproject_trXm'.
      repeat split. 1,3,5: assumption.
      * eapply valid_trace_output_is_valid; [apply HtrXm|assumption].
      * rewrite <- Hstate_project.
        apply Hconstraint_hbs; [assumption| apply Hproper'|].
        assert (Hlst'pre : valid_state_prop (pre_loaded_with_all_messages_vlsm FreeE) (finite_trace_last is tr'))
            by (apply finite_valid_trace_last_pstate, Htr'pre).
        apply proper_sent; [assumption|].
        apply has_been_sent_consistency; [typeclasses eauto| assumption| ].
        exists is, tr', (valid_trace_add_default_last Htr'pre). assumption.
    + exists trX'. exists initial_descriptors. subst foldx. split; [assumption|].
      split; [apply Htr_project|]. split; [|assumption].
      subst tr. clear -Hstate_project Hx.
      rewrite Hstate_project in Hx.
      rewrite <- Hx. f_equal. unfold final_state.
      rewrite finite_trace_last_is_last.
      reflexivity.
Qed.

(** Instantiating the lemma above with the free constraint.
*)
Lemma free_equivocators_valid_trace_project
  (final_descriptors : equivocator_descriptors IM)
  (is : composite_state (equivocator_IM IM))
  (tr : list (composite_transition_item (equivocator_IM IM)))
  (final_state := @finite_trace_last _ (@type _ XE) is tr)
  (Hproper : proper_fixed_equivocator_descriptors final_descriptors final_state)
  (Htr : finite_valid_trace XE is tr)
  : exists
    (trX : list (composite_transition_item IM))
    (initial_descriptors : equivocator_descriptors IM)
    (isX := equivocators_state_project IM initial_descriptors is)
    (final_stateX := finite_trace_last isX trX),
    proper_fixed_equivocator_descriptors initial_descriptors is /\
    equivocators_trace_project IM final_descriptors tr = Some (trX, initial_descriptors) /\
    equivocators_state_project IM final_descriptors final_state = final_stateX /\
    finite_valid_trace (free_composite_vlsm IM) isX trX.
Proof.
  apply _equivocators_valid_trace_project; [assumption | assumption| ..]
  ; unfold constraint_has_been_sent_prop; intros; exact I.
Qed.

(** A message sent by a non-state-equivocating machine can be observed in any
projection of the final state.
*)
Lemma not_equivocating_sent_message_has_been_observed_in_projection
  (is: vstate XE)
  (tr: list (composite_transition_item (equivocator_IM IM)))
  (Htr: finite_valid_trace XE is tr)
  (lst := finite_trace_last is tr)
  (item: transition_item)
  (Hitem: item ∈ tr)
  (Hitem_not_equiv: (projT1 (l item)) ∉ equivocating)
  (m: message)
  (Hm: field_selector output m item)
  (descriptors: equivocator_descriptors IM)
  (Hdescriptors: proper_fixed_equivocator_descriptors descriptors lst)
  : has_been_observed Free (equivocators_state_project IM descriptors lst) m.
Proof.
  destruct (free_equivocators_valid_trace_project descriptors is tr Hdescriptors Htr)
    as [trX [initial_descriptors [_ [Htr_project [Hfinal_state HtrX_Free]]]]].
  subst lst.
  rewrite Hfinal_state.

  assert (Htr_Pre : finite_valid_trace (pre_loaded_with_all_messages_vlsm FreeE) is tr).
  { revert Htr. apply VLSM_incl_finite_valid_trace.
    apply VLSM_incl_trans with (machine FreeE);
    [|apply vlsm_incl_pre_loaded_with_all_messages_vlsm].
    apply equivocators_fixed_equivocations_vlsm_incl_free.
  }

  assert (HtrX_Pre : finite_valid_trace (pre_loaded_with_all_messages_vlsm Free) (equivocators_state_project IM initial_descriptors is) trX ).
  { revert HtrX_Free. apply VLSM_incl_finite_valid_trace. apply vlsm_incl_pre_loaded_with_all_messages_vlsm. }

  assert (Hlst_preX : valid_state_prop (pre_loaded_with_all_messages_vlsm Free) (finite_trace_last (equivocators_state_project IM initial_descriptors is) trX)).
  { apply (finite_valid_trace_last_pstate (pre_loaded_with_all_messages_vlsm Free)).
    apply HtrX_Pre.
  }
<<<<<<< HEAD
  rewrite has_been_observed_sent_received_iff
    with (Hbr0 := Free_HasBeenReceivedCapability) (Hbs0 := Free_HasBeenSentCapability)
  ; [|assumption].
=======
  rewrite (has_been_observed_sent_received_iff Free) by assumption.
>>>>>>> a64899f9
  right. apply proper_sent; [assumption|].
  apply has_been_sent_consistency; [typeclasses eauto| assumption |].
  exists (equivocators_state_project IM initial_descriptors is), trX,
    (valid_trace_add_default_last HtrX_Pre).

  apply elem_of_list_split in Hitem.
  destruct Hitem as [pre [suf Hitem]].
  change (item :: suf) with ([item] ++ suf) in Hitem.
  subst tr.

  assert (Hsingleton_d_item : is_singleton_state (IM (projT1 (VLSM.l item))) (destination item (projT1 (VLSM.l item)))).
  {
    apply (not_equivocating_index_has_singleton_state IM equivocating); [|assumption].
    apply proj1 in Htr.
    rewrite app_assoc in Htr.
    apply finite_valid_trace_from_app_iff in Htr.
    destruct Htr as [Htr _].
    apply finite_valid_trace_last_pstate in Htr.
    rewrite finite_trace_last_is_last in Htr. assumption.
  }

  apply equivocators_trace_project_app_iff in Htr_project.
  destruct Htr_project as [preX' [sufX' [eqv_descriptors' [Hpr_suf [Hpr_pre HpreX]]]]].
  subst trX. apply Exists_app. right.

  apply proj1 in Htr_Pre.
  apply finite_valid_trace_from_app_iff in Htr_Pre.
  destruct Htr_Pre as [Hpre'_free Hsuf'_free].

  apply equivocators_trace_project_app_iff in Hpr_suf.
  destruct Hpr_suf as [pre_itemX [sufX'' [eqv_descriptors'' [Hpr_suf' [Hpr_pre_item HsufX']]]]].
  subst sufX'. apply Exists_app. left.

  apply finite_valid_trace_from_app_iff in Hsuf'_free.
  destruct Hsuf'_free as [Hpre_item_free Hsuf'_free].
  assert (Heqv_descriptors'' : forall i, i ∉ equivocating -> eqv_descriptors'' i = Existing 0).
  { specialize (equivocators_trace_project_preserves_zero_descriptors IM _ _ Hsuf'_free descriptors) as Hpr.
    specialize (Hpr _ _ Hpr_suf').
    intros i Hi.
    apply Hpr. apply Hdescriptors. assumption.
  }

  specialize (Heqv_descriptors'' _ Hitem_not_equiv).
  simpl in *.
  destruct (equivocators_transition_item_project IM eqv_descriptors'' item)
    as [(o, odescriptor)|] eqn:Hpr
  ; [|congruence].
  destruct item. simpl in *.
  apply first_transition_valid in Hpre_item_free. simpl in Hpre_item_free.
  destruct Hpre_item_free as [[_ [_ [Hv _]]] Ht].
  destruct l. simpl in *. unfold vtransition in Ht. simpl in Ht.
  match type of Ht with
  | (let (_, _) := ?t in _) = _ => destruct t as (si', om') eqn:Hti
  end.
  inversion Ht. subst. rewrite state_update_eq in Hsingleton_d_item. clear Ht.
  specialize (equivocator_transition_no_equivocation_zero_descriptor (IM x) _ _ _ _ _ Hv Hti Hsingleton_d_item)
    as [li Hsndv].
  unfold equivocators_transition_item_project in Hpr.
  simpl in Hpr.
  subst v.
  unfold ProjectionTraces.composite_transition_item_projection in Hpr.
  unfold ProjectionTraces.composite_transition_item_projection_from_eq in Hpr.
  simpl in Hpr.
  unfold eq_rect_r in Hpr. simpl in Hpr.
  rewrite Heqv_descriptors'' in Hpr.
  unfold equivocator_vlsm_transition_item_project in Hpr.
  rewrite state_update_eq in Hpr.
  rewrite equivocator_state_project_zero in Hpr.
  rewrite decide_True in Hpr by reflexivity.
  inversion Hpr. subst. clear Hpr.
  inversion Hpr_pre_item. subst. clear Hpr_pre_item.
  constructor. reflexivity.
Qed.

(**
Consider a [valid_trace] for the composition of equivocators with
no message equivocation and fixed state equivocation.

Because any of its projections to the composition of original nodes contains
all transitions from nodes not allowed to equivocate, then a final state of
such a projection will be able to observe all messages sent or received by
non-equivocating nodes in the initial trace.

Therefore if seeding the composition of equivocating nodes with these
messages, the restriction of the initial trace to only the equivocating
nodes will satisfy the [trace_sub_item_input_is_seeded_or_sub_previously_sent]
property w.r.t. these messages, a sufficient condition for it being
valid ([finite_valid_trace_sub_projection]).
*)
Lemma equivocators_trace_sub_item_input_is_seeded_or_sub_previously_sent
  (is : vstate XE)
  (tr : list (vtransition_item XE))
  (s := finite_trace_last is tr)
  (Htr : finite_valid_trace XE is tr)
  (descriptors: equivocator_descriptors IM)
  (Hproper: proper_fixed_equivocator_descriptors descriptors s)
  (lst_trX := equivocators_state_project IM descriptors s)
  : trace_sub_item_input_is_seeded_or_sub_previously_sent
    (equivocator_IM IM) equivocating
    (composite_has_been_observed IM lst_trX) tr.
Proof.
  intros pre item suf m Heq Hm Hitem.
  destruct (free_equivocators_valid_trace_project descriptors is tr Hproper Htr)
    as [trX [initial_descriptors [Hinitial_descriptors [Htr_project [Hfinal_state HtrXFree]]]]].
  assert (HtrXPre : finite_valid_trace (pre_loaded_with_all_messages_vlsm (free_composite_vlsm IM)) (equivocators_state_project IM initial_descriptors is) trX).
  { revert HtrXFree. apply VLSM_incl_finite_valid_trace.
    apply vlsm_incl_pre_loaded_with_all_messages_vlsm.
  }
  assert (Hlst_trX : valid_state_prop (pre_loaded_with_all_messages_vlsm Free) lst_trX).
  { subst lst_trX. subst s. simpl. simpl in Hfinal_state. rewrite Hfinal_state.
    apply finite_valid_trace_last_pstate. apply HtrXPre.
  }
  assert (Htr_free : finite_valid_trace  (pre_loaded_with_all_messages_vlsm FreeE) is tr).
  { revert Htr.  apply VLSM_incl_finite_valid_trace.
    apply VLSM_incl_trans with (machine FreeE)
    ; [apply equivocators_fixed_equivocations_vlsm_incl_free|].
    apply vlsm_incl_pre_loaded_with_all_messages_vlsm.
  }
  subst tr.
  destruct Htr as [Htr His].
  apply finite_valid_trace_from_app_iff in Htr as Hsuf. destruct Hsuf as [_ Hsuf].
  rewrite app_assoc in Htr.
  apply finite_valid_trace_from_app_iff in Htr as Hpre. destruct Hpre as [Hpre _].
  apply finite_valid_trace_from_app_iff in Hpre. destruct Hpre as [Hpre Hivt].
  apply first_transition_valid in Hivt.
  destruct (composite_has_been_observed_dec IM lst_trX m) as [|Heqv]
  ; [left; assumption|right].
  assert (Hsuf_free : finite_valid_trace_from (pre_loaded_with_all_messages_vlsm FreeE) (finite_trace_last is pre) ([item] ++ suf)).
  { revert Hsuf. apply VLSM_incl_finite_valid_trace_from.
    apply VLSM_incl_trans with (machine FreeE)
    ; [apply equivocators_fixed_equivocations_vlsm_incl_free|].
    apply vlsm_incl_pre_loaded_with_all_messages_vlsm.
  }
  assert (Hs_free : valid_state_prop  (pre_loaded_with_all_messages_vlsm FreeE) s).
  { apply finite_valid_trace_last_pstate in Hsuf_free. subst s.
    rewrite finite_trace_last_app. assumption.
  }
  destruct item as (l, iom, s0, oom).
  simpl in Hm. subst iom.
  destruct Hivt as [[_ [_ [_ [[Hc _] Hfixed]]]] Ht].
  simpl in Ht, Hfixed. rewrite Ht in Hfixed. simpl in Hfixed.
  clear Ht.
  destruct Hc as [Hc | Hinit]; [|contradiction].
  assert (Hpre_free : finite_valid_trace FreeE is pre).
  { split; [|assumption]. revert Hpre. apply VLSM_incl_finite_valid_trace_from.
    apply equivocators_fixed_equivocations_vlsm_incl_free.
  }
  assert (Hpre_lst_free : valid_state_prop FreeE (finite_trace_last is pre)).
  { apply (finite_valid_trace_last_pstate FreeE). apply Hpre_free. }
  specialize (specialized_proper_sent_rev FreeE _ Hpre_lst_free m) as Hproper_sent.
  apply Hproper_sent in Hc. clear Hproper_sent.
  specialize (Hc  is pre (valid_trace_add_default_last Hpre_free)).
  apply Exists_exists in Hc.
  destruct Hc as [pre_item [Hpre_item Hpre_m]].
  exists pre_item. split; [assumption|]. split; [assumption|].

  apply equivocators_trace_project_app_iff in Htr_project.
  destruct Htr_project as [preX [sufX [final_descriptors' [Hsuf_project [Htr_project Heq]]]]].

  assert (Hfinal' : proper_fixed_equivocator_descriptors final_descriptors'  (finite_trace_last is pre)).
  { split.
    - apply proj1 in Hproper. subst s. rewrite finite_trace_last_app in Hproper.
      destruct (preloaded_equivocators_valid_trace_from_project IM _ _ _ Hproper Hsuf_free)
        as [_sufX [_final_descriptors' [_Hsuf_project [Hproper' _]]]].
      rewrite Hsuf_project in _Hsuf_project.
      inversion _Hsuf_project. subst _sufX _final_descriptors'. clear _Hsuf_project.
      assumption.
    - specialize (equivocators_trace_project_preserves_zero_descriptors IM _ _ Hsuf_free descriptors) as Hpr.
      specialize (Hpr _ _ Hsuf_project).
      intros i Hi.
      apply Hpr. apply (proj2 Hproper). assumption.
  }
  assert
    (Hfutures : in_futures (pre_loaded_with_all_messages_vlsm FreeE)
      (destination pre_item) s0).
  { apply elem_of_list_split in Hpre_item.
    destruct Hpre_item as [pre_pre [pre_suf Hpre_item]].
    change (pre_item :: pre_suf) with ([pre_item] ++ pre_suf) in Hpre_item.
    rewrite app_assoc in Hpre_item.
    rewrite app_assoc in Htr_free.
    destruct Htr_free as [Htr_free _].
    apply finite_valid_trace_from_app_iff in Htr_free.
    destruct Htr_free as [Htr_s0 _].
    subst pre. clear -Htr_s0.
    rewrite <- app_assoc in Htr_s0.
    apply (finite_valid_trace_from_app_iff (pre_loaded_with_all_messages_vlsm FreeE)) in Htr_s0.
    destruct Htr_s0 as [_ Hfuture].
    rewrite finite_trace_last_is_last in Hfuture.
    eexists.
    apply valid_trace_add_last;[apply Hfuture|].
    rewrite finite_trace_last_is_last;reflexivity.
  }
  eapply (in_futures_reflects_fixed_equivocation) in Hfutures; [|eassumption].
  destruct (free_equivocators_valid_trace_project final_descriptors' is pre Hfinal' (conj Hpre His))
    as [_preX [_initial_descriptors [_ [_Htr_project [Hpre_final_state _]]]]].
  rewrite Htr_project in _Htr_project. inversion _Htr_project. subst _preX _initial_descriptors.
  clear _Htr_project.
  unfold from_sub_projection, pre_VLSM_projection_in_projection,
    composite_label_sub_projection_option.
  case_decide as Hl; [eexists; reflexivity|].
  contradict Heqv.
  apply composite_has_been_observed_free_iff.
  eapply in_futures_preserving_oracle_from_stepwise; cycle 2
  ; [|apply has_been_observed_stepwise_props|].
  - eapply not_equivocating_sent_message_has_been_observed_in_projection.
    2-5:eassumption.
    split; assumption.
  - subst lst_trX. subst s. simpl. simpl in Hfinal_state.
    rewrite Hfinal_state. subst trX.
    rewrite finite_trace_last_app.
    exists sufX.
    apply proj1 in HtrXPre.
    apply finite_valid_trace_from_app_iff in HtrXPre.
    simpl in *. rewrite Hpre_final_state.
    apply valid_trace_add_default_last.
    apply HtrXPre.
Qed.

(**
Because any of its projections to the composition of original nodes contains
all transitions from nodes not allowed to equivocate, all messages
sent by non-equivocating nodes in the original trace will also be sent
in any projection.
*)
Lemma equivocator_vlsm_trace_project_reflect_non_equivocating
  (is: composite_state (equivocator_IM IM))
  (tr: list (composite_transition_item (equivocator_IM IM)))
  (Htr: finite_valid_trace XE is tr)
  (m: message)
  (final_descriptors: equivocator_descriptors IM)
  (Hproper: proper_fixed_equivocator_descriptors final_descriptors (finite_trace_last is tr))
  (trX: list (composite_transition_item IM))
  (initial_descriptors: equivocator_descriptors IM)
  (Htr_project: equivocators_trace_project IM final_descriptors tr = Some (trX, initial_descriptors))
  (item: composite_transition_item (equivocator_IM IM))
  (Hitem: item ∈ tr)
  (Houtput: output item = Some m)
  (Hno_equiv_item: (projT1 (l item)) ∉ equivocating)
  : trace_has_message (field_selector output) m trX.
Proof.
  apply elem_of_list_split in Hitem.
  destruct Hitem as [pre [suf Heq_tr]].
  change (item :: suf) with ([item] ++ suf) in Heq_tr.
  subst tr.
  apply equivocators_trace_project_app_iff in Htr_project.
  destruct Htr_project as [preX [item_sufX [eqv_pre [Hpr_item_suf [Hpr_pre Heq_trX]]]]].
  subst trX.
  apply Exists_app. right.
  apply equivocators_trace_project_app_iff in Hpr_item_suf.
  destruct Hpr_item_suf as [itemXs [sufX [eqv_item [Hpr_suf [Hpr_item Heq_item_sufX]]]]].
  subst item_sufX.
  apply Exists_app. left.
  destruct Htr as [Htr _].
  rewrite app_assoc in Htr.
  apply finite_valid_trace_from_app_iff in Htr.
  destruct Htr as [Hpre Hsuf].
  apply finite_valid_trace_from_app_iff in Hpre.
  destruct Hpre as [_ Hitem].
  rewrite app_assoc,finite_trace_last_app in Hproper.
  rewrite finite_trace_last_is_last in Hsuf, Hproper.
  assert (Hsufpre : finite_valid_trace_from (pre_loaded_with_all_messages_vlsm FreeE) (destination item) suf).
  {
    revert Hsuf. apply VLSM_incl_finite_valid_trace_from.
    apply VLSM_incl_trans with (machine FreeE).
    - apply equivocators_fixed_equivocations_vlsm_incl_free.
    - apply vlsm_incl_pre_loaded_with_all_messages_vlsm.
  }
  specialize
    (equivocators_trace_project_preserves_proper_fixed_equivocator_descriptors _ _ Hsufpre
      final_descriptors eqv_item _ Hpr_suf Hproper
    ) as Hproper_item.
  destruct Hproper_item as [Hproper_item Hproper_fixed_item].
  specialize (Hproper_fixed_item _ Hno_equiv_item).
  specialize
    (no_equivocating_equivocators_transition_item_project IM eqv_item item
      Hproper_fixed_item
    ) as Hex.
  spec Hex.
  {
    apply (not_equivocating_index_has_singleton_state _ equivocating); [|assumption].
    apply finite_valid_trace_last_pstate in Hitem. assumption.
  }
  destruct item as (l, iom, s, oom). apply first_transition_valid in Hitem. simpl in Hitem.
  destruct Hitem as [[Hs [Hiom [Hv Hc]]] Ht].
  simpl in Hex.
  specialize (Hex _ Hv Ht) as [Hex' Hex]. simpl in Hex.
  simpl in Hpr_item. rewrite Hex in Hpr_item.
  inversion_clear Hpr_item.
  constructor. assumption.
Qed.

(**
As a consequence of the [equivocator_vlsm_trace_project_reflect_non_equivocating]
lemma, if a message emmited by a trace cannot be observed in a projection
of the trace's final state, then it must be that it was emitted by one of
the nodes allowed to equivocate.
*)
Lemma projection_has_not_been_observed_is_equivocating
  (is: _composite_state (equivocator_IM IM))
  (tr: list (composite_transition_item (equivocator_IM IM)))
  (Htr: finite_valid_trace XE is tr)
  (s := @finite_trace_last _ (composite_type (equivocator_IM IM)) is tr)
  (descriptors: equivocator_descriptors IM)
  (Hproper: proper_fixed_equivocator_descriptors descriptors s)
  (sX := equivocators_state_project IM descriptors s)
  (m: message)
  (Hno: ~ composite_has_been_observed IM sX m)
  : forall item : composite_transition_item (equivocator_IM IM),
      item ∈ tr -> output item = Some m -> (projT1 (l item)) ∈ equivocating.
Proof.
  destruct (free_equivocators_valid_trace_project descriptors is tr Hproper Htr)
    as [trX [initial_descriptors [_ [Htr_project [Hlast_state HtrX]]]]].
  intros item Hitem Houtput.
  destruct (decide ((projT1 (l item)) ∈ equivocating)); [assumption|].
  elim Hno. clear Hno.
  apply composite_has_been_observed_sent_received_iff.
  left.
  assert (HtrX_free : finite_valid_trace (pre_loaded_with_all_messages_vlsm Free) (equivocators_state_project IM initial_descriptors is) trX).
  {
    revert HtrX. clear. apply VLSM_incl_finite_valid_trace.
    apply vlsm_incl_pre_loaded_with_all_messages_vlsm.
  }
  specialize (finite_valid_trace_last_pstate _ _ _ (proj1 HtrX_free)) as Hfree_lst.
  subst sX s.
  simpl in *.
  rewrite Hlast_state.
  apply (composite_proper_sent IM)
  ; [assumption|].
  apply has_been_sent_consistency; [typeclasses eauto| assumption |].
  exists (equivocators_state_project IM initial_descriptors is), trX, (valid_trace_add_default_last HtrX_free).
  clear HtrX HtrX_free Hfree_lst.
  apply equivocator_vlsm_trace_project_reflect_non_equivocating with is tr descriptors initial_descriptors item
  ; assumption.
Qed.

(**
The next two lemmas are rather technical, but their basic meaning is that
if we take the composition of a subset of equivocators, it doesn't matter
the way we do it (either first obtain the indexed subset of nodes and then
transform that into equivocators and take their composition, or we first
start with the indexed full set of equivocators and then select a subset
of them and take their composition).
*)
Lemma pre_loaded_equivocators_composition_sub_projection_commute
  (seed1 : message -> Prop)
  (seed2 : message -> Prop)
  (Hseed12 : forall m, seed1 m -> seed2 m)
  : VLSM_incl
    (composite_no_equivocation_vlsm_with_pre_loaded
      (sub_IM (equivocator_IM IM) equivocating)
      (free_constraint _)
      seed1)
    (composite_no_equivocation_vlsm_with_pre_loaded
      (equivocator_IM (sub_IM IM equivocating))
      (free_constraint _)
      seed2).
Proof.
  apply basic_VLSM_incl.
  - intro; intros; assumption.
  - intro; intros.
    apply initial_message_is_valid; cbn.
    destruct HmX; auto.
  - intros l s om [Hs [_ [Hv Hc]]].
    split; [assumption|].
    destruct Hc as [Hc _].
    split; [|exact I].
    destruct om; [| exact I].
    simpl in Hc. simpl.
    destruct Hc as [Hc | Hc ]
    ; [| right; apply Hseed12; assumption].
    left.
    destruct Hc as [subi Hibs].
    exists subi. revert Hibs.
    apply has_been_sent_irrelevance.
    simpl.
    apply (preloaded_valid_state_projection (equivocator_IM (sub_IM IM equivocating)) subi).
    revert Hs.
    apply VLSM_incl_valid_state.
    apply composite_pre_loaded_vlsm_incl_pre_loaded_with_all_messages.
  - intros ? * [_ Ht]. assumption.
Qed.

Lemma pre_loaded_equivocators_composition_sub_projection_commute_inv
  (seed1 : message -> Prop)
  (seed2 : message -> Prop)
  (Hseed12 : forall m, seed1 m -> seed2 m)
  : VLSM_incl
    (composite_no_equivocation_vlsm_with_pre_loaded
      (equivocator_IM (sub_IM IM equivocating))
      (free_constraint _)
      seed1)
    (composite_no_equivocation_vlsm_with_pre_loaded
      (sub_IM (equivocator_IM IM) equivocating)
      (free_constraint _)
      seed2).
Proof.
  apply basic_VLSM_incl; intros ? *.
  - intro; assumption.
  - intros.
    apply initial_message_is_valid; cbn.
    destruct HmX; auto.
  - intros (Hs & _ & Hv & Hc & _) _ _.
    split; [assumption|].
    split; [|exact I].
    destruct om; [| exact I].
    simpl in Hc. simpl.
    destruct Hc as [Hc | Hc]
    ; [| right; apply Hseed12; assumption].
    left.
    destruct Hc as [subi Hibs].
    exists subi. revert Hibs.
    apply has_been_sent_irrelevance.
    simpl.
    apply (preloaded_valid_state_projection (equivocator_IM (sub_IM IM equivocating)) subi).
    revert Hs.
    apply VLSM_incl_valid_state.
    apply composite_pre_loaded_vlsm_incl_pre_loaded_with_all_messages.
  - intros [_ Ht]; assumption.
Qed.


(**
The intermediary results above allow us to prove that the
[fixed_equivocation_constraint] has the [constraint_has_been_sent_prop]erty.

The core of this result is proving that given a [valid_state] <<s>> of the
composition of equivocators with no message equivocation and fixed state
equivocation, a message which [has_been_sent] for that state but not
[has_been_observed] for a projection of that state <<sx>>, can nevertheless be
generated by the composition of the nodes allowed to equivocate, pre-loaded with
the messages observed in the state <<sx>>.

To prove that, we consider a trace witness for the mesage having been sent,
we use [projection_has_not_been_observed_is_equivocating] to derive that
it must have been sent by one of the machines allowed to equivocate, from this
we derive that it can be sent by the restriction of the composition of
equivocators to just the equivocating nodes, pre-loaded with the messages
observed in the projection, then we use
the [seeded_equivocators_valid_trace_project] result to reach our conclusion.
*)
Lemma fixed_equivocation_constraint_has_constraint_has_been_sent_prop
  : constraint_has_been_sent_prop
    (fixed_equivocation_constraint IM equivocating).
Proof.
  unfold constraint_has_been_sent_prop. intros.
  remember (equivocators_state_project _ _ _) as sX.
  destruct (composite_has_been_observed_dec IM sX m)
  ; [left; assumption|right].
  clear l.
  unfold no_additional_equivocations in n.

  (* Phase I: exhibiting a [valid_trace] ending in tr s and sending m *)

  apply valid_state_has_trace in Hs.
  destruct Hs as [is [tr Htr]].
  (* subst s *)

  assert (Htr'pre : finite_valid_trace_init_to (pre_loaded_with_all_messages_vlsm FreeE) is s tr).
  { revert Htr. apply VLSM_incl_finite_valid_trace_init_to.
    apply VLSM_incl_trans with (machine FreeE).
    - apply
      (constraint_free_incl (equivocator_IM IM) (equivocators_fixed_equivocations_constraint IM equivocating)).
    - apply vlsm_incl_pre_loaded_with_all_messages_vlsm.
  }
  assert (Hplst : valid_state_prop (pre_loaded_with_all_messages_vlsm FreeE) s).
  { apply valid_trace_last_pstate in Htr'pre; assumption. }
  apply proper_sent in Hm; [|assumption]. clear Hplst.
  specialize (Hm is tr Htr'pre).

  (* Phase II (a): The restriction of tr to the equivocators allowed to
    state-equivocate is valid for the corresponding composition
    pre-loaded with the messages observed in the projection sX of s.
  *)

  specialize
    (finite_valid_trace_sub_projection (equivocator_IM IM) equivocating
      (equivocators_fixed_equivocations_constraint IM equivocating)
      (composite_has_been_observed IM sX)
    ) as Hproject.
  spec Hproject is tr.
  spec Hproject.
  { subst sX.
    rewrite <- (valid_trace_get_last Htr) in Hdescriptors |- *.
    apply
      (equivocators_trace_sub_item_input_is_seeded_or_sub_previously_sent
        _ _ (valid_trace_forget_last Htr) descriptors Hdescriptors
      ).
  }
  spec Hproject (valid_trace_forget_last Htr).

  rewrite HeqsX in n.
  clear HeqsX.
  (* Phase III (a):
     Obtain a projection trXm of tr outputing m using a final_descriptor_m
  *)

  apply (equivocators_trace_project_output_reflecting_iff _ _ _ (proj1 (valid_trace_forget_last Htr'pre))) in Hm
    as (final_descriptors_m & initial_descriptors_m & trXm & Hfinal_descriptors_m & Hproject_trXm & Hex).

  (* Identify the item outputing m in trXm an its corresponding item in tr.
  *)

  apply Exists_exists in Hex.
  destruct Hex as [output_itemX [Hin Houtput_select]].
  apply elem_of_list_split in Hin.
  destruct Hin as [preX [sufX Heq_trXm]].
  change (output_itemX :: sufX) with ([output_itemX] ++ sufX) in Heq_trXm.
  assert (Hpr_item := Hproject_trXm).
  rewrite Heq_trXm in Hpr_item.
  apply equivocators_trace_project_app_inv_item in Hpr_item.
  destruct Hpr_item as [pre [suf [item [item_descriptors [pre_descriptors [_ [Hpr_item [_ Heqtr]]]]]]]].
  unfold equivocators_transition_item_project in Hpr_item.
  destruct
    (equivocator_vlsm_transition_item_project (IM (projT1 (l item)))
      (composite_transition_item_projection (equivocator_IM IM) item)
      (item_descriptors (projT1 (l item)))
    ) as [(o, deqv')|]
    ; [|congruence].
  destruct o as [item'|]; [|congruence].
  inversion Hpr_item. subst output_itemX pre_descriptors. clear Hpr_item deqv'.
  simpl in Houtput_select.

  (* show that that item must be specifying a transition for an equivocating node*)

  rewrite <- (valid_trace_get_last Htr) in Hdescriptors, n.
  specialize
    (projection_has_not_been_observed_is_equivocating _ _ (valid_trace_forget_last Htr)
      _ Hdescriptors
      _ n item
    ) as Hitem_equivocating.
  clear Hdescriptors n.
  spec Hitem_equivocating.
  { subst.
    rewrite !elem_of_app.
    right. left. left. }
  spec Hitem_equivocating Houtput_select.

  (* Phase III (b):
  Consider a projection trX' obtained using the final_descriptor_m as above,
  but first restricting the nodes to just the equivocators allowed to equivocate.
  We will show that we can use [seeded_equivocators_valid_trace_project]
  and leverage the result from Phase II (a)
  to derive that the resulting projection is valid.
  *)
  unfold equivocators_composition_for_observed, pre_loaded_free_equivocating_vlsm_composition.
specialize
    (seeded_equivocators_valid_trace_project IM equivocating
      (composite_has_been_observed IM sX)
      (composite_state_sub_projection (equivocator_IM IM) equivocating is)
      (finite_trace_sub_projection (equivocator_IM IM) equivocating tr)
      Hproject
      (fun i => final_descriptors_m (proj1_sig i))
    ) as Hsub_project.
  simpl in Hsub_project.
  spec Hsub_project.
  { specialize
      (finite_trace_sub_projection_last_state (equivocator_IM IM) equivocating
        (equivocators_fixed_equivocations_constraint IM equivocating) _ _ (proj1 (valid_trace_forget_last Htr)))
      as Heq_lst.
    simpl in Heq_lst.
    match goal with
    |- proper_equivocator_descriptors _ _ ?l =>
      match type of Heq_lst with
      | _ = ?l' =>
        replace l with l'
      end
    end.
    intros e.
    destruct e.
    apply not_equivocating_equivocator_descriptors_proper in Hfinal_descriptors_m.
    apply Hfinal_descriptors_m.
  }
  destruct Hsub_project
    as [trX' [initial_descriptors' [_ [Hpr_tr' [_ HtrX]]]]].
  clear Htr'pre Hproject.

  (* State that by restricting trXm to the subset of equivocating nodes
    we obtain the same trX' trace.
  *)

  destruct
    (equivocators_trace_project_finite_trace_sub_projection_commute IM equivocating
      final_descriptors_m initial_descriptors_m initial_descriptors' tr trXm trX'
      Hproject_trXm Hpr_tr'
    )
    as [_ HeqtrX].
  clear Hproject_trXm Hpr_tr'.

  (* reduce the goal to showing that the message appears in trX'. *)

  remember
    (equivocators_state_project (sub_IM IM equivocating) initial_descriptors'
      (composite_state_sub_projection (equivocator_IM IM) equivocating is)
    ) as isX. clear HeqisX.
  eapply can_emit_from_valid_trace; [eassumption|].

  subst.
  rewrite! (finite_trace_sub_projection_app IM).
  unfold trace_has_message.
  rewrite! Exists_app. right. left. simpl.

  unfold pre_VLSM_projection_transition_item_project,
    composite_label_sub_projection_option.
  simpl.
  case_decide; [|contradiction].
  constructor. simpl. assumption.
Qed.

(**
Main result of this section, stating that traces which are valid for the
equivocator-based definition of fixed equivocation project to traces which are
valid for the simple-nodes definition of fixed equivocation.
*)
Theorem fixed_equivocators_valid_trace_project
  (final_descriptors : equivocator_descriptors IM)
  (is : composite_state (equivocator_IM IM))
  (tr : list (composite_transition_item (equivocator_IM IM)))
  (final_state := finite_trace_last is tr)
  (Hproper: proper_fixed_equivocator_descriptors final_descriptors final_state)
  (Htr : finite_valid_trace XE is tr)
  : exists
    (trX : list (composite_transition_item IM))
    (initial_descriptors : equivocator_descriptors IM)
    (isX := equivocators_state_project IM initial_descriptors is)
    (final_stateX := finite_trace_last isX trX),
    proper_fixed_equivocator_descriptors initial_descriptors is /\
    equivocators_trace_project IM final_descriptors tr = Some (trX, initial_descriptors) /\
    equivocators_state_project IM final_descriptors final_state = final_stateX /\
    finite_valid_trace X isX trX.
Proof.
  apply _equivocators_valid_trace_project; [assumption | assumption| ..]
  ; intros.
  - exact I.
  - apply fixed_equivocation_constraint_has_constraint_has_been_sent_prop.
Qed.

Lemma fixed_equivocators_vlsm_partial_projection
  (final_descriptors : equivocator_descriptors IM)
  : VLSM_partial_projection XE X (equivocators_partial_trace_project IM final_descriptors).
Proof.
  split; [split|].
  - intros s tr sX trX Hpr_tr s_pre pre Hs_lst Hpre_tr.
    assert
      (HPreFree_pre_tr : finite_valid_trace_from (pre_loaded_with_all_messages_vlsm FreeE) s_pre (pre ++ tr)).
    { revert Hpre_tr. apply VLSM_incl_finite_valid_trace_from.
      apply equivocators_fixed_equivocations_vlsm_incl_PreFree.
    }
    clear Hpre_tr.  revert s tr sX trX Hpr_tr s_pre pre Hs_lst HPreFree_pre_tr.
    apply equivocators_partial_trace_project_extends_left.
  - intros s tr sX trX Hpr_tr Htr.
    destruct (destruct_equivocators_partial_trace_project IM Hpr_tr)
      as [Hnot_equiv [initial_descriptors [Htr_project Hs_project]]].

    specialize (finite_valid_trace_last_pstate XE _ _ (proj1 Htr)) as Hlst.
    apply not_equivocating_equivocator_descriptors_proper_fixed in Hnot_equiv as Hproper
    ; [|assumption].
    destruct (fixed_equivocators_valid_trace_project  _ _ _ Hproper Htr)
      as [_trX [_initial_descriptors [_ [_Htr_project [_ HtrX]]]]].
    rewrite Htr_project in _Htr_project.
    inversion _Htr_project. subst.  assumption.
Qed.

Lemma fixed_equivocators_vlsm_projection
  : VLSM_projection XE X (equivocators_total_label_project IM) (equivocators_total_state_project IM).
Proof.
  constructor; [constructor|]; intros sX trX HtrX.
  - apply PreFreeE_Free_vlsm_projection_type.
    apply VLSM_incl_finite_valid_trace_from; [| assumption].
    apply equivocators_fixed_equivocations_vlsm_incl_PreFree.
  - assert (Hpre_tr : finite_valid_trace (pre_loaded_with_all_messages_vlsm FreeE) sX trX).
    { apply VLSM_incl_finite_valid_trace; [| assumption].
      apply equivocators_fixed_equivocations_vlsm_incl_PreFree.
    }
    specialize
     (VLSM_partial_projection_finite_valid_trace (fixed_equivocators_vlsm_partial_projection (zero_descriptor IM))
       sX trX (equivocators_state_project IM (zero_descriptor IM) sX) (equivocators_total_trace_project IM trX)
     ) as Hsim.
    spec Hsim.
    { simpl. rewrite decide_True by apply zero_descriptor_not_equivocating.
      rewrite (equivocators_total_trace_project_characterization IM (proj1 Hpre_tr)).
      reflexivity.
    }
    apply Hsim in HtrX.
    remember (pre_VLSM_projection_trace_project _ _ _ _ _) as tr.
    replace tr with (equivocators_total_trace_project IM trX); [assumption|].
    subst. symmetry.
    apply (equivocators_total_VLSM_projection_trace_project IM (proj1 Hpre_tr)).
Qed.

End from_equivocators_to_nodes.

Section all_equivocating.

(** ** Fixed Equivocation for all Equivocators

In this section we show that if the set of nodes allowed to equivocate in the
fixed set equivocation is the entire set of nodes, then the composition
under the fixed-set equivocation constraint is the same as the composition
with only the no-message-equivocation constraint.
*)

Context
  {message : Type}
  `{finite.Finite index}
  (IM : index -> VLSM message)
  `{forall i : index, HasBeenSentCapability (IM i)}
  (XE : VLSM message := equivocators_fixed_equivocations_vlsm IM (enum index))
  (NE : VLSM message := equivocators_no_equivocations_vlsm IM)
  .

Lemma strong_constraint_subsumption_fixed_all
  : strong_constraint_subsumption (equivocator_IM IM)
    (equivocators_no_equivocations_constraint IM)
    (equivocators_fixed_equivocations_constraint IM (enum index)).
Proof.
  split; [assumption|].
  intro; intros. apply elem_of_enum.
Qed.

Lemma strong_constraint_subsumption_all_fixed
  : strong_constraint_subsumption (equivocator_IM IM)
    (equivocators_fixed_equivocations_constraint IM (enum index))
    (equivocators_no_equivocations_constraint IM).
Proof.
  intros l (s, om) Hv. apply Hv.
Qed.

Lemma equivocators_fixed_equivocations_all_eq : VLSM_eq XE NE.
Proof.
  apply VLSM_eq_incl_iff.
  split.
  - apply constraint_subsumption_incl.
    apply preloaded_constraint_subsumption_stronger.
    apply strong_constraint_subsumption_strongest.
    apply strong_constraint_subsumption_all_fixed.
  - apply
      (constraint_subsumption_incl (equivocator_IM IM)
        (equivocators_no_equivocations_constraint IM)
        (equivocators_fixed_equivocations_constraint IM (enum index))).
    apply preloaded_constraint_subsumption_stronger.
    apply strong_constraint_subsumption_strongest.
    apply strong_constraint_subsumption_fixed_all.
Qed.

End all_equivocating.<|MERGE_RESOLUTION|>--- conflicted
+++ resolved
@@ -654,13 +654,7 @@
   { apply (finite_valid_trace_last_pstate (pre_loaded_with_all_messages_vlsm Free)).
     apply HtrX_Pre.
   }
-<<<<<<< HEAD
-  rewrite has_been_observed_sent_received_iff
-    with (Hbr0 := Free_HasBeenReceivedCapability) (Hbs0 := Free_HasBeenSentCapability)
-  ; [|assumption].
-=======
   rewrite (has_been_observed_sent_received_iff Free) by assumption.
->>>>>>> a64899f9
   right. apply proper_sent; [assumption|].
   apply has_been_sent_consistency; [typeclasses eauto| assumption |].
   exists (equivocators_state_project IM initial_descriptors is), trX,
