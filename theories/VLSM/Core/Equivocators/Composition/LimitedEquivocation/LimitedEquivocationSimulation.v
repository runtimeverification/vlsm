--- conflicted
+++ resolved
@@ -31,13 +31,7 @@
   `{forall i, HasBeenSentCapability (IM i)}
   `{forall i, HasBeenReceivedCapability (IM i)}
   `{IndThreshold : ReachableThreshold index}
-<<<<<<< HEAD
-  (index_listing : list index := enum index)
-  (finite_index : Listing index_listing := listing_from_finite index)
-  (Limited : VLSM message := equivocators_limited_equivocations_vlsm IM Hbs)
-=======
   (Limited : VLSM message := equivocators_limited_equivocations_vlsm IM)
->>>>>>> a7750290
   (equivocating : list index)
   (Fixed : VLSM message := equivocators_fixed_equivocations_vlsm IM equivocating)
   .
@@ -81,13 +75,7 @@
   `{forall i, HasBeenSentCapability (IM i)}
   `{forall i, HasBeenReceivedCapability (IM i)}
   `{IndThreshold : ReachableThreshold index}
-<<<<<<< HEAD
-  (index_listing : list index := enum index)
-  (finite_index : Listing index_listing := listing_from_finite index)
-  (XE : VLSM message := equivocators_limited_equivocations_vlsm IM Hbs)
-=======
   (XE : VLSM message := equivocators_limited_equivocations_vlsm IM)
->>>>>>> a7750290
   .
 
 (** If a trace has the [fixed_limited_equivocation_prop]erty, then it can be
@@ -121,15 +109,9 @@
 
 Context
   (message_dependencies : message -> set message)
-<<<<<<< HEAD
-  (HMsgDep : forall i, MessageDependencies message_dependencies (IM i))
-  (full_message_dependencies : message -> set message)
-  (HFullMsgDep : FullMessageDependencies message_dependencies full_message_dependencies)
-=======
   `{forall i, MessageDependencies message_dependencies (IM i)}
   (full_message_dependencies : message -> set message)
   `{FullMessageDependencies message message_dependencies full_message_dependencies}
->>>>>>> a7750290
   (no_initial_messages_in_IM : no_initial_messages_in_IM_prop IM)
   (sender : message -> option index)
   (Hchannel : channel_authentication_prop IM Datatypes.id sender)
@@ -137,36 +119,6 @@
 
 Lemma equivocators_limited_valid_trace_projects_to_annotated_limited_equivocation_rev
   isX sX trX
-<<<<<<< HEAD
-  (HtrX : finite_valid_trace_init_to (msg_dep_limited_equivocation_vlsm IM Hbs Hbr full_message_dependencies sender) isX sX trX)
-  : exists is, equivocators_total_state_project IM is = original_state isX /\
-    exists s, equivocators_total_state_project IM s = original_state sX /\
-    exists tr, equivocators_total_trace_project IM tr =
-      pre_VLSM_full_projection_finite_trace_project
-        (annotated_type (free_composite_vlsm IM) (set index)) (composite_type IM) Datatypes.id original_state
-        trX
-    /\ finite_valid_trace_init_to XE is s tr
-    /\ finite_trace_last_output trX = finite_trace_last_output tr.
-Proof.
-  apply valid_trace_get_last in HtrX as HeqsX.
-  apply valid_trace_forget_last in HtrX.
-  eapply msg_dep_fixed_limited_equivocation in HtrX.
-  2-5: eassumption.
-  apply limited_equivocators_finite_valid_trace_init_to_rev in HtrX
-    as [is [His_pr [s [Hpr_s [tr [Htr_pr [Htr Houtput]]]]]]]
-  ; [|assumption].
-  eexists; split; [eassumption|].
-  subst.
-  exists s.
-  rewrite Hpr_s.
-  erewrite <- pre_VLSM_full_projection_finite_trace_last.
-  split; [reflexivity|].
-  exists tr.
-  split; [assumption|].
-  split; [assumption|].
-  rewrite <- Houtput.
-  apply pre_VLSM_full_projection_finite_trace_last_output.
-=======
   (HtrX : finite_valid_trace_init_to (msg_dep_limited_equivocation_vlsm IM full_message_dependencies sender) isX sX trX)
   : exists is s tr,
       equivocators_total_state_project IM is = original_state isX /\
@@ -188,7 +140,6 @@
   exists is, s, tr; subst; intuition.
   - erewrite Hpr_s, <- pre_VLSM_full_projection_finite_trace_last; reflexivity.
   - rewrite <- Houtput; apply pre_VLSM_full_projection_finite_trace_last_output.
->>>>>>> a7750290
 Qed.
 
 End sec_equivocators_simulating_annotated_limited.
