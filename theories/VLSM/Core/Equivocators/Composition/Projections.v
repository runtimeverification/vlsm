From Cdcl Require Import Itauto. Local Tactic Notation "itauto" := itauto auto.
From Coq Require Import FinFun FunctionalExtensionality Program.
From stdpp Require Import prelude finite.
From VLSM.Lib Require Import Preamble ListExtras StdppListSet FinExtras.
From VLSM.Core Require Import VLSM VLSMProjections Composition Validator ProjectionTraces.
From VLSM.Core Require Import SubProjectionTraces Equivocation.
From VLSM.Core.Equivocation Require Import NoEquivocation.
From VLSM.Core.Equivocators Require Import Common Projections MessageProperties Composition.Common.

(** * VLSM Equivocator Composition Projections *)

Section equivocators_composition_projections.

Context {message : Type}
  `{finite.Finite index}
  (IM : index -> VLSM message)
  `{forall i : index, HasBeenSentCapability (IM i)}
  (equivocator_descriptors := equivocator_descriptors IM)
  (equivocators_no_equivocations_vlsm := equivocators_no_equivocations_vlsm IM)
  (equivocators_state_project := equivocators_state_project IM)
  (equivocator_IM := equivocator_IM IM)
  (equivocator_descriptors_update := equivocator_descriptors_update IM)
  (proper_equivocator_descriptors := proper_equivocator_descriptors IM)
  (FreeE := free_composite_vlsm equivocator_IM)
  (PreFreeE := pre_loaded_with_all_messages_vlsm FreeE)
  (Free := free_composite_vlsm IM)
  (PreFree := pre_loaded_with_all_messages_vlsm Free)
  .

(** Given a [transition_item] <<item>> in the compositions of equivocators
of components [IM] and an [equivocator_descriptors], if the descriptors
are all valid in the destination of the transition this returns a
set of updated descriptors for corresponding positions in the origin state
of the transition, and if the transition was an in-place change to an
exisitng alternative it also returns a projected transition item in
the plain composition of [IM].
*)
Definition equivocators_transition_item_project
  (eqv_descriptors : equivocator_descriptors)
  (item : composite_transition_item equivocator_IM)
  : option (option (composite_transition_item IM) * equivocator_descriptors)
  :=
  let sx := equivocators_state_project eqv_descriptors (destination item) in
  let eqv := projT1 (l item) in
  let deqv := eqv_descriptors eqv in
  match
    equivocator_vlsm_transition_item_project
      (IM eqv)
      (composite_transition_item_projection equivocator_IM item)
      deqv
      with
  | Some (Some item', deqv') =>
    Some
      (Some (@Build_transition_item message (@type message Free)
        (existT eqv (l item'))
        (input item) sx (output item))
      , equivocator_descriptors_update eqv_descriptors eqv deqv')
  | Some (None, deqv') => Some (None, equivocator_descriptors_update eqv_descriptors eqv deqv')
  | None => None
  end.

Lemma equivocators_transition_item_project_preserves_equivocating_indices
  (descriptors : equivocator_descriptors)
  (item : composite_transition_item equivocator_IM)
  oitem idescriptors
  s
  (Hdescriptors : proper_equivocator_descriptors descriptors (destination item))
  (Ht : composite_transition equivocator_IM (l item) (s, input item) = (destination item, output item))
  (Hv : composite_valid equivocator_IM (l item) (s, input item))
  (Hpr : equivocators_transition_item_project descriptors item = Some (oitem, idescriptors))
  :
    (set_union (equivocating_indices IM (enum index) s) (newmachine_descriptors_list IM (enum index) idescriptors)) ⊆
    (set_union (equivocating_indices IM (enum index) (destination item)) (newmachine_descriptors_list IM (enum index) descriptors)).
Proof.
  unfold equivocators_transition_item_project
    , composite_transition_item_projection
    , composite_transition_item_projection_from_eq  in Hpr; simpl in Hpr.
  unfold eq_rect_r, eq_rect in Hpr; simpl in Hpr.
  match type of Hpr with
    (match ?exp with _ => _ end = _)
    => destruct exp as [(oitemx, deqv')|] eqn:Hitem_pr;[|congruence]
  end.
  simpl in Ht.
  destruct item. simpl in *. destruct l as (i, li). simpl in *.
  destruct (vtransition (equivocator_IM i) li (s i, input))
    as (si', om') eqn:Htei.
  inversion Ht. subst. clear Ht.
  replace idescriptors with (equivocator_descriptors_update descriptors i deqv')
    by (destruct oitemx;congruence);clear oitem Hpr.
  intros eqv Heqv. apply set_union_iff in Heqv. apply set_union_iff.
  destruct (decide (eqv = i)).
  - subst i.
    unfold equivocating_indices in *.
    unfold newmachine_descriptors_list in *.
    rewrite! elem_of_list_filter in *.
    rewrite state_update_eq.
    specialize (Hdescriptors eqv).
    rewrite state_update_eq in Hitem_pr, Hdescriptors.
    cut (is_equivocating_state (IM eqv) si' \/  is_newmachine_descriptor (IM eqv) (descriptors eqv)).
      by itauto.
    apply
      (equivocator_transition_item_project_preserves_equivocating_indices (IM eqv) {|
      l := li;
      input := input;
      destination := si';
      output := output |} _ Hdescriptors _ _ Hitem_pr _ Hv Htei).
    clear -Heqv.
    unfold equivocator_descriptors_update in Heqv.
    rewrite equivocator_descriptors_update_eq in Heqv.
    itauto.
  - destruct Heqv as [Heqv | Heqv].
    + left.
      apply elem_of_list_filter in Heqv.
      destruct Heqv as [Heqv Hin].
      apply elem_of_list_filter.
      split; [| done].
      by rewrite state_update_neq by apply n.
    + right.
      apply elem_of_list_filter in Heqv.
      destruct Heqv as [Heqv Hin].
      apply elem_of_list_filter.
      split; [| done].
      unfold equivocator_descriptors_update in Heqv.
      by rewrite equivocator_descriptors_update_neq in Heqv.
Qed.

(**
[zero_descriptor]s are preserved when projecting [transition_item]s of the
composition of equivocators.
*)
Lemma equivocators_transition_item_project_preserves_zero_descriptors
  (descriptors : equivocator_descriptors)
  (item : composite_transition_item equivocator_IM)
  oitem idescriptors
  s
  (Ht : composite_transition equivocator_IM (l item) (s, input item) = (destination item, output item))
  (Hv : composite_valid equivocator_IM (l item) (s, input item))
  (Hpr : equivocators_transition_item_project descriptors item = Some (oitem, idescriptors))
  : forall i, descriptors i = Existing 0 -> idescriptors i = Existing 0.
Proof.
  intros i Hi.
  unfold equivocators_transition_item_project in Hpr.
  destruct (decide (i = projT1 (l item))).
  -  subst i. rewrite Hi in Hpr.
    specialize
      (equivocators_vlsm_transition_item_project_zero_descriptor (IM (projT1 (l item)))
        (composite_transition_item_projection equivocator_IM item)
        (s (projT1 (l item)))
      ) as Hpr_item.
    remember (composite_transition_item_projection equivocator_IM item) as pr_item.
    spec Hpr_item.
    {
      clear -Ht Heqpr_item.
      destruct item. simpl in *.
      destruct l as (i, li).
      unfold projT1 .
      match type of Ht with
      | (let (_, _) := ?t in _) = _ => destruct t as (si', om') eqn:Hti
      end.
      inversion Ht; subst; cbn.
      by rewrite state_update_eq.
    }
    spec Hpr_item.
    {
      clear -Hv Heqpr_item.
      destruct item. simpl in *.
      by destruct l as [i li]; subst.
    }
    destruct Hpr_item as [oitem' Hpr_item].
    rewrite Hpr_item in Hpr.
    by destruct oitem'; inversion Hpr
    ; unfold equivocator_descriptors_update; rewrite equivocator_descriptors_update_eq.
  -
  destruct
    (equivocator_vlsm_transition_item_project (IM (projT1 (l item)))
      (composite_transition_item_projection equivocator_IM item)
      (descriptors (projT1 (l item))))
    eqn: Hpr'; [|congruence].
  by destruct p, o; inversion Hpr
  ; unfold equivocator_descriptors_update; rewrite equivocator_descriptors_update_neq.
Qed.

Lemma equivocators_transition_item_project_proper_descriptor
  (eqv_descriptors : equivocator_descriptors)
  (item : composite_transition_item equivocator_IM)
  (i := projT1 (l item))
  (Hproper : proper_descriptor (IM i) (eqv_descriptors i) (destination item i))
  : is_Some (equivocators_transition_item_project eqv_descriptors item).
Proof.
  specialize
    (equivocator_transition_item_project_proper (IM (projT1 (l item)))
      (composite_transition_item_projection equivocator_IM item)
      (eqv_descriptors (projT1 (l item))) Hproper)
    as [itemx Hpr_item].
  unfold equivocators_transition_item_project.
  rewrite Hpr_item.
  by destruct itemx, o; eexists.
Qed.

Lemma equivocators_transition_item_project_proper
  (eqv_descriptors : equivocator_descriptors)
  (item : composite_transition_item equivocator_IM)
  (Hproper : proper_equivocator_descriptors eqv_descriptors (destination item))
  : is_Some (equivocators_transition_item_project eqv_descriptors item).
Proof.
  apply equivocators_transition_item_project_proper_descriptor.
  apply Hproper.
Qed.

(**
A generalization of [no_equivocating_equivocator_transition_item_project] to
the composition of equivocators.
*)
Lemma no_equivocating_equivocators_transition_item_project
  (eqv_descriptors : equivocator_descriptors)
  (item : composite_transition_item equivocator_IM)
  (i := projT1 (l item))
  (Hzero : (eqv_descriptors i) = Existing 0)
  (Hdest_i : is_singleton_state (IM i) (destination item i))
  (s : composite_state equivocator_IM)
  (Hv : composite_valid equivocator_IM (l item) (s, input item))
  (Ht : composite_transition equivocator_IM (l item) (s, input item) = (destination item, output item))
  : exists (Hex : existing_equivocator_label _ (projT2 (l item)))
    (lx : composite_label IM := existT i (existing_equivocator_label_extract _ (projT2 (l item)) Hex)),
  equivocators_transition_item_project eqv_descriptors item =
    Some (Some
      {| l := lx; input := input item; output := output item;
        destination := equivocators_state_project eqv_descriptors (destination item) |},
      eqv_descriptors).
Proof.
  specialize
    (no_equivocating_equivocator_transition_item_project (IM i)
      (composite_transition_item_projection equivocator_IM item)
      Hdest_i
      (s i)
    ) as Heqv_pr.
  destruct item, l. simpl in Ht, Hv. simpl in i. subst i.
  specialize (Heqv_pr Hv).
  spec Heqv_pr.
  { simpl. unfold eq_rect_r. simpl.
    destruct (vtransition (equivocator_IM x) v (s x, input)) eqn:Hti.
    clear -Ht Hti; inversion Ht; subst. by rewrite state_update_eq.
  }
  destruct Heqv_pr as [Hex Heqv_pr].
  exists Hex.
  unfold equivocators_transition_item_project.
  unfold l. unfold projT1.
  rewrite Hzero, Heqv_pr; cbn; repeat f_equal.
  by apply equivocator_descriptors_update_id.
Qed.

Lemma exists_equivocators_transition_item_project
  (item : composite_transition_item equivocator_IM)
  (s : composite_state equivocator_IM)
  (Hs : proper_existing_equivocator_label _ (projT2 (l item)) (s (projT1 (l item))))
  (Hv : composite_valid equivocator_IM (l item) (s, input item))
  (Ht : composite_transition equivocator_IM (l item) (s, input item) = (destination item, output item))
  : exists equivocators,
      not_equivocating_equivocator_descriptors IM equivocators (destination item)
      /\ exists (equivocators' : equivocator_descriptors)
        (lx : composite_label IM :=  existT (projT1 (l item)) (existing_equivocator_label_extract _ _ (existing_equivocator_label_forget_proper _ Hs)))
        (sx : composite_state IM := equivocators_state_project equivocators (destination item))
      ,
        proper_equivocator_descriptors equivocators' s
        /\ equivocators_transition_item_project equivocators item = Some
          (Some
            ({| l := lx; input := input item; output := output item; destination := sx|}) , equivocators').
Proof.
  specialize
    (exists_equivocator_transition_item_project
      (IM (projT1 (l item)))
      (composite_transition_item_projection equivocator_IM item)
      (s (projT1 (l item)))
      Hs
    ) as Hproject.
  spec Hproject.
  { clear -Hv.
    by rewrite (sigT_eta (l item)) in Hv.
  }
  spec Hproject.
  { by apply composite_transition_project_active in Ht. }
  destruct Hproject as [Heqv' [eqv [Heqv Hproject]]].
  exists (equivocator_descriptors_update (zero_descriptor IM) (projT1 (l item)) eqv).
  split.
  { intro i. unfold equivocator_descriptors_update. destruct (decide (i = projT1 (l item))).
    - by subst; rewrite equivocator_descriptors_update_eq.
    - rewrite equivocator_descriptors_update_neq by done; cbn.
      by rewrite equivocator_state_project_zero.
  }
  exists (equivocator_descriptors_update (zero_descriptor IM) (projT1 (l item)) (equivocator_label_descriptor (l (composite_transition_item_projection equivocator_IM item)))).
  split.
  { intro i. unfold equivocator_descriptors_update. destruct (decide (i = projT1 (l item))).
    - by subst; rewrite equivocator_descriptors_update_eq.
    - rewrite equivocator_descriptors_update_neq by done.
      simpl. by rewrite equivocator_state_project_zero.
  }
  unfold equivocators_transition_item_project.
  unfold equivocator_descriptors_update.
  rewrite equivocator_descriptors_update_eq, Hproject.
  f_equal. f_equal. apply equivocator_descriptors_update_twice.
Qed.

Lemma equivocators_transition_item_project_proper_descriptor_characterization
  (eqv_descriptors : equivocator_descriptors)
  (item : composite_transition_item equivocator_IM)
  (i := projT1 (l item))
  (Hproper : proper_descriptor (IM i) (eqv_descriptors i) (destination item i))
  : exists oitem eqv_descriptors',
    equivocators_transition_item_project eqv_descriptors item = Some (oitem, eqv_descriptors')
    /\ match oitem with
      | Some itemx =>
        (exists (Hex : existing_equivocator_label _ (projT2 (l item))), existT i (existing_equivocator_label_extract _ _ Hex) = l itemx) /\
        input item = input itemx /\ output item = output itemx /\
        (equivocators_state_project eqv_descriptors (destination item) = destination itemx)
        /\ eqv_descriptors' i = (equivocator_label_descriptor (projT2 (l item)))
      | None => True
      end
    /\ forall
      (s : composite_state equivocator_IM)
      (Hv : composite_valid equivocator_IM (l item) (s, input item))
      (Ht : composite_transition equivocator_IM (l item) (s, input item) = (destination item, output item)),
      proper_descriptor (IM i) (eqv_descriptors' i) (s i) /\
      eqv_descriptors' = equivocator_descriptors_update eqv_descriptors i (eqv_descriptors' i) /\
      s = state_update equivocator_IM (destination item) i (s i) /\
      previous_state_descriptor_prop (IM i) (eqv_descriptors i) (s i) (eqv_descriptors' i) /\
      match oitem with
      | Some itemx =>
        forall (sx : composite_state IM)
          (Hsx : sx = equivocators_state_project eqv_descriptors' s),
          composite_valid IM (l itemx) (sx, input itemx) /\
          composite_transition IM (l itemx) (sx, input itemx) = (destination itemx, output itemx)
      | None =>
        equivocators_state_project eqv_descriptors (destination item) = equivocators_state_project eqv_descriptors' s
      end.
Proof.
  destruct
    (equivocator_transition_item_project_proper_characterization (IM i)
      (composite_transition_item_projection equivocator_IM item)
      (eqv_descriptors i) Hproper)
    as (oitemi & eqv_descriptorsi' & Hoitemi & Hitemx & Hchar).
  subst i.
  unfold equivocators_transition_item_project.
  rewrite Hoitemi. clear Hoitemi.
  destruct item. simpl in *. destruct l as (i, li). simpl in *.
  destruct oitemi as [itemi'|]; eexists _; eexists _; (split; [done |])
  ; [| split; [done |]]
  ; [ destruct Hitemx as [[Hex Hli] [Hinputi [Houtputi [Hdestinationi Hdescriptori]]]]
  ; rewrite Hli; subst; split; [ repeat split|]
    |]
  ; [by exists Hex | apply equivocator_descriptors_update_eq |..]
  ; intros
  ; match type of Ht with
    | (let (_, _) := ?t in _ ) = _ =>
      destruct t as (si', om') eqn:Ht'
    end
  ; inversion Ht; subst; clear Ht
  ; rewrite state_update_eq in Hchar
  ; specialize (Hchar _ Hv Ht')
  ; simpl in *
  ; destruct Hchar as (Hproper' & Hex_new & Hchar)
  .
  - repeat split.
    + by unfold equivocator_descriptors_update; rewrite equivocator_descriptors_update_eq.
    + by unfold equivocator_descriptors_update; rewrite equivocator_descriptors_update_eq.
    + extensionality j.
      destruct (decide (j = i)).
      * by subst; rewrite state_update_eq.
      * by rewrite !state_update_neq.
    + by unfold equivocator_descriptors_update; rewrite equivocator_descriptors_update_eq.
    + subst. specialize (Hchar _ eq_refl) as [Hvx Htx].
      unfold equivocators_state_project. unfold Common.equivocators_state_project.
      unfold equivocator_descriptors_update.
      rewrite equivocator_descriptors_update_eq.
      by rewrite Hli in Hvx.
    + subst. specialize (Hchar _ eq_refl) as [Hvx Htx].
      unfold equivocators_state_project. unfold Common.equivocators_state_project.
      unfold equivocator_descriptors_update.
      rewrite equivocator_descriptors_update_eq.
      simpl in *. rewrite Hli in Htx. rewrite Htx. f_equal.
      extensionality eqv.
      destruct (decide (eqv = i)).
      * subst. repeat rewrite state_update_eq.
        by rewrite state_update_eq in Hdestinationi.
      * repeat (rewrite state_update_neq; [| done]).
        by rewrite equivocator_descriptors_update_neq.
  - repeat split.
    + by unfold equivocator_descriptors_update; rewrite equivocator_descriptors_update_eq.
    + by unfold equivocator_descriptors_update; rewrite equivocator_descriptors_update_eq.
    + extensionality j.
      destruct (decide (j = i)).
      * by subst; rewrite state_update_eq.
      * by rewrite !state_update_neq.
    + by unfold equivocator_descriptors_update; rewrite equivocator_descriptors_update_eq.
    + extensionality eqv.
      unfold equivocators_state_project. unfold Common.equivocators_state_project.
      unfold equivocator_descriptors_update.
      destruct (decide (eqv = i)); subst.
      * by rewrite state_update_eq, equivocator_descriptors_update_eq.
      * by rewrite state_update_neq, ?equivocator_descriptors_update_neq.
Qed.

Lemma equivocators_transition_item_project_proper_characterization
  (eqv_descriptors : equivocator_descriptors)
  (item : composite_transition_item equivocator_IM)
  (Hproper : proper_equivocator_descriptors eqv_descriptors (destination item))
  : exists oitem eqv_descriptors',
    equivocators_transition_item_project eqv_descriptors item = Some (oitem, eqv_descriptors')
    /\ match oitem with
      | Some itemx =>
        (exists (Hex : existing_equivocator_label _ (projT2 (l item))), existT (projT1 (l item)) (existing_equivocator_label_extract _ _ Hex) = l itemx) /\
         input item = input itemx /\ output item = output itemx /\
        (equivocators_state_project eqv_descriptors (destination item) = destination itemx)
        /\ eqv_descriptors' (projT1 (l item)) = (equivocator_label_descriptor (projT2 (l item)))
      | None => True
      end
    /\ forall
      (s : composite_state equivocator_IM)
      (Hv : composite_valid equivocator_IM (l item) (s, input item))
      (Ht : composite_transition equivocator_IM (l item) (s, input item) = (destination item, output item)),
      proper_equivocator_descriptors eqv_descriptors' s /\
      eqv_descriptors' = equivocator_descriptors_update eqv_descriptors (projT1 (l item)) (eqv_descriptors' (projT1 (l item))) /\
      s = state_update equivocator_IM (destination item) (projT1 (l item)) (s (projT1 (l item))) /\
      previous_state_descriptor_prop (IM (projT1 (l item))) (eqv_descriptors (projT1 (l item))) (s (projT1 (l item))) (eqv_descriptors' (projT1 (l item))) /\
      match oitem with
      | Some itemx =>
        forall (sx : composite_state IM)
          (Hsx : sx = equivocators_state_project eqv_descriptors' s),
          composite_valid IM (l itemx) (sx, input itemx) /\
          composite_transition IM (l itemx) (sx, input itemx) = (destination itemx, output itemx)
      | None =>
        equivocators_state_project eqv_descriptors (destination item) = equivocators_state_project eqv_descriptors' s
      end.
Proof.
  destruct
    (equivocators_transition_item_project_proper_descriptor_characterization eqv_descriptors item (Hproper (projT1 (l item))))
    as [oitem [eqv_descriptors' [Hoitem [Hitemx Hchar]]]].
  exists oitem, eqv_descriptors'. split; [done |].
  split; [done |].
  intros.
  specialize (Hchar s Hv Ht) as (Hproperi' & Heqv' & Hs & Hex_new & Hchar).
  clear Hv Ht Hoitem.
  split; [| by repeat split]; clear Hchar.
  intro eqv.
  destruct (decide (eqv = (projT1 (l item)))); [subst; done |].
  rewrite Heqv', Hs, state_update_neq; [| done].
  unfold proper_descriptor, equivocator_descriptors_update.
  rewrite equivocator_descriptors_update_neq; [| done].
  apply Hproper.
Qed.

Lemma equivocators_transition_item_project_inv_characterization
  (eqv_descriptors eqv_descriptors': equivocator_descriptors)
  (item : composite_transition_item equivocator_IM)
  (itemx : composite_transition_item IM)
  (Hpr_item : equivocators_transition_item_project eqv_descriptors item = Some (Some itemx, eqv_descriptors'))
  : (exists (Hex : existing_equivocator_label _ (projT2 (l item))), existT (projT1 (l item)) (existing_equivocator_label_extract _ _ Hex) = l itemx) /\
    input item = input itemx /\ output item = output itemx /\
    equivocators_state_project eqv_descriptors (destination item) = destination itemx.
Proof.
  unfold equivocators_transition_item_project in Hpr_item.
  destruct
    (equivocator_vlsm_transition_item_project
      (IM (projT1 (l item)))
      (composite_transition_item_projection equivocator_IM item)
      (eqv_descriptors (projT1 (l item))))
    as [([itemi|], descriptori)|] eqn:Hpr_itemi
  ; [|congruence|congruence].
  inversion Hpr_item. subst. clear Hpr_item. simpl.
  repeat split.
  apply equivocator_transition_item_project_inv_characterization in Hpr_itemi
    as [[Hex Hl]].
  rewrite Hl. by exists Hex.
Qed.

Definition equivocators_trace_project_folder
  (item : composite_transition_item equivocator_IM)
  (result: option (list (composite_transition_item IM) * equivocator_descriptors))
  : option (list (composite_transition_item IM) * equivocator_descriptors)
  :=
  match result with
  | None => None
  | Some (r, idescriptor) =>
    match equivocators_transition_item_project idescriptor item with
    | None => None
    | Some (None, odescriptor) => Some (r, odescriptor)
    | Some (Some item', odescriptor) => Some (item' :: r, odescriptor)
    end
  end.

Lemma equivocators_trace_project_fold_None
  (tr : list (composite_transition_item equivocator_IM))
  : fold_right equivocators_trace_project_folder None tr = None.
Proof.
  by induction tr; cbn; rewrite ?IHtr.
Qed.

Lemma equivocators_trace_project_folder_additive_iff
  (tr : list (composite_transition_item equivocator_IM))
  (itrX : list (composite_transition_item IM))
  (ieqv_descriptors eqv_descriptors : equivocator_descriptors)
  (trX' : list (composite_transition_item IM))
  : fold_right equivocators_trace_project_folder (Some (itrX, ieqv_descriptors)) tr
    = Some (trX', eqv_descriptors)
  <-> exists trX : list (composite_transition_item IM),
    fold_right equivocators_trace_project_folder (Some ([], ieqv_descriptors)) tr
      = Some (trX, eqv_descriptors)
    /\ trX' = trX ++ itrX.
Proof.
  revert trX' eqv_descriptors.
  induction tr; intros.
  - simpl. split; intro Htr.
    + inversion Htr. subst. by exists [].
    + by destruct Htr as [trX [[= <-] ?]]; subst.
  - simpl.
    remember (fold_right equivocators_trace_project_folder (Some (itrX, ieqv_descriptors)) tr)
      as pr_itrX_tr.
    remember (fold_right equivocators_trace_project_folder (Some ([], ieqv_descriptors)) tr)
      as pr_tr.
    split.
    + intro Htr.
      destruct pr_itrX_tr as [(tr1,e1)|] ; [|inversion Htr].
      specialize (IHtr tr1 e1). apply proj1 in IHtr. specialize (IHtr eq_refl).
      destruct IHtr as [trX [Hpr_tr Htr1]].
      rewrite Hpr_tr in *. rewrite Htr1 in *.
      simpl in Htr. simpl.
      destruct (equivocators_transition_item_project e1 a)
        as [(oitem, eqv_descriptors'')|] eqn:Ha; [|congruence].
      by destruct oitem; inversion Htr; eexists _.
    + intros [trX [Htr HtrX']].
      subst trX'.
      destruct pr_tr as [(tr1, e1)|]; [|inversion Htr].
      specialize (IHtr (tr1 ++ itrX) e1). apply proj2 in IHtr.
      rewrite IHtr by (eexists _; done).
      simpl in *.
      destruct (equivocators_transition_item_project e1 a)
        as [(oitem, odescriptor)|] eqn:Ha
      ; [| done].
      by destruct oitem as [item'|]; inversion Htr.
Qed.

Lemma equivocators_trace_project_folder_additive
  (tr : list (composite_transition_item equivocator_IM))
  (itrX trX : list (composite_transition_item IM))
  (ieqv_descriptors eqv_descriptors : equivocator_descriptors)
  (Htr : fold_right equivocators_trace_project_folder (Some ([], ieqv_descriptors)) tr
    = Some (trX, eqv_descriptors))
  : fold_right equivocators_trace_project_folder (Some (itrX, ieqv_descriptors)) tr
    = Some (trX ++ itrX, eqv_descriptors).
Proof.
  apply equivocators_trace_project_folder_additive_iff.
  by exists trX.
Qed.

(**
The projection of an [equivocators] trace is obtained by traversing the
trace from right to left guided by the descriptors produced by
[equivocators_transition_item_project] and gathering all non-empty
[transition_item]s it produces.
*)
Definition equivocators_trace_project
  (eqv_descriptors : equivocator_descriptors)
  (tr : list (composite_transition_item equivocator_IM))
  : option (list (composite_transition_item IM) * equivocator_descriptors)
  :=
  fold_right
    equivocators_trace_project_folder
    (Some ([], eqv_descriptors))
    tr.

Lemma equivocators_trace_project_app_iff
  (pre suf : list (composite_transition_item equivocator_IM))
  (ieqv_descriptors eqv_descriptors : equivocator_descriptors)
  (trX : list (composite_transition_item IM))
  : equivocators_trace_project eqv_descriptors (pre ++ suf)
    = Some (trX, ieqv_descriptors)
  <-> exists
    (preX sufX : list (composite_transition_item IM))
    (eqv_descriptors' : equivocator_descriptors),
    equivocators_trace_project eqv_descriptors suf = Some (sufX, eqv_descriptors') /\
    equivocators_trace_project eqv_descriptors' pre = Some (preX, ieqv_descriptors) /\
    trX = preX ++ sufX.
Proof.
  unfold equivocators_trace_project.
  rewrite fold_right_app.
  simpl.
  match goal with
  |- fold_right _ ?r _ = _ <-> _ => remember r as r_sufX
  end.
  destruct r_sufX as [(sufX, eqv_descriptors')|]
  ; [
    | rewrite equivocators_trace_project_fold_None; split;
      [intro contra; congruence| intros [preX [sufX [eqv_descriptors' [contra _]]]]; congruence]
    ].
  specialize (equivocators_trace_project_folder_additive_iff pre sufX eqv_descriptors' ieqv_descriptors trX)
    as Hadd.
  rewrite Hadd.
  split.
  - by intros (preX & HpreX & HtrX); exists preX, sufX, eqv_descriptors'.
  - intros [preX [_sufX [_eqv_descriptors' [Heq [Hpre HtrX]]]]].
    exists preX. by inversion Heq; subst.
Qed.

(**
For every [transition_item] of the projection of a trace over the composition
of equivocators, there exists a corresponding item in the original trace
which projects to it.

*)
Lemma equivocators_trace_project_app_inv_item
  (tr : list (composite_transition_item equivocator_IM))
  (ieqv_descriptors eqv_descriptors : equivocator_descriptors)
  (preX sufX : list (composite_transition_item IM))
  (itemX : composite_transition_item IM)
  : equivocators_trace_project eqv_descriptors tr
    = Some (preX ++ [itemX] ++ sufX, ieqv_descriptors) ->
  exists
    (pre suf : list (composite_transition_item equivocator_IM))
    (item : (composite_transition_item equivocator_IM))
    (item_descriptors pre_descriptors : equivocator_descriptors),
    equivocators_trace_project eqv_descriptors suf = Some (sufX, item_descriptors) /\
    equivocators_transition_item_project item_descriptors item = Some (Some itemX, pre_descriptors) /\
    equivocators_trace_project pre_descriptors pre = Some (preX, ieqv_descriptors) /\
    tr = pre ++ [item] ++ suf.
Proof.
  generalize dependent sufX. generalize dependent eqv_descriptors.
  induction tr using rev_ind; intros eqv_descriptors sufX.
  - cbn; inversion 1 as [[Hnil Heq]]; clear -Hnil.
    destruct preX; inversion Hnil.
  - intro Hsome.
    apply equivocators_trace_project_app_iff in Hsome
      as (trX' & xX & eqv_descriptors' & Hpr_x & Hpr_tr & Heq).
    simpl in Hpr_x.
    destruct (equivocators_transition_item_project eqv_descriptors x)
      as [(ox, descriptorx)|] eqn:Hpr_x_item
    ; [|congruence].
    destruct xX as [|xX _empty].
    + destruct ox; [congruence|].
      inversion Hpr_x. subst. clear Hpr_x.
      rewrite app_nil_r in  Heq. subst trX'.
      specialize (IHtr eqv_descriptors' sufX Hpr_tr).
      destruct IHtr as [pre [suf [item [item_descriptors [pre_descriptors [Hpr_suf [Hpr_item [Hpr_pre Heqtr]]]]]]]].
      exists pre, (suf ++ [x]), item, item_descriptors, pre_descriptors.
      subst tr. rewrite !app_assoc.
      repeat split; [| done | done].
      apply equivocators_trace_project_app_iff.
      exists sufX, [], eqv_descriptors'. rewrite app_nil_r.
      repeat split; [|assumption].
      by simpl; rewrite Hpr_x_item.
    + destruct ox; [|congruence].
      inversion Hpr_x. subst. clear Hpr_x.
      destruct_list_last sufX sufX' _xX Heq_sufX.
      * subst. rewrite app_nil_r in Heq. apply app_inj_tail in Heq.
        destruct Heq. subst.
        exists tr, [], x, eqv_descriptors, eqv_descriptors'.
        by rewrite app_nil_r.
      * subst. rewrite! app_assoc in Heq. apply app_inj_tail in Heq.
        rewrite <- app_assoc in Heq. destruct Heq. subst.
        specialize (IHtr eqv_descriptors' sufX' Hpr_tr).
        destruct IHtr as [pre [suf [item [item_descriptors [pre_descriptors [Hpr_suf [Hpr_item [Hpr_pre Heqtr]]]]]]]].
        exists pre, (suf ++ [x]), item, item_descriptors, pre_descriptors.
        subst tr. rewrite !app_assoc.
        repeat split; [| done | done].
        apply equivocators_trace_project_app_iff.
        exists sufX', [xX], eqv_descriptors'.
        repeat split; [|assumption].
        by simpl; rewrite Hpr_x_item.
Qed.

(**
A corrollary of the above, reflecting a split in the projection to the original trace.
*)
Lemma equivocators_trace_project_app_inv
  (tr : list (composite_transition_item equivocator_IM))
  (ieqv_descriptors eqv_descriptors : equivocator_descriptors)
  (preX sufX : list (composite_transition_item IM))
  : equivocators_trace_project eqv_descriptors tr
    = Some (preX ++ sufX, ieqv_descriptors) ->
  exists
    (pre suf : list (composite_transition_item equivocator_IM))
    (eqv_descriptors' : equivocator_descriptors),
    equivocators_trace_project eqv_descriptors suf = Some (sufX, eqv_descriptors') /\
    equivocators_trace_project eqv_descriptors' pre = Some (preX, ieqv_descriptors) /\
    tr = pre ++ suf.
Proof.
  intro Hpr_tr.
  destruct sufX as [|itemX sufX].
  - rewrite app_nil_r in Hpr_tr.
    exists tr, [], eqv_descriptors. by rewrite app_nil_r.
  - change (itemX :: sufX) with ([itemX] ++ sufX) in Hpr_tr.
    apply equivocators_trace_project_app_inv_item in Hpr_tr.
    destruct Hpr_tr as [pre [suf [item [item_descriptors [pre_descriptors [Hpr_suf [Hpr_item [Hpr_pre Heqtr]]]]]]]].
    exists pre, ([item] ++ suf), pre_descriptors.
    subst. repeat split; [| done].
    apply equivocators_trace_project_app_iff.
    exists [itemX], sufX, item_descriptors.
    repeat split; [assumption|].
    by simpl; rewrite Hpr_item.
Qed.

Lemma equivocators_trace_project_preserves_equivocating_indices
  (descriptors idescriptors : equivocator_descriptors)
  (tr : list (composite_transition_item equivocator_IM))
  (trX : list (composite_transition_item IM))
  (is s : composite_state equivocator_IM)
  (Htr : finite_valid_trace_from_to (pre_loaded_with_all_messages_vlsm (free_composite_vlsm equivocator_IM)) is s tr )
  (Hdescriptors : proper_equivocator_descriptors descriptors s)
  (Hproject_tr : equivocators_trace_project descriptors tr = Some (trX, idescriptors))
  :
    (set_union (equivocating_indices IM (enum index) is) (newmachine_descriptors_list IM (enum index) idescriptors)) ⊆
    (set_union (equivocating_indices IM (enum index) s) (newmachine_descriptors_list IM (enum index) descriptors)).
Proof.
  generalize dependent trX. generalize dependent descriptors.
  induction Htr using finite_valid_trace_from_to_rev_ind.
  - by inversion 2.
  - set (x:={|l:=l|}).
    intros.
    apply equivocators_trace_project_app_iff in Hproject_tr.
    destruct Hproject_tr as [preX [sufX [descriptors' [Hproject_x [Hproject_tr _]]]]].
    simpl in Hproject_x.
    destruct
      (equivocators_transition_item_project descriptors x)
      as [(oitemx, _descriptors')|] eqn:Hpr_x ; [|congruence].
    assert (_descriptors' = descriptors') as -> by (destruct oitemx; congruence).
    clear Hproject_x trX sufX.

    destruct Ht as [[_ [_ [Hv _]]] Ht].
    specialize
      (equivocators_transition_item_project_preserves_equivocating_indices descriptors x
         oitemx descriptors' s Hdescriptors Ht Hv Hpr_x) as Hx_preserves.
    specialize
      (equivocators_transition_item_project_proper_characterization descriptors x Hdescriptors)
      as Hpr_x_char.
    rewrite Hpr_x in Hpr_x_char.
    destruct Hpr_x_char as [_ [_ [[= <- <-] [_ Hchar2]]]].
    specialize (Hchar2 s Hv Ht) as [Hdescriptors' _].
    specialize (IHHtr _ Hdescriptors' _ Hproject_tr).
    revert IHHtr Hx_preserves. apply transitivity.
Qed.

(** The state and descriptors obtained after applying [equivocators_trace_project]
on a pre-loaded valid trace satisfy the [previous_state_descriptor_prop]erty.
*)
Lemma equivocators_trace_project_from_state_descriptors
  (descriptors idescriptors : equivocator_descriptors)
  (tr : list (composite_transition_item equivocator_IM))
  (trX : list (composite_transition_item IM))
  (is s : composite_state equivocator_IM)
  (Htr : finite_valid_trace_from_to (pre_loaded_with_all_messages_vlsm (free_composite_vlsm equivocator_IM)) is s tr )
  (Hdescriptors : proper_equivocator_descriptors descriptors s)
  (Hproject_tr : equivocators_trace_project descriptors tr = Some (trX, idescriptors))
  : forall eqv, previous_state_descriptor_prop (IM eqv) (descriptors eqv) (is eqv) (idescriptors eqv).
Proof.
  generalize dependent trX.
  generalize dependent descriptors.
  generalize dependent s.
  induction tr using rev_ind; intros.
  - by inversion Hproject_tr; subst; destruct (idescriptors eqv); simpl; [|lia].
  - apply finite_valid_trace_from_to_last in Htr as Heq_s.
    rewrite finite_trace_last_is_last in Heq_s. subst s.
    apply finite_valid_trace_from_to_app_split in Htr.
    destruct Htr as [Htr Hx].
    specialize (equivocators_pre_trace_cannot_decrease_state_size IM _ _ _ Htr) as His_tr.
    specialize (equivocators_pre_trace_cannot_decrease_state_size IM _ _ _ Hx) as Htr_x.
    specialize (IHtr _ Htr).
    specialize (equivocators_transition_item_project_proper_characterization descriptors x) as Hproperx.
    spec Hproperx Hdescriptors.
    destruct Hproperx as [oitem [final_descriptors' [Hprojectx [Hitemx Hproperx]]]].
    specialize (Hproperx (finite_trace_last is tr)).
    rewrite equivocators_trace_project_app_iff in Hproject_tr.
    simpl in *.
    rewrite Hprojectx in Hproject_tr.
    inversion Hx. subst tl s' x f. clear Hx Htl.
    destruct Ht as [[_ [_ [Hv _]]] Ht].
    specialize (Hproperx Hv Ht). simpl in Hproperx.
    destruct Hproperx as [Hproper' [Heq_final_descriptors' [Heq_ltr [Hex_new Hx]]]].
    specialize (IHtr _ Hproper').
    assert (Hex_new' : previous_state_descriptor_prop (IM eqv) (final_descriptors' eqv) (is eqv) (idescriptors eqv)).
    { destruct Hproject_tr as [preX [sufX [_final_descriptors' [H_final_descriptors' [Hproject_tr HtrX]]]]].
      apply IHtr with preX.
      by destruct oitem; inversion H_final_descriptors'; subst.
    }

    destruct l as (i, li). simpl in *.
    destruct (decide (i = eqv)).
    + subst. spec His_tr eqv. spec Htr_x eqv.
      destruct (descriptors eqv) eqn:Hvin_desc_eqv.
      * simpl in Hex_new. by rewrite Hex_new in Hex_new'.
      * destruct (final_descriptors' eqv) eqn:Hfin_desc_eqv'.
        -- simpl in Hex_new, Hex_new'. rewrite Hex_new'. simpl.  lia.
        -- destruct (idescriptors eqv); simpl in *; lia.
    + rewrite Heq_final_descriptors' in Hex_new'.
      unfold equivocator_descriptors_update in Hex_new'.
      by rewrite equivocator_descriptors_update_neq in Hex_new'.
Qed.

Lemma equivocators_trace_project_preserves_equivocating_indices_final
  (descriptors idescriptors : equivocator_descriptors)
  (tr : list (composite_transition_item equivocator_IM))
  (trX : list (composite_transition_item IM))
  (is s : composite_state equivocator_IM)
  (Htr : finite_valid_trace_from_to (pre_loaded_with_all_messages_vlsm (free_composite_vlsm equivocator_IM)) is s tr )
  (Hdescriptors : not_equivocating_equivocator_descriptors IM descriptors s)
  (Hproject_tr : equivocators_trace_project descriptors tr = Some (trX, idescriptors))
  :
    (set_union (equivocating_indices IM (enum index) is) (newmachine_descriptors_list IM (enum index) idescriptors)) ⊆
    (equivocating_indices IM (enum index) s).
Proof.
  apply not_equivocating_equivocator_descriptors_proper in Hdescriptors as Hproper.
  specialize
    (equivocators_trace_project_preserves_equivocating_indices _ _ _ _ _ _
      Htr Hproper Hproject_tr
    ) as Hincl.
  intros eqv Heqv. spec Hincl eqv Heqv.
  apply set_union_iff in Hincl.
  clear Heqv.
  destruct Hincl as [|Heqv]; [done |].
  specialize (Hdescriptors eqv).
  apply elem_of_list_filter in Heqv.
  destruct Heqv as [Heqv Hin].
  by destruct (descriptors eqv).
Qed.

(**
We can project a trace over the composition of equivocators in two ways:
(1) first project on a equivocator component, then project the equivocator to the original component
(2) first projects to the composition of original components, then project to one of them

The result below says that the two ways lead to the same result.
*)
Lemma equivocators_trace_project_finite_trace_projection_list_commute
  (i : index)
  (final_descriptors initial_descriptors : equivocator_descriptors)
  (eqv_initial : MachineDescriptor (IM i))
  (tr : list (composite_transition_item equivocator_IM))
  (trX : list (composite_transition_item IM))
  (trXi : list (vtransition_item (IM i)))
  (eqv_final := final_descriptors i)
  (Hproject_tr : equivocators_trace_project final_descriptors tr = Some (trX, initial_descriptors))
  (Hproject_tri :
    equivocator_vlsm_trace_project (IM i)
      (finite_trace_projection_list equivocator_IM i tr) eqv_final
    = Some (trXi, eqv_initial))
  : initial_descriptors i = eqv_initial /\
    finite_trace_projection_list IM i trX = trXi.
Proof.
  generalize dependent trXi. generalize dependent trX.
  generalize dependent final_descriptors.
  induction tr using rev_ind; intros.
  - by inversion Hproject_tr; inversion Hproject_tri; subst.
  - unfold equivocators_trace_project in Hproject_tr.
    rewrite fold_right_app in Hproject_tr.
    match type of Hproject_tr with
    | fold_right _ ?i _ = _ => destruct i as [(projectx,final_descriptors')|] eqn:Hproject_x
    end
    ; [|rewrite equivocators_trace_project_fold_None in Hproject_tr; inversion Hproject_tr].
    apply equivocators_trace_project_folder_additive_iff in Hproject_tr.
    destruct Hproject_tr as [trX0 [HtrX0 HtrX]].
    specialize (IHtr _ _ HtrX0).
    unfold finite_trace_projection_list in Hproject_tri.
    rewrite @pre_VLSM_projection_finite_trace_project_app in Hproject_tri.
    apply equivocator_vlsm_trace_project_app in Hproject_tri.
    destruct Hproject_tri as [eqv_final' [trXi' [project_xi [HtrXi' [Hproject_xi HeqtrXi]]]]].
    assert (Hfinal'i : final_descriptors' i = eqv_final' /\ finite_trace_projection_list IM i projectx = project_xi).
    { clear - Hproject_x Hproject_xi.
      simpl in *.
      destruct (equivocators_transition_item_project final_descriptors x)
        as [(ox, final')|] eqn:Hpr_item_x
      ; [|congruence].
      unfold equivocators_transition_item_project in Hpr_item_x.
      destruct (decide (i = projT1 (l x))).
      - subst i.
        rewrite (composite_transition_item_projection_iff equivocator_IM x)
         in Hproject_xi.
        simpl in Hproject_xi.
        subst eqv_final.
        destruct (equivocator_vlsm_transition_item_project _ _ _)
          as [(oitem', descriptor')|] eqn:Heqpr_item_x
        ; [| done].
        destruct oitem' as [item'|]
        ; inversion Hproject_xi; subst descriptor' project_xi; clear Hproject_xi
        ; inversion Hpr_item_x; subst; clear Hpr_item_x
        ; inversion Hproject_x; subst; clear Hproject_x
        ; unfold equivocator_descriptors_update; rewrite equivocator_descriptors_update_eq
        ; [| by split].
        split; [done |].
        simpl. destruct x. simpl in *. destruct l as (i, li). simpl in *.
        unfold pre_VLSM_projection_transition_item_project, composite_project_label. simpl.
        destruct (decide (i = i)); [|congruence].
        f_equal.
        replace e with (@eq_refl _ i) by (apply Eqdep_dec.UIP_dec; done). clear e.
        destruct item'.
        apply equivocator_transition_item_project_inv_characterization in Heqpr_item_x.
        simpl in *.
        by destruct Heqpr_item_x as [Hl [-> [-> [<- _]]]].
      - rewrite (composite_transition_item_projection_neq equivocator_IM i x)
         in Hproject_xi by congruence.
        simpl in Hproject_xi.
        subst eqv_final.
        inversion Hproject_xi. subst. clear Hproject_xi.
        destruct
          (equivocator_vlsm_transition_item_project _ _ _)
          as [(oitem', descriptor')|] eqn:Heqpr_item_x
        ; [| done].
        destruct oitem' as [item'|]
        ; inversion Hpr_item_x; subst; clear Hpr_item_x
        ; inversion Hproject_x; subst; clear Hproject_x
        ; unfold equivocator_descriptors_update; (rewrite equivocator_descriptors_update_neq ; [| done])
        ; [| by split].
        split; [done |].
        simpl.
        by rewrite (composite_transition_item_projection_neq IM i).
    }
    destruct Hfinal'i as [Hfinal'i Hpr_xi].
    rewrite <- Hfinal'i in HtrXi'.
    specialize (IHtr _ HtrXi').
    destruct IHtr as [Heqv_initial Hpr_trXi'].
    split; [done |].
    subst.
    apply map_option_app.
Qed.

(**
A generalization of [equivocators_transition_item_project_preserves_zero_descriptors]
to full (valid) traces
*)
Lemma equivocators_trace_project_preserves_zero_descriptors
  (is : composite_state equivocator_IM)
  (tr : list (composite_transition_item equivocator_IM))
  (Htr : finite_valid_trace_from PreFreeE is tr)
  (descriptors : equivocator_descriptors)
  (idescriptors : equivocator_descriptors)
  (trX : list (composite_transition_item IM))
  (HtrX : equivocators_trace_project descriptors tr = Some (trX, idescriptors))
  : forall i, descriptors i = Existing 0 -> idescriptors i = Existing 0.
Proof.
  generalize dependent trX. generalize dependent descriptors.
  induction Htr using finite_valid_trace_from_rev_ind.
  - by inversion 1; subst.
  - intros descriptors trX HtrX i Hi.
    apply equivocators_trace_project_app_iff in HtrX
      as (preX & sufX & descriptors' & Hproject_x & Hproject_tr & _).
    simpl in Hproject_x.
    destruct
      (equivocators_transition_item_project descriptors x)
      as [(oitemx, _descriptors')|] eqn:Hpr_x ; [|congruence].
    assert (_descriptors' = descriptors') as -> by (destruct oitemx; congruence).
    clear Hproject_x trX sufX.
    destruct Hx as [(_ & _  & Hv & _) Ht].
    eapply IHHtr; [done |].
    by eapply equivocators_transition_item_project_preserves_zero_descriptors
         with (item := x); cycle 1.
Qed.

Lemma preloaded_equivocators_valid_trace_from_project
  (final_descriptors : equivocator_descriptors)
  (is : composite_state equivocator_IM)
  (tr : list (composite_transition_item equivocator_IM))
  (final_state := finite_trace_last is tr)
  (Hproper : proper_equivocator_descriptors final_descriptors final_state)
  (Htr : finite_valid_trace_from PreFreeE is tr)
  : exists
    (trX : list (composite_transition_item IM))
    (initial_descriptors : equivocator_descriptors),
    equivocators_trace_project final_descriptors tr = Some (trX, initial_descriptors)
    /\ proper_equivocator_descriptors initial_descriptors is
    /\ equivocators_state_project final_descriptors (finite_trace_last is tr)
     = finite_trace_last (equivocators_state_project initial_descriptors is) trX.
Proof.
  generalize dependent final_descriptors.
  generalize dependent is.
  induction tr using rev_ind; intros.
  - by exists [], final_descriptors.
  - apply finite_valid_trace_from_app_iff in Htr.
    destruct Htr as [Htr Hx].
    specialize (IHtr _ Htr).
    specialize (equivocators_transition_item_project_proper_characterization final_descriptors x) as Hproperx.
    unfold final_state in Hproper.
    rewrite finite_trace_last_is_last in Hproper.
    spec Hproperx Hproper.
    destruct Hproperx as [oitem [final_descriptors' [Hprojectx [Hitemx Hproperx]]]].
    specialize (Hproperx (finite_trace_last is tr)).
    unfold equivocators_trace_project.
    rewrite fold_right_app.
    match goal with
    |- context [fold_right _ ?fld _] => remember fld as foldx
    end.
    simpl in Heqfoldx.
    rewrite Hprojectx in Heqfoldx.
    inversion Hx. subst tl s' x. clear Hx.
    destruct Ht as [[_ [_ [Hv _]]] Ht].
    specialize (Hproperx Hv Ht).
    destruct Hproperx as [Hproper' [Heq_final_descriptors' [Heq_ltr [Hex_new Hx]]]].
    specialize (IHtr _ Hproper').
    destruct IHtr as [trX' [initial_descriptors [Htr_project [Hproper_initial Hlst]]]].
    destruct oitem as [item|].
    + simpl in Hitemx. destruct Hitemx as [Hl [Hinput [Houtput [Hdestination _]]]].
      specialize (Hx _ eq_refl).
      destruct Hx as [Hvx Htx].
      exists (trX' ++ [item]), initial_descriptors. subst foldx.
      by erewrite equivocators_trace_project_folder_additive, !finite_trace_last_is_last.
    + exists trX', initial_descriptors.
      subst; split_and!; [done ..|].
      by rewrite finite_trace_last_is_last; congruence.
Qed.

Lemma equivocators_trace_project_zero_descriptors
  (is : composite_state equivocator_IM)
  (tr : list (composite_transition_item equivocator_IM))
  (Htr : finite_valid_trace_from PreFreeE is tr)
  : exists (trX : list (composite_transition_item IM)),
    equivocators_trace_project (zero_descriptor IM) tr = Some (trX, (zero_descriptor IM)).
Proof.
  specialize
    (preloaded_equivocators_valid_trace_from_project
      (zero_descriptor IM) is tr
    ) as Hproject.
  simpl in Hproject. spec Hproject.  { apply zero_descriptor_proper. }
  spec Hproject Htr.
  destruct Hproject as [trX [initial_descriptors [Hproject _]]].
  exists trX.
  replace initial_descriptors with (zero_descriptor IM) in Hproject; [done |].
  apply functional_extensionality_dep. intros i. symmetry.
  by apply (equivocators_trace_project_preserves_zero_descriptors _ _ Htr _ _ _ Hproject).
Qed.

Lemma preloaded_equivocators_valid_trace_project_inv
  (final_descriptors : equivocator_descriptors)
  (is : composite_state equivocator_IM)
  (tr : list (composite_transition_item equivocator_IM))
  (final_state := finite_trace_last is tr)
  (Htr : finite_valid_trace PreFreeE is tr)
  (trX : list (composite_transition_item IM))
  (initial_descriptors : equivocator_descriptors)
  (Hproject: equivocators_trace_project final_descriptors tr = Some (trX, initial_descriptors))
  (Hproper : proper_equivocator_descriptors initial_descriptors is)
  : proper_equivocator_descriptors final_descriptors final_state.
Proof.
  revert Hproject. revert trX Htr final_descriptors.
  induction tr using rev_ind; intros; [by inversion Hproject |].
  destruct Htr as [Htr Hinit].
  apply finite_valid_trace_from_app_iff in Htr.
  destruct Htr as [Htr Hx].
  unfold equivocators_trace_project in Hproject.
  rewrite fold_right_app in Hproject.
  match type of Hproject with
  | fold_right _ ?f _ = _ => remember f as project_x
  end.
  simpl in Heqproject_x.
  destruct project_x as [(x', x_descriptors)|]
  ; [|rewrite equivocators_trace_project_fold_None in Hproject; congruence].
  destruct (equivocators_transition_item_project final_descriptors x) as [(oitem', ditem')|]
    eqn:Hproject_x
  ; [|congruence].
  apply (equivocators_trace_project_folder_additive_iff tr x' x_descriptors initial_descriptors trX)
  in Hproject.
  destruct Hproject as [trX' [Hproject_x' HeqtrX]].
  specialize (IHtr trX' (conj Htr Hinit) _ Hproject_x').
  inversion Hx. subst. clear Hx.
  unfold equivocators_transition_item_project in Hproject_x.
  simpl in Hproject_x.
  unfold composite_transition_item_projection in Hproject_x. simpl in Hproject_x.
  unfold composite_transition_item_projection_from_eq in Hproject_x. simpl in Hproject_x.
  unfold eq_rect_r in Hproject_x. simpl in Hproject_x.
  match type of Hproject_x with
  | context [equivocator_vlsm_transition_item_project ?X ?i ?c] => remember (equivocator_vlsm_transition_item_project X i c)  as projecti
  end.
  destruct projecti as [(oitem'', ditem'')|]; [|congruence].
  unfold equivocator_vlsm_transition_item_project in Heqprojecti.
  unfold final_state in *. clear final_state.
  rewrite finite_trace_last_is_last. simpl.
  destruct (final_descriptors (projT1 l)) as [sn| j] eqn:Hfinali.
  - inversion Heqprojecti. subst. clear Heqprojecti.
    inversion Hproject_x. subst; clear Hproject_x.
    inversion Heqproject_x. subst. clear Heqproject_x.
    intro e. specialize (IHtr e).
    destruct (decide (e = projT1 l)).
    + subst.
      unfold equivocator_descriptors_update in IHtr. rewrite equivocator_descriptors_update_eq in IHtr.
      by rewrite Hfinali.
    + unfold equivocator_descriptors_update in IHtr.
      rewrite equivocator_descriptors_update_neq in IHtr; [| done].
      destruct Ht as [Hv Ht].
      simpl in Ht. unfold vtransition in Ht. simpl in Ht.
      destruct l as (i, li).
      match type of Ht with
      | (let (_,_) := ?t in _) = _ => destruct t as (si', om')
      end.
      inversion Ht. subst. simpl in n.
      by rewrite state_update_neq.
  - destruct l as (i, li).
    unfold projT2 in Heqprojecti.
    unfold projT1 in Heqprojecti.
    destruct Ht as [Hv Ht].
    cbn in Ht.
    destruct (equivocator_transition _ _ _) as (si', om') eqn:Ht'.
    inversion Ht. subst om'. clear Ht.
    replace (s i) with si' in * by (subst; rewrite state_update_eq; done).
    destruct (equivocator_state_project si' j) as [si'j|] eqn:Hj; [| done].
    destruct li as [ndi | idi li | idi li]
    ; destruct (decide _)
    ; inversion Heqprojecti; subst; clear Heqprojecti
    ; inversion Hproject_x; subst; clear Hproject_x
    ; inversion Heqproject_x; subst; clear Heqproject_x
    ; intro eqv; specialize (IHtr eqv)
    ; (destruct (decide (eqv = i))
      ; [subst eqv
        ; unfold equivocator_descriptors_update in IHtr; rewrite equivocator_descriptors_update_eq in IHtr
        ; simpl in *; rewrite Hfinali; rewrite state_update_eq
        ; eexists; done
        |
        unfold equivocator_descriptors_update in IHtr
        ; rewrite equivocator_descriptors_update_neq in IHtr
        ; [| done]
        ; rewrite state_update_neq; [| done]
        ; done
        ]
      ).
Qed.

(**
A corrollary of [preloaded_equivocators_valid_trace_from_project] selecting
only the [proper_equivocator_descriptors] property.
*)
Lemma preloaded_equivocators_valid_trace_project_proper_initial
  (is : composite_state equivocator_IM)
  (tr : list (composite_transition_item equivocator_IM))
  (final_state := finite_trace_last is tr)
  (Htr : finite_valid_trace_from PreFreeE is tr)
  (final_descriptors : equivocator_descriptors)
  (trX : list (composite_transition_item IM))
  (initial_descriptors : equivocator_descriptors)
  (Hproject: equivocators_trace_project final_descriptors tr = Some (trX, initial_descriptors))
  (Hproper : proper_equivocator_descriptors final_descriptors final_state)
  : proper_equivocator_descriptors initial_descriptors is.
Proof.
  destruct
    (preloaded_equivocators_valid_trace_from_project
      final_descriptors is tr Hproper Htr
    )
    as [_trX [_initial_descriptors [_Hproject [Hiproper _]]]].
  rewrite Hproject in _Hproject.
  by inversion _Hproject; subst.
Qed.

Lemma equivocators_trace_project_output_reflecting_inv
  (is: composite_state equivocator_IM)
  (tr: list (composite_transition_item equivocator_IM))
  (Htr: finite_valid_trace_from (pre_loaded_with_all_messages_vlsm (free_composite_vlsm equivocator_IM)) is tr)
  (m : message)
  (Hbbs : Exists (field_selector output m) tr)
  : exists
    (final_descriptors initial_descriptors : equivocator_descriptors)
    (trX: list (composite_transition_item IM)),
    not_equivocating_equivocator_descriptors IM final_descriptors (finite_trace_last is tr) /\
    equivocators_trace_project final_descriptors tr = Some (trX, initial_descriptors) /\
    Exists (field_selector output m) trX.
Proof.
  apply Exists_exists in Hbbs.
  destruct Hbbs as [item [Hitem Hm]]. simpl in Hm.
  apply (finite_trace_projection_list_in  equivocator_IM) in Hitem.
  destruct item. simpl in *. destruct l as (i, li). simpl in *.
  specialize
    (preloaded_finite_valid_trace_projection equivocator_IM i _ _ Htr)
    as Htri.
  specialize
    (equivocator_vlsm_trace_project_output_reflecting_inv (IM i) _ _ Htri m) as Hex.
  spec Hex; [by apply Exists_exists; eexists _ |].
  destruct Hex as [eqv_final [eqv_init [Heqv_init [Heqv_final [trXi [Hprojecti Hex]]]]]].
  specialize (VLSM_projection_finite_trace_last (preloaded_component_projection equivocator_IM i) _ _ Htr)
    as Hlst.
  simpl in Hlst,Heqv_final. rewrite <- Hlst in Heqv_final. clear Hlst.
  match type of Heqv_final with
  | existing_descriptor _ _ (?l i) => remember l as final
  end.
  remember (equivocator_descriptors_update (zero_descriptor IM) i eqv_final) as final_descriptors.
  assert (Hfinal_descriptors : not_equivocating_equivocator_descriptors IM final_descriptors final).
  { intro eqv. subst final_descriptors.
    destruct (decide (eqv = i)).
    - subst i.
      by unfold equivocator_descriptors_update; rewrite equivocator_descriptors_update_eq.
    - unfold equivocator_descriptors_update.
      rewrite equivocator_descriptors_update_neq; [| done].
      apply zero_descriptor_proper.
  }
  exists final_descriptors.
  subst final.
  assert (Hfinal_descriptors_proper : proper_equivocator_descriptors final_descriptors (finite_trace_last is tr)).
  { by apply not_equivocating_equivocator_descriptors_proper. }
  destruct (preloaded_equivocators_valid_trace_from_project  _ _ _ Hfinal_descriptors_proper Htr)
    as [trX [initial_descriptors [Hproject_tr _]]].
  exists initial_descriptors, trX. split; [done |]. split; [done |].
  specialize
    (equivocators_trace_project_finite_trace_projection_list_commute i final_descriptors initial_descriptors
      eqv_init tr trX trXi Hproject_tr)
    as Hcommute.
  assert (Hfinali : final_descriptors i = eqv_final).
  { subst. apply equivocator_descriptors_update_eq. }
  rewrite Hfinali in Hcommute.
  spec Hcommute Hprojecti.
  destruct Hcommute as [Hiniti Hcommute].
  clear -Hex Hcommute. subst.
  apply Exists_exists in Hex. destruct Hex as [x [Hx Hm]].
  apply (finite_trace_projection_list_in_rev IM) in Hx.
  destruct Hx as [itemX [HitemX [Houtput _]]].
  apply Exists_exists. exists itemX. split; [done |].
  by simpl; rewrite Houtput.
Qed.

Lemma equivocators_trace_project_output_reflecting_iff
  (is: composite_state equivocator_IM)
  (tr: list (composite_transition_item equivocator_IM))
  (Htr: finite_valid_trace_from (pre_loaded_with_all_messages_vlsm (free_composite_vlsm equivocator_IM)) is tr)
  (m : message)
  : Exists (field_selector output m) tr
  <-> exists
    (final_descriptors initial_descriptors : equivocator_descriptors)
    (trX: list (composite_transition_item IM)),
    not_equivocating_equivocator_descriptors IM final_descriptors (finite_trace_last is tr) /\
    equivocators_trace_project final_descriptors tr = Some (trX, initial_descriptors) /\
    Exists (field_selector output m) trX.
Proof.
  split; [by apply equivocators_trace_project_output_reflecting_inv |].
  intros [final_descriptors [initial_descriptors [trX [Hfinal_descriptors [Hpr_tr Hex]]]]].
  apply Exists_exists in Hex.
  destruct Hex as [itemX [HitemX Hm]].
  apply elem_of_list_split in HitemX.
  destruct HitemX as [preX [sufX Heq_trX]].
  subst.
  apply equivocators_trace_project_app_inv_item in Hpr_tr.
  destruct Hpr_tr as [pre [suf [item [item_descriptors [pre_descriptors [_ [Hpr_item [_ Heqtr]]]]]]]].
  subst.
  rewrite !Exists_app. right. left. constructor.
  apply equivocators_transition_item_project_inv_characterization in Hpr_item.
  destruct Hpr_item as [_ [_ [Heqoutput _]]].
  simpl in *. congruence.
Qed.

(** Projecting a pre-loaded valid trace of the composition of equivocators
using [proper_equivocator_descriptors] one obtains a pre-loaded valid trace
of the free composition of nodes.
*)
Lemma pre_equivocators_valid_trace_project
  (is final_state : vstate equivocators_no_equivocations_vlsm)
  (tr : list (composite_transition_item equivocator_IM))
  (Htr : finite_valid_trace_init_to PreFreeE is final_state tr)
  (final_descriptors : equivocator_descriptors)
  (Hproper : proper_equivocator_descriptors final_descriptors final_state)
  : exists
    (initial_descriptors : equivocator_descriptors),
    proper_equivocator_descriptors initial_descriptors is /\
    exists
    (isX := equivocators_state_project initial_descriptors is)
    (final_stateX := equivocators_state_project final_descriptors final_state)
    (trX : list (composite_transition_item IM)),
    equivocators_trace_project final_descriptors tr = Some (trX, initial_descriptors) /\
    finite_valid_trace_init_to PreFree isX final_stateX trX.
Proof.
  generalize dependent final_descriptors.
  generalize dependent final_state.
  induction tr using rev_ind; intros.
  - apply valid_trace_get_last in Htr as Hfinal_state_eq.
    subst.
    exists final_descriptors. split; [done |].
    exists [].
    repeat (split; [done |]).
    cut (vinitial_state_prop (free_composite_vlsm IM) (equivocators_state_project final_descriptors is)).
    { intro Hinit. split; [| done]. constructor. by apply initial_state_is_valid. }
    apply (equivocators_initial_state_project IM); [| done].
    apply Htr.
  - destruct Htr as [Htr Hinit].
    apply finite_valid_trace_from_to_app_split in Htr.
    destruct Htr as [Htr Hx].
    specialize (IHtr _ (conj Htr Hinit)).
    apply finite_valid_trace_from_to_last in Hx as Hfinal_state_eq.
    change [x] with ([] ++ [x]) in Hfinal_state_eq.
    rewrite finite_trace_last_is_last in Hfinal_state_eq.
    subst.
    destruct
      (equivocators_transition_item_project_proper_characterization _ x Hproper)
      as [oitem [final_descriptors' [Hpr_x [Hchar1 Hchar2]]]].
    specialize (equivocators_trace_project_app_iff tr [x]) as Hpr_app.
    inversion Hx. subst. clear Hx Htl.
    destruct Ht as [[_ [_ [Hvx Hcx]]]  Htx].
    specialize (Hchar2 (finite_trace_last is tr) Hvx Htx).
    simpl in *.
    destruct Hchar2 as [Hproper' [Heq_final_descriptors' [Heq_last_tr [Hex_new Hchar2]]]].
    specialize (IHtr _ Hproper').
    destruct IHtr as [initial_descriptors [Hproper_initial [trX [Hpr_tr HtrX]]]].
    exists initial_descriptors.
    split; [done |].
    specialize (Hpr_app initial_descriptors final_descriptors).
    destruct oitem as [item|].
    + exists (trX ++ [item]).
      destruct HtrX as [HtrX HinitX].
      repeat split; [..| done].
      * apply (Hpr_app (trX ++ [item])).
        exists trX, [item], final_descriptors'.
        by rewrite Hpr_x.
      * apply
          (finite_valid_trace_from_to_app PreFree
            (equivocators_state_project final_descriptors' (finite_trace_last is tr)))
        ; [done |].
        specialize (Hchar2 _ eq_refl).
        destruct item. destruct l0 as (ix, lix).
        destruct l as (i, li).
        simpl in *.
        destruct Hchar1 as [[Hex Heq_l] [Heq_input [Heq_output [Hpr_s Heq_descli]]]].
        inversion Heq_l. subst ix.
        simpl_existT. subst lix input output.
        destruct Hchar2 as [Hvx_pr Htx_pr].
        rewrite Hpr_s.
        apply finite_valid_trace_from_to_singleton.
        repeat split
        ; [| apply any_message_is_valid_in_preloaded | done | done].
        by apply finite_valid_trace_from_to_last_pstate in HtrX.
    + exists trX. clear Hchar1. rewrite Hchar2.
      split; [| done].
      apply (Hpr_app trX).
      exists trX, [], final_descriptors'.
      by rewrite Hpr_x, app_nil_r.
Qed.

Definition equivocators_partial_trace_project
  (final_descriptors : equivocator_descriptors)
  (str : composite_state equivocator_IM * list (composite_transition_item equivocator_IM))
  : option (composite_state IM * list (composite_transition_item IM))
  :=
  let (s, tr) := str in
  if (decide (not_equivocating_equivocator_descriptors IM final_descriptors (finite_trace_last s tr))) then
    match equivocators_trace_project final_descriptors tr with
    | None => None
    | Some (trX, initial_descriptors) =>
        Some (equivocators_state_project initial_descriptors s, trX)
    end
    else None.

Lemma equivocators_partial_trace_project_characterization
  (final_descriptors : equivocator_descriptors)
  (X := free_composite_vlsm equivocator_IM)
  (partial_trace_project := equivocators_partial_trace_project final_descriptors)
  sX trX sY trY
  : partial_trace_project (sX, trX) = Some (sY, trY) <->
    not_equivocating_equivocator_descriptors IM final_descriptors (finite_trace_last sX trX) /\
    exists initial_descriptors,
      equivocators_trace_project final_descriptors trX = Some (trY, initial_descriptors) /\
      equivocators_state_project initial_descriptors sX = sY.
Proof.
  unfold partial_trace_project,equivocators_partial_trace_project.
  split.
  - intros Hpr_tr.
    case_decide; [|congruence].
    destruct (equivocators_trace_project final_descriptors trX)
      as [(_trY, initial_descriptors)|] eqn:Htr_project
    ; [|congruence].
    inversion Hpr_tr. subst _trY. clear Hpr_tr. eauto.
  - intros [Hnot_equiv [initial_descriptors [Hpr_tr Hpr_s]]].
    by rewrite decide_True, Hpr_tr; subst.
Qed.

Definition destruct_equivocators_partial_trace_project
  {final_descriptors : equivocator_descriptors}
  (X := free_composite_vlsm equivocator_IM)
  (partial_trace_project := equivocators_partial_trace_project final_descriptors)
  {sX trX sY trY}
  (Hpr_tr : partial_trace_project (sX, trX) = Some (sY, trY))
  : not_equivocating_equivocator_descriptors IM final_descriptors (finite_trace_last sX trX) /\
    exists initial_descriptors,
      equivocators_trace_project final_descriptors trX = Some (trY, initial_descriptors) /\
      equivocators_state_project initial_descriptors sX = sY
  := proj1 (equivocators_partial_trace_project_characterization final_descriptors sX trX sY trY) Hpr_tr.

Definition construct_equivocators_partial_trace_project
  {final_descriptors : equivocator_descriptors}
  (X := free_composite_vlsm equivocator_IM)
  (partial_trace_project := equivocators_partial_trace_project final_descriptors)
  {sX trX sY trY}
  (H : not_equivocating_equivocator_descriptors IM final_descriptors (finite_trace_last sX trX) /\
    exists initial_descriptors,
      equivocators_trace_project final_descriptors trX = Some (trY, initial_descriptors) /\
      equivocators_state_project initial_descriptors sX = sY)
  : partial_trace_project (sX, trX) = Some (sY, trY)
  := proj2 (equivocators_partial_trace_project_characterization final_descriptors sX trX sY trY) H.

Lemma equivocators_partial_trace_project_extends_left
  (final_descriptors : equivocator_descriptors)
  (X := free_composite_vlsm equivocator_IM)
  (partial_trace_project := equivocators_partial_trace_project final_descriptors)
  : forall sX trX sY trY,
  partial_trace_project (sX, trX) = Some (sY, trY) ->
  forall s'X preX,
    finite_trace_last s'X preX = sX ->
    finite_valid_trace_from (pre_loaded_with_all_messages_vlsm X) s'X (preX ++ trX) ->
    exists s'Y preY,
      partial_trace_project (s'X, preX ++ trX) = Some (s'Y, preY ++ trY) /\
      finite_trace_last s'Y preY = sY.
Proof.
  intros s tr sX trX Hpr_tr s_pre pre Hs_lst Hpre_tr.
  destruct (destruct_equivocators_partial_trace_project Hpr_tr)
    as [Hnot_equiv [initial_descriptors [Htr_project Hs_project]]].
  apply (finite_valid_trace_from_app_iff PreFreeE) in Hpre_tr.
  destruct Hpre_tr as [Hpre Htr]. subst s sX.
  apply not_equivocating_equivocator_descriptors_proper in Hnot_equiv as Hproper.
  specialize
    (preloaded_equivocators_valid_trace_project_proper_initial _ _ Htr
      _ _ _ Htr_project Hproper
    ) as Hinitial_descriptors.
  destruct
    (preloaded_equivocators_valid_trace_from_project
      _ _ _ Hinitial_descriptors Hpre
    ) as [preX [pre_descriptors [Hpre_project [Hpre_desciptors Hs_project]]]].
  exists (equivocators_state_project pre_descriptors s_pre), preX.
  split; [| done].
  apply construct_equivocators_partial_trace_project.
  split; [by rewrite finite_trace_last_app |].
  exists pre_descriptors. split; [| done].
  apply equivocators_trace_project_app_iff.
  by exists preX, trX, initial_descriptors.
Qed.

(** The projection of an composite equivocator state using [zero_descriptor]s
which is guaranteed to always succeed.
*)
Definition equivocators_total_state_project := equivocators_state_project (zero_descriptor IM).

Definition equivocators_total_label_project (l : composite_label equivocator_IM) : option (composite_label IM) :=
  let (i, li) := l in
  option_map (existT i) (equivocator_label_zero_project _ li).

Definition equivocators_total_trace_project
  (tr : list (composite_transition_item equivocator_IM))
  : list (composite_transition_item IM)
  :=
  from_option fst [] (equivocators_trace_project (zero_descriptor IM) tr).

(** The projection of an composite equivocator trace using [zero_descriptor]s
which is guaranteed to always succeed.
*)
Lemma equivocators_total_trace_project_characterization
  {s tr}
  (Hpre_tr : finite_valid_trace_from PreFreeE s tr)
  : equivocators_trace_project (zero_descriptor IM) tr = Some (equivocators_total_trace_project tr, zero_descriptor IM).
Proof.
  unfold equivocators_total_trace_project.
  by destruct (equivocators_trace_project_zero_descriptors _ _ Hpre_tr) as [_trX ->].
Qed.

Lemma equivocators_total_trace_project_app
  (X := FreeE)
  (trace_project := equivocators_total_trace_project)
  : forall tr1X tr2X,
      (exists sX, finite_valid_trace_from (pre_loaded_with_all_messages_vlsm X) sX (tr1X ++ tr2X)) ->
      trace_project (tr1X ++ tr2X) = trace_project tr1X ++ trace_project tr2X.
Proof.
  intros tr1X tr2X [sX Hpre_tr].
  specialize (equivocators_total_trace_project_characterization Hpre_tr) as Htr12_pr.
  apply equivocators_trace_project_app_iff in Htr12_pr.
  destruct Htr12_pr as [tr1Y [tr2Y [descriptors [Htr2_pr [Htr1_pr Htr12_eq]]]]].

  apply (finite_valid_trace_from_app_iff PreFreeE) in Hpre_tr.
  destruct Hpre_tr as [Hpre_tr1 Hpre_tr2].
  rewrite (equivocators_total_trace_project_characterization Hpre_tr2) in Htr2_pr.
  inversion Htr2_pr. subst. clear Htr2_pr.
  rewrite (equivocators_total_trace_project_characterization Hpre_tr1) in Htr1_pr.
  by inversion Htr1_pr; subst.
Qed.

Lemma equivocators_total_VLSM_projection_trace_project
  {s tr}
  (Hpre_tr : finite_valid_trace_from PreFreeE s tr)
  : @pre_VLSM_projection_finite_trace_project _ (type PreFreeE) _ equivocators_total_label_project
      equivocators_total_state_project tr = equivocators_total_trace_project tr.
Proof.
  induction tr using rev_ind; [done |].
  rewrite equivocators_total_trace_project_app by (eexists; done).
<<<<<<< HEAD
  rewrite pre_VLSM_projection_finite_trace_project_app.
=======
  rewrite @pre_VLSM_projection_finite_trace_project_app.
>>>>>>> e2840379
  apply finite_valid_trace_from_app_iff in Hpre_tr as [Hpre_tr Hpre_x].
  specialize (IHtr Hpre_tr).
  rewrite IHtr.
  f_equal.
  inversion Hpre_x. subst.
  destruct Ht as [[_ [_ [Hv _]]] Ht]. destruct l as (i, [sn|ji li|ji li])
  ; unfold equivocators_total_trace_project; cbn in *
  ; unfold equivocators_transition_item_project; cbn in *
  ; rewrite !equivocator_state_project_zero.
  - inversion_clear Ht.
    rewrite decide_False; [done |].
    rewrite state_update_eq. rewrite equivocator_state_extend_lst. cbv; lia.
  - destruct (equivocator_state_project _ _) as [s_i|]; [| done].
    destruct (vtransition _ _ _) as (si', _om').
    inversion_clear Ht. rewrite!state_update_eq.
    destruct ji as [|ji].
    + by rewrite decide_True.
    + by rewrite decide_False.
  - destruct (equivocator_state_project _ _) as [s_i|]; [| done].
    destruct (vtransition _ _ _) as (si', _om').
    inversion_clear Ht.
    by rewrite !state_update_eq, !equivocator_state_extend_lst, decide_False.
Qed.

Lemma equivocators_total_trace_project_final_state
  (X := FreeE)
  (state_project := equivocators_total_state_project)
  (trace_project := equivocators_total_trace_project)
  : forall sX trX,
      finite_valid_trace_from (pre_loaded_with_all_messages_vlsm X) sX trX ->
      state_project (finite_trace_last sX trX) = finite_trace_last (state_project sX) (trace_project trX).
Proof.
  intros sX trX Hpre_tr.
  specialize (equivocators_total_trace_project_characterization Hpre_tr) as Htr_pr.
  specialize
    (preloaded_equivocators_valid_trace_from_project (zero_descriptor IM) sX trX)
    as Hproject.
  simpl in Hproject. spec Hproject.  { apply zero_descriptor_proper. }
  spec Hproject Hpre_tr.
  destruct Hproject as [_trX [initial_descriptors [_Htr_pr [_ Hlst]]]].
  rewrite Htr_pr in _Htr_pr. by inversion _Htr_pr; subst.
Qed.

Lemma PreFreeE_PreFree_vlsm_partial_projection
  (final_descriptors : equivocator_descriptors)
  : VLSM_partial_projection PreFreeE PreFree (equivocators_partial_trace_project final_descriptors).
Proof.
  split; [split|].
  - apply equivocators_partial_trace_project_extends_left.
  - intros s tr sX trX Hpr_tr Htr.
    destruct (destruct_equivocators_partial_trace_project Hpr_tr)
      as [Hnot_equiv [initial_descriptors [Htr_project Hs_project]]].
    apply valid_trace_add_default_last in Htr.
    apply not_equivocating_equivocator_descriptors_proper in Hnot_equiv as Hproper.
    destruct (pre_equivocators_valid_trace_project _ _ _ Htr _ Hproper)
      as [_initial_descriptors [_ [_trX [_Htr_project HtrX]]]].
    rewrite Htr_project in _Htr_project.
    inversion _Htr_project; subst.
    by apply valid_trace_forget_last in HtrX.
Qed.

End equivocators_composition_projections.

Section equivocators_composition_sub_projections.

Context
  {message : Type}
  `{finite.Finite index}
  (IM : index -> VLSM message)
  `{forall i : index, HasBeenSentCapability (IM i)}
  (selection : list index)
  .

(**
A generalization of [equivocators_trace_project_finite_trace_projection_list_commute]
to projections over a set of indices.

We can project a trace over the composition of equivocators in two ways:

- first project to a subset of equivocator components, then project that to the corresponding subset of the composition of the original components

- first project to the composition of original components, then project to a subset of them

The results below (fist for a single item, then for the full trace say that the
two ways lead to the same result.
*)
Lemma equivocators_trace_project_finite_trace_sub_projection_item_commute
  (item: composite_transition_item (equivocator_IM IM))
  (final_descriptors' final_descriptors: equivocator_descriptors IM)
  (final_sub_descriptors := fun i : sub_index selection => final_descriptors (` i))
  (pr_item: list (composite_transition_item IM))
  (Hpr_item: equivocators_trace_project IM final_descriptors [item] = Some (pr_item, final_descriptors'))
  (pr_sub_item: list (composite_transition_item (sub_IM IM selection)))
  (final_sub_descriptors': equivocator_descriptors (sub_IM IM selection))
  (Hpr_sub_item: equivocators_trace_project (sub_IM IM selection) final_sub_descriptors (finite_trace_sub_projection (equivocator_IM IM) selection [item]) = Some (pr_sub_item, final_sub_descriptors'))
  : final_sub_descriptors' = (fun i : sub_index selection => final_descriptors' (` i))
  /\ finite_trace_sub_projection IM selection pr_item = pr_sub_item.
Proof.
  unfold equivocators_trace_project in Hpr_item. unfold sub_IM in *.
  simpl in *.
  destruct (equivocators_transition_item_project IM final_descriptors item)
    as [(ox, final')|] eqn:Hpr_item_x
  ; [|congruence].
  unfold equivocators_transition_item_project in Hpr_item_x.
  unfold composite_transition_item_projection in Hpr_item_x.
  remember (equivocator_vlsm_transition_item_project (IM (projT1 (l item))) (composite_transition_item_projection_from_eq (equivocator_IM IM) item (projT1 (l item)) eq_refl) (final_descriptors (projT1 (l item))))
    as pr_item_x.
  destruct pr_item_x as [(oitem', descriptor')|]; [|congruence].

  unfold composite_transition_item_projection_from_eq in Heqpr_item_x.
  unfold eq_rect_r in Heqpr_item_x.
  simpl in Heqpr_item_x.
  unfold pre_VLSM_projection_transition_item_project
    , composite_label_sub_projection_option in Hpr_sub_item.
  case_decide as Hl.
  - simpl in Hpr_sub_item.
    unfold final_sub_descriptors in *.
    unfold equivocators_transition_item_project in Hpr_sub_item.
    match type of Hpr_sub_item with
    | context [equivocator_vlsm_transition_item_project ?X ?i ?c]
      => remember (equivocator_vlsm_transition_item_project X i c) as project
    end.
    simpl in Heqproject.
    unfold
      composite_transition_item_projection,
      composite_transition_item_projection_from_eq,
      eq_rect_r,
      composite_state_sub_projection in Heqproject.
    simpl in Heqproject.
    rewrite <-  Heqpr_item_x in Heqproject. clear Heqpr_item_x.
    subst project.
    simpl in Hpr_sub_item.
    split.
    + extensionality i.
      destruct oitem' as [item'|]
      ; inversion Hpr_sub_item; subst; clear Hpr_sub_item
      ; inversion Hpr_item_x; subst; clear Hpr_item_x
      ; inversion Hpr_item; subst; clear Hpr_item
      ; simpl
      ; destruct (decide ((proj1_sig i) = projT1 (l item))).
      * rewrite equivocator_descriptors_update_eq_rew with (Heq := e).
        assert (e1 : i = (dexist (projT1 (l item)) Hl)).
        { by apply dec_sig_eq_iff. }
        subst i.
        rewrite equivocator_descriptors_update_eq_rew with (Heq := eq_refl).
        simpl in e. replace e with (eq_refl (projT1 (l item))); [done |].
        by apply Eqdep_dec.UIP_dec.
      * rewrite! equivocator_descriptors_update_neq; [done | done |].
        by intros ->.
      * rewrite equivocator_descriptors_update_eq_rew with (Heq := e).
        assert (e1 : i = (dexist (projT1 (l item)) Hl)).
        { by apply dec_sig_eq_iff. }
        subst i.
        rewrite equivocator_descriptors_update_eq_rew with (Heq := eq_refl).
        simpl in e. replace e with (eq_refl (projT1 (l item))); [done |].
        by apply Eqdep_dec.UIP_dec.
      * rewrite! equivocator_descriptors_update_neq; [done | done |].
        by intros ->.
    + destruct oitem' as [item'|]
      ; inversion Hpr_sub_item; subst; clear Hpr_sub_item
      ; inversion Hpr_item_x; subst; clear Hpr_item_x
      ; inversion Hpr_item; subst; clear Hpr_item
      ; simpl; [| done].
      unfold pre_VLSM_projection_transition_item_project,
        composite_label_sub_projection_option.
      simpl.
      case_decide as _Hl; [| done].
      do 2 f_equal.
      unfold composite_label_sub_projection.
      by apply
        (@dec_sig_sigT_eq _
          (sub_index_prop selection)
          (sub_index_prop_dec selection)
          (fun n => vlabel (IM n))
          (projT1 (l item)) (l item') (l item') _Hl Hl
        ).
  - simpl in Hpr_sub_item. unfold final_sub_descriptors in *.
    inversion Hpr_sub_item. subst. clear Hpr_sub_item.
    split.
    + extensionality i.
      assert (Hnot : proj1_sig i <> projT1 (l item)).
      { intro Hnot. contradict Hl. destruct i. simpl in Hnot. subst.
        by apply bool_decide_spec in i.
      }
      by destruct oitem' as [item' |]
      ; inversion Hpr_item_x; subst; clear Hpr_item_x
      ; inversion Hpr_item; subst; clear Hpr_item
      ; rewrite equivocator_descriptors_update_neq.
    + destruct oitem' as [item'|]
      ; inversion Hpr_item_x; subst; clear Hpr_item_x
      ; inversion Hpr_item; subst; clear Hpr_item
      ; simpl; [| done].
      unfold from_sub_projection. simpl.
      unfold pre_VLSM_projection_transition_item_project,
        composite_label_sub_projection_option.
      by case_decide.
Qed.

Lemma equivocators_trace_project_finite_trace_sub_projection_commute
  (final_descriptors initial_descriptors : equivocator_descriptors IM)
  (initial_sub_descriptors : equivocator_descriptors (sub_IM IM selection))
  (tr : list (composite_transition_item (equivocator_IM IM)))
  (trX : list (composite_transition_item IM))
  (tr_subX : list (composite_transition_item (sub_IM IM selection)))
  (final_sub_descriptors := fun i : sub_index selection => final_descriptors (proj1_sig i))
  (Hproject_tr : equivocators_trace_project IM final_descriptors tr = Some (trX, initial_descriptors))
  (Hproject_sub_tr :
    equivocators_trace_project (sub_IM IM selection) final_sub_descriptors
      (finite_trace_sub_projection (equivocator_IM IM) selection tr)
    = Some (tr_subX, initial_sub_descriptors))
  : initial_sub_descriptors = (fun i => initial_descriptors (proj1_sig i)) /\
    finite_trace_sub_projection IM selection trX = tr_subX.
Proof.
  generalize dependent tr_subX. generalize dependent trX.
  generalize dependent final_descriptors.
  induction tr using rev_ind; intros.
  - by inversion Hproject_tr; inversion Hproject_sub_tr; subst.
  - unfold equivocators_trace_project in Hproject_tr.
    rewrite fold_right_app in Hproject_tr.
    match type of Hproject_tr with
    | fold_right _ ?i _ = _ => destruct i as [(projectx,final_descriptors')|] eqn:Hproject_x
    end
    ; [|rewrite equivocators_trace_project_fold_None in Hproject_tr; inversion Hproject_tr].
    apply equivocators_trace_project_folder_additive_iff in Hproject_tr.
    destruct Hproject_tr as [trX0 [HtrX0 HtrX]].
    specialize (IHtr _ _ HtrX0).
    rewrite finite_trace_sub_projection_app in Hproject_sub_tr.
    apply equivocators_trace_project_app_iff in Hproject_sub_tr.
    destruct Hproject_sub_tr as [tr_subX' [project_sub_x [final_sub_descriptors' [Hproject_sub_x [Htr_subX' Heqtr_subX]]]]].
    specialize
      (equivocators_trace_project_finite_trace_sub_projection_item_commute
        x _ _ _ Hproject_x _ _ Hproject_sub_x
      )
      as Hfinal_sub'.

    destruct Hfinal_sub' as [Hfinal_sub' Hpr_sub_x].
    subst final_sub_descriptors'.
    specialize (IHtr _ Htr_subX').
    destruct IHtr as [Heqv_initial Hpr_trXi'].
    split; [done |].
    subst.
    apply finite_trace_sub_projection_app.
Qed.

Section seeded_equivocators_valid_trace_project.

Context
  (seed : message -> Prop)
  (SeededXE := seeded_equivocators_no_equivocation_vlsm IM selection seed)
  (sub_equivocator_IM := sub_IM (equivocator_IM IM) selection)
  (SubFreeE := free_composite_vlsm sub_equivocator_IM)
  (SubPreFreeE := pre_loaded_with_all_messages_vlsm SubFreeE)
  (sub_IM := sub_IM IM selection)
  (SubFree := free_composite_vlsm sub_IM)
  (SeededX := pre_loaded_vlsm SubFree seed)
  .

Lemma seeded_equivocators_initial_message
  (m : message)
  (Hem : vinitial_message_prop SeededXE m)
  : vinitial_message_prop SeededX m.
Proof.
  destruct Hem as [[eqv [emi Hem]]|Hseed].
  - by left; exists eqv, emi.
  - by right.
Qed.

Lemma seeded_no_equivocation_incl_preloaded
  : VLSM_incl SeededXE SubPreFreeE.
Proof.
  apply seeded_no_equivocation_incl_preloaded.
Qed.

Lemma seeded_equivocators_valid_trace_project
  (is : composite_state sub_equivocator_IM)
  (tr : list (composite_transition_item sub_equivocator_IM))
  (Htr : finite_valid_trace SeededXE is tr)
  (final_state := finite_trace_last is tr)
  (final_descriptors : (equivocator_descriptors sub_IM))
  (Hproper : proper_equivocator_descriptors sub_IM final_descriptors final_state)
  : exists
    (trX : list (composite_transition_item sub_IM))
    (initial_descriptors : equivocator_descriptors sub_IM)
    (isX := equivocators_state_project sub_IM initial_descriptors is)
    (final_stateX := finite_trace_last isX trX),
    proper_equivocator_descriptors sub_IM initial_descriptors is /\
    equivocators_trace_project sub_IM final_descriptors tr = Some (trX, initial_descriptors) /\
    equivocators_state_project sub_IM final_descriptors final_state = final_stateX /\
    finite_valid_trace SeededX isX trX.
Proof.
  assert (Htr_to : finite_valid_trace_init_to SeededXE is final_state tr).
  { destruct Htr as [Htr Hinit]. split; [| done].
    by apply finite_valid_trace_from_add_last.
  }
  assert (Hpre_tr_to : finite_valid_trace_init_to SubPreFreeE is final_state tr).
  { revert Htr_to. apply VLSM_incl_finite_valid_trace_init_to.
    apply seeded_no_equivocation_incl_preloaded.
  }
  pose proof (pre_equivocators_valid_trace_project _ _ _ _
    Hpre_tr_to final_descriptors Hproper) as Hex.
  destruct Hex as [initial_descriptors [Hproper_initial [trX [Hpr_trX Hpre_trX]]]].
  exists trX, initial_descriptors.
  split; [done |]. split; [done |].
  apply finite_valid_trace_init_to_last in Hpre_trX as Hfinal_stateX.
  symmetry in Hfinal_stateX.
  split; [done |].
  clear -SubPreFreeE Htr Hproper Hpr_trX.
  remember (length tr) as len_tr.
  generalize dependent trX.
  generalize dependent initial_descriptors.
  generalize dependent final_descriptors. generalize dependent tr.
  induction len_tr using (well_founded_induction Wf_nat.lt_wf); intros.
  subst len_tr.
  destruct_list_last tr tr' lst Htr_lst.
  - clear H. subst. subst final_state. simpl in *. inversion Hpr_trX. subst.
    cut (vinitial_state_prop SubFree (equivocators_state_project sub_IM initial_descriptors is)).
    { intro. split; [| done]. constructor.
      apply valid_state_prop_iff. left.
      by exists (exist _ _ H).
    }
    apply equivocators_initial_state_project; [| done].
    apply Htr.
  - specialize (H (length tr')) as H'.
    spec H'. { rewrite app_length. simpl. lia. }
    destruct Htr as [Htr Hinit].
    apply finite_valid_trace_from_app_iff in Htr.
    destruct Htr as [Htr Hlst].
    specialize (H' tr' (conj Htr Hinit) eq_refl).
    specialize (equivocators_transition_item_project_proper_characterization sub_IM final_descriptors lst) as Hproperx.
    unfold final_state in Hproper. rewrite Htr_lst in Hproper.
    rewrite finite_trace_last_is_last in Hproper.
    spec Hproperx Hproper.
    destruct Hproperx as [oitem [final_descriptors' [Hprojectx [Hitemx Hproperx]]]].
    specialize (Hproperx (finite_trace_last is tr')).
    apply equivocators_trace_project_app_iff in Hpr_trX.
    destruct Hpr_trX as [trX' [lstX [_final_descriptors' [_Hprojectx [Hpr_trX' Heq_trX]]]]].
    subst trX tr.
    simpl in _Hprojectx.
    replace (equivocators_transition_item_project _ _ _) with (Some (oitem, final_descriptors'))
      in _Hprojectx.
    assert (Heq_final_descriptors' : final_descriptors' = _final_descriptors')
      by (destruct oitem; inversion _Hprojectx; done).
    subst _final_descriptors'.
    inversion Hlst. subst tl s' lst.
    destruct Ht as [[Hs [Hiom [Hv Hc]]] Ht].
    specialize (Hproperx Hv Ht). clear Hv Ht.
    destruct Hproperx as [Hproper' [Heq_final_descriptors' [_ [_ Hx]]]].
    specialize (H' _ Hproper' _ _ Hpr_trX').
    destruct H' as [HtrX' HinitX].
    split; [| done]. apply finite_valid_trace_from_app_iff.
    split; [done |].
    assert
      (Hlst_trX' :
        valid_state_prop SeededX (finite_trace_last (equivocators_state_project sub_IM initial_descriptors is) trX')).
    { by apply (finite_valid_trace_last_pstate SeededX) in HtrX'. }
    destruct oitem as [item|]; inversion _Hprojectx; subst lstX; clear _Hprojectx
    ; [| by constructor].
    simpl in Hitemx. destruct Hitemx as [Hl [Hinput [Houtput [Hdestination _]]]].
    specialize (Hx _ eq_refl).
    destruct Hx as [Hvx Htx].
    destruct item. simpl in *. subst.
    apply finite_valid_trace_singleton.
    assert (Htr_to : finite_valid_trace_init_to SeededXE is (finite_trace_last is tr') tr').
    { split; [| done].
      by apply finite_valid_trace_from_add_last.
    }
    assert (Hpre_tr_to : finite_valid_trace_init_to SubPreFreeE is (finite_trace_last is tr') tr').
    { revert Htr_to. apply VLSM_incl_finite_valid_trace_init_to.
      apply seeded_no_equivocation_incl_preloaded.
    }
    pose proof (pre_equivocators_valid_trace_project sub_IM _ _ _
     Hpre_tr_to final_descriptors' Hproper') as Hpr_tr'.
    destruct Hpr_tr' as [_initial_descriptors [_ [_trX' [_Hpr_trX' Heq_final_stateX']]]].
    replace (equivocators_trace_project _ _ _) with (Some (trX', initial_descriptors))
      in _Hpr_trX'.
    inversion _Hpr_trX'. subst _initial_descriptors _trX'.
    apply finite_valid_trace_init_to_last in Heq_final_stateX'.
    simpl in *.
    rewrite <- Heq_final_stateX' in Htx, Hvx.
    repeat split; [done | | done | done].

    destruct input as [input|]
    ; [| apply option_valid_message_None].
    apply proj1 in Hc. simpl in Hc.
    apply or_comm in Hc.
    destruct Hc as [Hinit_input | Hno_equiv]
    ; [by apply initial_message_is_valid, seeded_equivocators_initial_message; right |].
    assert
      (Hs_free : valid_state_prop SubPreFreeE (finite_trace_last is tr')).
    { by apply proj1, finite_valid_trace_from_to_last_pstate in Hpre_tr_to. }
    apply (composite_proper_sent sub_equivocator_IM _ Hs_free) in Hno_equiv.
    specialize (Hno_equiv is tr' Hpre_tr_to).
    apply finite_valid_trace_init_to_forget_last in Hpre_tr_to as Hpre_tr.
    destruct (equivocators_trace_project_output_reflecting_inv _ _ _ (proj1 Hpre_tr) _ Hno_equiv)
      as [final_descriptors_m [initial_descriptors_m [trXm [Hfinal_descriptors_m [Hproject_trXm Hex]]]]].
    specialize (H (length tr')).
    spec H. { rewrite app_length. simpl. lia. }
    specialize (H tr' (conj Htr Hinit) eq_refl).
    assert (Hfinal_descriptors_m_proper : proper_equivocator_descriptors sub_IM final_descriptors_m (finite_trace_last is tr'))
      by (apply not_equivocating_equivocator_descriptors_proper; done).
    specialize (H final_descriptors_m Hfinal_descriptors_m_proper).
    pose proof (pre_equivocators_valid_trace_project _ _ _ _
     Hpre_tr_to final_descriptors_m Hfinal_descriptors_m_proper) as Hpr_tr'.
    destruct Hpr_tr' as [initial_descriptors_m' [Hproper_initial_m [trXm' [Hproject_trXm' HtrXm]]]].
    specialize (H _ _ Hproject_trXm').
    simpl in *. rewrite Hproject_trXm in Hproject_trXm'.
    inversion Hproject_trXm'. subst trXm' initial_descriptors_m'. clear Hproject_trXm'.
    apply option_valid_message_Some.
    apply (valid_trace_output_is_valid _ _ _ (proj1 H) _ Hex).
Qed.

Lemma SeededXE_incl_PreFreeE
  : VLSM_incl SeededXE SubPreFreeE.
Proof.
  apply basic_VLSM_strong_incl.
  - intros s Hn n; itauto.
  - cbv; itauto.
  - by destruct 1.
  - cbv; itauto.
Qed.

Lemma PreSeededXE_incl_PreFreeE
  : VLSM_incl (pre_loaded_with_all_messages_vlsm SeededXE) SubPreFreeE.
Proof.
  apply basic_VLSM_incl_preloaded.
  1, 3: by intro; intros.
  by destruct 1.
Qed.

Lemma SeededXE_SeededX_vlsm_partial_projection
  (final_descriptors : equivocator_descriptors sub_IM)
  : VLSM_partial_projection SeededXE SeededX (equivocators_partial_trace_project sub_IM final_descriptors).
Proof.
  split; [split|].
  - intros s tr sX trX Hpr_tr s_pre pre Hs_lst Hpre_tr.
    assert
      (HPreFree_pre_tr : finite_valid_trace_from SubPreFreeE s_pre (pre ++ tr)).
    { revert Hpre_tr. apply VLSM_incl_finite_valid_trace_from.
      apply SeededXE_incl_PreFreeE.
    }
    clear Hpre_tr. revert s tr sX trX Hpr_tr s_pre pre Hs_lst HPreFree_pre_tr.
    apply equivocators_partial_trace_project_extends_left.
  - intros s tr sX trX Hpr_tr Htr.
    destruct (destruct_equivocators_partial_trace_project sub_IM  Hpr_tr)
      as [Hnot_equiv [initial_descriptors [Htr_project Hs_project]]].
    apply not_equivocating_equivocator_descriptors_proper in Hnot_equiv as Hproper.
    destruct (seeded_equivocators_valid_trace_project _ _ Htr _ Hproper)
      as [_trX [_initial_descriptors [_ [_Htr_project [_ HtrX]]]]].
    rewrite Htr_project in _Htr_project.
    by inversion _Htr_project; subst.
Qed.

End seeded_equivocators_valid_trace_project.

End equivocators_composition_sub_projections.

Section equivocators_composition_vlsm_projection.

Context {message : Type}
  `{finite.Finite index}
  (IM : index -> VLSM message)
  `{forall i : index, HasBeenSentCapability (IM i)}
  (equivocators_no_equivocations_vlsm := equivocators_no_equivocations_vlsm IM)
  (equivocators_state_project := equivocators_state_project IM)
  (equivocator_IM := equivocator_IM IM)
  (equivocator_descriptors_update := equivocator_descriptors_update IM)
  (proper_equivocator_descriptors := proper_equivocator_descriptors IM)
  (FreeE := free_composite_vlsm equivocator_IM)
  (PreFreeE := pre_loaded_with_all_messages_vlsm FreeE)
  (Free := free_composite_vlsm IM)
  (PreFree := pre_loaded_with_all_messages_vlsm Free)
  (sub_IM := sub_IM IM (finite.enum index))
  .

Definition free_sub_free_equivocator_descriptors
  (descriptors : equivocator_descriptors IM)
  : equivocator_descriptors sub_IM
  := fun i => descriptors (dec_proj1_sig i).

Lemma equivocators_no_equivocations_vlsm_X_vlsm_partial_projection
  (final_descriptors : equivocator_descriptors IM)
  : VLSM_partial_projection equivocators_no_equivocations_vlsm Free (equivocators_partial_trace_project IM final_descriptors).
Proof.
  split; [split|].
  - intros s tr sX trX Hpr_tr s_pre pre Hs_lst Hpre_tr.
    assert
      (HPreFree_pre_tr : finite_valid_trace_from PreFreeE s_pre (pre ++ tr)).
    { revert Hpre_tr. apply VLSM_incl_finite_valid_trace_from.
      apply equivocators_no_equivocations_vlsm_incl_PreFree.
    }
    clear Hpre_tr.  revert s tr sX trX Hpr_tr s_pre pre Hs_lst HPreFree_pre_tr.
    apply equivocators_partial_trace_project_extends_left.
  - intros s tr sX trX Hpr_tr Htr.
    destruct (destruct_equivocators_partial_trace_project IM Hpr_tr)
      as [Hnot_equiv [initial_descriptors [Htr_project Hs_project]]].
    apply not_equivocating_equivocator_descriptors_proper in Hnot_equiv as Hproper.

    specialize (sub_composition_all_full_projection equivocator_IM (equivocators_no_equivocations_constraint IM))
      as Hproj.
    apply (VLSM_full_projection_finite_valid_trace Hproj) in Htr.
    specialize
      (false_composite_no_equivocation_vlsm_with_pre_loaded
        (SubProjectionTraces.sub_IM equivocator_IM (enum index))
        (free_constraint _))
      as Heq.
    assert (Htr' :
      finite_valid_trace
        (composite_vlsm
          (SubProjectionTraces.sub_IM equivocator_IM (enum index))
          (no_equivocations_additional_constraint
            (SubProjectionTraces.sub_IM equivocator_IM (enum index))
            (free_constraint _)))
        (composite_state_sub_projection equivocator_IM (finite.enum index) s)
        (VLSM_full_projection_finite_trace_project Hproj tr)
    ).
    { revert Htr.
      apply VLSM_incl_finite_valid_trace.
      clear.
      apply constraint_subsumption_incl.
      apply preloaded_constraint_subsumption_stronger.
      apply strong_constraint_subsumption_strongest.
      intros (i, li) (s, om).
      unfold free_sub_free_constraint, lift_sub_label, free_sub_free_state, free_sub_free_index.
      unfold equivocators_no_equivocations_constraint.
      intros [Hno_equiv _].
      split; [| done ].
      destruct om as [m|]; [| done].
      left. destruct Hno_equiv as [Hno_equiv | Hfalse]; [| done].
      destruct Hno_equiv as [eqv Hno_equiv].
      by exists (dexist eqv (SubProjectionTraces.free_sub_free_index_obligation_1 eqv)).
    }
    apply (VLSM_eq_finite_valid_trace Heq) in Htr'.

    specialize
      (seeded_equivocators_valid_trace_project IM
        (enum index)
        (fun m => False)
        _ _ Htr'
        (free_sub_free_equivocator_descriptors final_descriptors)
        )
      as Hproject.
   spec Hproject.
   { clear -Hproper. intro sub_i.
      destruct_dec_sig sub_i i Hi Heqsub_i. subst.
      rewrite <- (VLSM_full_projection_finite_trace_last Hproj).
      apply Hproper.
    }
    destruct Hproject  as [_trX [_initial_descriptors [_ [_Htr_project [_ HtrX]]]]].

    specialize
      (equivocators_trace_project_finite_trace_sub_projection_commute IM (enum index)
        final_descriptors initial_descriptors _initial_descriptors tr trX _trX
        Htr_project)
      as Hcommute.
    spec Hcommute.
    { replace (finite_trace_sub_projection _ _ _) with (VLSM_full_projection_finite_trace_project Hproj tr)
      ; [done |].
      clear.
      induction tr; [done |].
      simpl.
      unfold pre_VLSM_projection_transition_item_project,
        composite_label_sub_projection_option,
        pre_VLSM_full_projection_transition_item_project.
      simpl.
      case_decide as Hla; [|contradict Hla; apply elem_of_enum].
      f_equal; [| done].
      destruct a, l as (i, li); cbn; f_equal.
      unfold composite_label_sub_projection;
      cbn; unfold free_sub_free_index.
      by apply
        (@dec_sig_sigT_eq _ _
          (sub_index_prop_dec (enum index))
          (fun n => vlabel (Common.equivocator_IM IM n))
          i li li
        ).
    }
    destruct Hcommute as [Heq_initial Heq_trX].
    subst.
    clear -HtrX.
    specialize
      (vlsm_is_pre_loaded_with_False
        (free_composite_vlsm (SubProjectionTraces.sub_IM IM (finite.enum index))))
      as Heq.
    apply (VLSM_eq_finite_valid_trace Heq) in HtrX.
    specialize (sub_composition_all_full_projection_rev IM (free_constraint IM)) as Hproj.
    assert (HtrX' : finite_valid_trace (composite_vlsm (SubProjectionTraces.sub_IM IM (finite.enum index))
      (free_sub_free_constraint IM (free_constraint IM)))
      (Common.equivocators_state_project
        (SubProjectionTraces.sub_IM IM (finite.enum index))
        (λ i : sub_index (finite.enum index), initial_descriptors (` i))
        (composite_state_sub_projection equivocator_IM (finite.enum index) s))
      (finite_trace_sub_projection IM (finite.enum index) trX)).
    { revert HtrX.
      apply VLSM_incl_finite_valid_trace.
      apply constraint_subsumption_incl.
      by intros [] [].
    }
    apply (VLSM_full_projection_finite_valid_trace Hproj) in HtrX'.
    replace (free_sub_free_state _ _)
      with (Common.equivocators_state_project IM initial_descriptors s)
      in HtrX'
    ; [replace (VLSM_full_projection_finite_trace_project _ _) with trX
      in HtrX'|]
    ; [done | | done].
    clear.
    induction trX; [done |].
    simpl.
    unfold pre_VLSM_projection_transition_item_project,
      composite_label_sub_projection_option.
    simpl.
    case_decide as Hla; [|contradict Hla; apply elem_of_enum].
    cbn; f_equal; [| done].
    by destruct a, l as [i li].
Qed.

Lemma equivocators_valid_trace_from_project
  (final_descriptors : equivocator_descriptors IM)
  (is final_state : vstate equivocators_no_equivocations_vlsm)
  (tr : list (composite_transition_item equivocator_IM))
  (Hproper : not_equivocating_equivocator_descriptors IM final_descriptors final_state)
  (Htr : finite_valid_trace_from_to equivocators_no_equivocations_vlsm is final_state tr)
  : exists
    isX final_stateX
    (trX : list (composite_transition_item IM))
    (initial_descriptors : equivocator_descriptors IM),
    isX = equivocators_state_project initial_descriptors is /\
    proper_equivocator_descriptors initial_descriptors is /\
    equivocators_trace_project IM final_descriptors tr = Some (trX, initial_descriptors) /\
    equivocators_state_project final_descriptors final_state = final_stateX /\
    finite_valid_trace_from_to Free isX final_stateX trX.
Proof.
  apply valid_trace_get_last in Htr as Hfinal_state. apply valid_trace_forget_last in Htr.
  subst final_state.
  specialize
    (VLSM_partial_projection_finite_valid_trace_from (equivocators_no_equivocations_vlsm_X_vlsm_partial_projection final_descriptors)
      is tr
    ) as Hsim.
  unfold equivocators_partial_trace_project in Hsim.
  rewrite decide_True in Hsim by done.
  assert (HPreFree_tr : finite_valid_trace_from PreFreeE is tr).
  { revert Htr. apply VLSM_incl_finite_valid_trace_from. apply equivocators_no_equivocations_vlsm_incl_PreFree. }
  apply not_equivocating_equivocator_descriptors_proper in Hproper.
  destruct
    (preloaded_equivocators_valid_trace_from_project _
      _ _ _ Hproper HPreFree_tr
    ) as [trX [initial_descriptors [Htr_project [Hinitial_desciptors Hfinal_project]]]].
  eexists. eexists. eexists. eexists. split; [done |]. split; [apply Hinitial_desciptors|].
  split; [apply Htr_project|]. split; [apply Hfinal_project|].
  apply valid_trace_add_default_last.
  apply Hsim; [| done].
  by rewrite Htr_project.
Qed.

Lemma PreFreeE_Free_vlsm_projection_type
  : VLSM_projection_type PreFreeE _ (equivocators_total_label_project IM) (equivocators_total_state_project IM).
Proof.
  apply basic_VLSM_projection_type.
  intros l Hl s om s' om' [[_ [_ [Hv _]]] Ht].
  destruct l as [i [sn| ji li| ji li]]; cbn in Hv, Ht.
  - inversion_clear Ht. unfold equivocators_total_state_project.
    rewrite (equivocators_state_project_state_update_eqv IM).
    by apply state_update_id.
  - simpl in Hl. destruct ji as [|ji]; [inversion Hl|]. clear Hl.
    destruct (equivocator_state_project _ _) as [si|]; [| done].
    destruct (vtransition _ _ _) as (si', _om').
    inversion_clear Ht.  unfold equivocators_total_state_project.
    rewrite (equivocators_state_project_state_update_eqv IM).
    by apply state_update_id.
  - destruct (equivocator_state_project _ _) as [si|]; [| done].
    destruct (vtransition _ _ _) as (si', _om').
    inversion_clear Ht.  unfold equivocators_total_state_project.
    rewrite (equivocators_state_project_state_update_eqv IM).
    by apply state_update_id.
Qed.

Lemma equivocators_no_equivocations_vlsm_X_vlsm_projection
  : VLSM_projection equivocators_no_equivocations_vlsm Free (equivocators_total_label_project IM) (equivocators_total_state_project IM).
Proof.
  constructor; [constructor|].
  - intros * Htr. apply PreFreeE_Free_vlsm_projection_type.
    apply VLSM_incl_finite_valid_trace_from; [| done].
    apply equivocators_no_equivocations_vlsm_incl_PreFree.
  - intros * Htr.
    assert (Hpre_tr : finite_valid_trace PreFreeE sX trX).
    { apply VLSM_incl_finite_valid_trace; [| done].
      apply equivocators_no_equivocations_vlsm_incl_PreFree.
    }
    specialize
     (VLSM_partial_projection_finite_valid_trace (equivocators_no_equivocations_vlsm_X_vlsm_partial_projection (zero_descriptor IM))
       sX trX (equivocators_total_state_project IM sX) (equivocators_total_trace_project IM trX)
     ) as Hsim.
    spec Hsim.
    { simpl. rewrite decide_True by apply zero_descriptor_not_equivocating.
      by rewrite (equivocators_total_trace_project_characterization IM (proj1 Hpre_tr)).
    }
    apply Hsim in Htr.
    remember (pre_VLSM_projection_finite_trace_project _ _ _ _ _) as tr.
    replace tr with (equivocators_total_trace_project IM trX); [done |].
    subst. symmetry.
    apply (equivocators_total_VLSM_projection_trace_project IM (proj1 Hpre_tr)).
Qed.

Lemma preloaded_equivocators_no_equivocations_vlsm_X_vlsm_projection
  : VLSM_projection PreFreeE PreFree (equivocators_total_label_project IM) (equivocators_total_state_project IM).
Proof.
  constructor; [constructor; intros|].
  - by apply PreFreeE_Free_vlsm_projection_type.
  - intros * Htr.
    specialize
     (VLSM_partial_projection_finite_valid_trace (PreFreeE_PreFree_vlsm_partial_projection IM (zero_descriptor IM))
       sX trX (equivocators_total_state_project IM sX) (equivocators_total_trace_project IM trX)
     ) as Hsim.
    spec Hsim.
    { simpl. rewrite decide_True by apply zero_descriptor_not_equivocating.
      by rewrite (equivocators_total_trace_project_characterization IM (proj1 Htr)).
    }
    apply Hsim in Htr as Hpr.
    remember (pre_VLSM_projection_finite_trace_project _ _ _ _ _) as tr.
    replace tr with (equivocators_total_trace_project IM trX); [done |].
    subst. symmetry.
    apply (equivocators_total_VLSM_projection_trace_project IM (proj1 Htr)).
Qed.

End equivocators_composition_vlsm_projection.<|MERGE_RESOLUTION|>--- conflicted
+++ resolved
@@ -1472,11 +1472,7 @@
 Proof.
   induction tr using rev_ind; [done |].
   rewrite equivocators_total_trace_project_app by (eexists; done).
-<<<<<<< HEAD
   rewrite pre_VLSM_projection_finite_trace_project_app.
-=======
-  rewrite @pre_VLSM_projection_finite_trace_project_app.
->>>>>>> e2840379
   apply finite_valid_trace_from_app_iff in Hpre_tr as [Hpre_tr Hpre_x].
   specialize (IHtr Hpre_tr).
   rewrite IHtr.
