From stdpp Require Import prelude finite.
From Coq Require Import FinFun FunctionalExtensionality Program.
From VLSM Require Import Lib.Preamble Lib.ListExtras Lib.StdppListSet Lib.FinExtras.
From VLSM Require Import Core.VLSM Core.VLSMProjections Core.Composition Core.ProjectionTraces.
From VLSM Require Import Core.SubProjectionTraces Core.Equivocation Core.Equivocation.NoEquivocation.
From VLSM Require Import Core.Equivocators.Common Core.Equivocators.Projections.
From VLSM Require Import Core.Equivocators.MessageProperties.
From VLSM Require Import Core.Equivocators.Composition.Common.

(** * VLSM Equivocator Composition Projections *)

Section equivocators_composition_projections.

Context {message : Type}
  `{finite.Finite index}
  (IM : index -> VLSM message)
  `{forall i : index, HasBeenSentCapability (IM i)}
  (equivocator_descriptors := equivocator_descriptors IM)
  (equivocators_no_equivocations_vlsm := equivocators_no_equivocations_vlsm IM)
  (equivocators_state_project := equivocators_state_project IM)
  (equivocator_IM := equivocator_IM IM)
  (equivocator_descriptors_update := equivocator_descriptors_update IM)
  (proper_equivocator_descriptors := proper_equivocator_descriptors IM)
  (FreeE := free_composite_vlsm equivocator_IM)
  (PreFreeE := pre_loaded_with_all_messages_vlsm FreeE)
  (Free := free_composite_vlsm IM)
  (PreFree := pre_loaded_with_all_messages_vlsm Free)
  .

(** Given a [transition_item] <<item>> in the compositions of equivocators
of components [IM] and an [equivocator_descriptors], if the descriptors
are all valid in the destination of the transition this returns a
set of updated descriptors for corresponding positions in the origin state
of the transition, and if the transition was an in-place change to an
exisitng alternative it also returns a projected transition item in
the plain composition of [IM].
*)
Definition equivocators_transition_item_project
  (eqv_descriptors : equivocator_descriptors)
  (item : composite_transition_item equivocator_IM)
  : option (option (composite_transition_item IM) * equivocator_descriptors)
  :=
  let sx := equivocators_state_project eqv_descriptors (destination item) in
  let eqv := projT1 (l item) in
  let deqv := eqv_descriptors eqv in
  match
    equivocator_vlsm_transition_item_project
      (IM eqv)
      (composite_transition_item_projection equivocator_IM item)
      deqv
      with
  | Some (Some item', deqv') =>
    Some
      (Some (@Build_transition_item message (@type message Free)
        (existT eqv (l item'))
        (input item) sx (output item))
      , equivocator_descriptors_update eqv_descriptors eqv deqv')
  | Some (None, deqv') => Some (None, equivocator_descriptors_update eqv_descriptors eqv deqv')
  | None => None
  end.

Lemma equivocators_transition_item_project_preserves_equivocating_indices
  (descriptors : equivocator_descriptors)
  (item : composite_transition_item equivocator_IM)
  oitem idescriptors
  s
  (Hdescriptors : proper_equivocator_descriptors descriptors (destination item))
  (Ht : composite_transition equivocator_IM (l item) (s, input item) = (destination item, output item))
  (Hv : composite_valid equivocator_IM (l item) (s, input item))
  (Hpr : equivocators_transition_item_project descriptors item = Some (oitem, idescriptors))
  :
    (set_union (equivocating_indices IM (enum index) s) (newmachine_descriptors_list IM (enum index) idescriptors)) ⊆
    (set_union (equivocating_indices IM (enum index) (destination item)) (newmachine_descriptors_list IM (enum index) descriptors)).
Proof.
  unfold equivocators_transition_item_project
    , composite_transition_item_projection
    , composite_transition_item_projection_from_eq  in Hpr; simpl in Hpr.
  unfold eq_rect_r, eq_rect in Hpr; simpl in Hpr.
  match type of Hpr with
    (match ?exp with _ => _ end = _)
    => destruct exp as [(oitemx, deqv')|] eqn:Hitem_pr;[|congruence]
  end.
  simpl in Ht.
  destruct item. simpl in *. destruct l as (i, li). simpl in *.
  destruct (vtransition (equivocator_IM i) li (s i, input))
    as (si', om') eqn:Htei.
  inversion Ht. subst. clear Ht.
  replace idescriptors with (equivocator_descriptors_update descriptors i deqv')
    by (destruct oitemx;congruence);clear oitem Hpr.
  intros eqv Heqv. apply set_union_iff in Heqv. apply set_union_iff.
  destruct (decide (eqv = i)).
  - subst i.
    unfold equivocating_indices in *.
    unfold newmachine_descriptors_list in *.
    rewrite! elem_of_list_filter in *.
    rewrite state_update_eq.
    specialize (Hdescriptors eqv).
    rewrite state_update_eq in Hitem_pr, Hdescriptors.
    cut (is_equivocating_state (IM eqv) si' \/  is_newmachine_descriptor (IM eqv) (descriptors eqv)).
      by intuition.
    apply
      (equivocator_transition_item_project_preserves_equivocating_indices (IM eqv) {|
      l := li;
      input := input;
      destination := si';
      output := output |} _ Hdescriptors _ _ Hitem_pr _ Hv Htei).
    clear -Heqv.
    unfold equivocator_descriptors_update in Heqv.
    rewrite equivocator_descriptors_update_eq in Heqv.
    intuition.
  - destruct Heqv as [Heqv | Heqv].
    + left.
      apply elem_of_list_filter in Heqv.
      destruct Heqv as [Heqv Hin].
      apply elem_of_list_filter.
      split; [|assumption].
      rewrite state_update_neq by apply n.
      assumption.
    + right.
      apply elem_of_list_filter in Heqv.
      destruct Heqv as [Heqv Hin].
      apply elem_of_list_filter.
      split; [|assumption].
      unfold equivocator_descriptors_update in Heqv.
      rewrite equivocator_descriptors_update_neq in Heqv by apply n.
      assumption.
Qed.

(**
[zero_descriptor]s are preserved when projecting [transition_item]s of the
composition of equivocators.
*)
Lemma equivocators_transition_item_project_preserves_zero_descriptors
  (descriptors : equivocator_descriptors)
  (item : composite_transition_item equivocator_IM)
  oitem idescriptors
  s
  (Ht : composite_transition equivocator_IM (l item) (s, input item) = (destination item, output item))
  (Hv : composite_valid equivocator_IM (l item) (s, input item))
  (Hpr : equivocators_transition_item_project descriptors item = Some (oitem, idescriptors))
  : forall i, descriptors i = Existing 0 -> idescriptors i = Existing 0.
Proof.
  intros i Hi.
  unfold equivocators_transition_item_project in Hpr.
  destruct (decide (i = projT1 (l item))).
  -  subst i. rewrite Hi in Hpr.
    specialize
      (equivocators_vlsm_transition_item_project_zero_descriptor (IM (projT1 (l item)))
        (composite_transition_item_projection equivocator_IM item)
        (s (projT1 (l item)))
      ) as Hpr_item.
    remember (composite_transition_item_projection equivocator_IM item) as pr_item.
    spec Hpr_item.
    {
      clear -Ht Heqpr_item.
      destruct item. simpl in *.
      destruct l as (i, li).
      unfold projT1 .
      match type of Ht with
      | (let (_, _) := ?t in _) = _ => destruct t as (si', om') eqn:Hti
      end.
      inversion Ht. subst. simpl.
      unfold eq_rect_r. simpl.
      rewrite state_update_eq. assumption.
    }
    spec Hpr_item.
    {
      clear -Hv Heqpr_item.
      destruct item. simpl in *.
      destruct l as (i, li).
      unfold projT1 .
      subst. simpl.
      unfold eq_rect_r. simpl. assumption.
    }
    destruct Hpr_item as [oitem' Hpr_item].
    rewrite Hpr_item in Hpr.
    destruct oitem'; inversion Hpr
    ; unfold equivocator_descriptors_update; rewrite equivocator_descriptors_update_eq; reflexivity.
  -
  destruct
    (equivocator_vlsm_transition_item_project (IM (projT1 (l item)))
      (composite_transition_item_projection equivocator_IM item)
      (descriptors (projT1 (l item))))
    eqn: Hpr'; [|congruence].
  destruct p.
  destruct o; inversion Hpr
  ; unfold equivocator_descriptors_update; rewrite equivocator_descriptors_update_neq; assumption.
Qed.

Lemma equivocators_transition_item_project_proper_descriptor
  (eqv_descriptors : equivocator_descriptors)
  (item : composite_transition_item equivocator_IM)
  (i := projT1 (l item))
  (Hproper : proper_descriptor (IM i) (eqv_descriptors i) (destination item i))
  : is_Some (equivocators_transition_item_project eqv_descriptors item).
Proof.
  specialize
    (equivocator_transition_item_project_proper (IM (projT1 (l item)))
      (composite_transition_item_projection equivocator_IM item)
      (eqv_descriptors (projT1 (l item))) Hproper)
    as [itemx Hpr_item].
  unfold equivocators_transition_item_project.
  rewrite Hpr_item.
  destruct itemx. destruct o; eexists; reflexivity.
Qed.

Lemma equivocators_transition_item_project_proper
  (eqv_descriptors : equivocator_descriptors)
  (item : composite_transition_item equivocator_IM)
  (Hproper : proper_equivocator_descriptors eqv_descriptors (destination item))
  : is_Some (equivocators_transition_item_project eqv_descriptors item).
Proof.
  apply equivocators_transition_item_project_proper_descriptor.
  apply Hproper.
Qed.

(**
A generalization of [no_equivocating_equivocator_transition_item_project] to
the composition of equivocators.
*)
Lemma no_equivocating_equivocators_transition_item_project
  (eqv_descriptors : equivocator_descriptors)
  (item : composite_transition_item equivocator_IM)
  (i := projT1 (l item))
  (Hzero : (eqv_descriptors i) = Existing 0)
  (Hdest_i : is_singleton_state (IM i) (destination item i))
  (s : composite_state equivocator_IM)
  (Hv : composite_valid equivocator_IM (l item) (s, input item))
  (Ht : composite_transition equivocator_IM (l item) (s, input item) = (destination item, output item))
  : exists (Hex : existing_equivocator_label _ (projT2 (l item)))
    (lx : composite_label IM := existT i (existing_equivocator_label_extract _ (projT2 (l item)) Hex)),
  equivocators_transition_item_project eqv_descriptors item =
    Some (Some
      {| l := lx; input := input item; output := output item;
        destination := equivocators_state_project eqv_descriptors (destination item) |},
      eqv_descriptors).
Proof.
  specialize
    (no_equivocating_equivocator_transition_item_project (IM i)
      (composite_transition_item_projection equivocator_IM item)
      Hdest_i
      (s i)
    ) as Heqv_pr.
  destruct item, l. simpl in Ht, Hv. simpl in i. subst i.
  specialize (Heqv_pr Hv).
  spec Heqv_pr.
  { simpl. unfold eq_rect_r. simpl.
    destruct (vtransition (equivocator_IM x) v (s x, input)) eqn:Hti.
    clear -Ht Hti.
    inversion Ht. rewrite state_update_eq. subst. assumption.
  }
  destruct Heqv_pr as [Hex Heqv_pr].
  exists Hex.
  unfold equivocators_transition_item_project.
  unfold l. unfold projT1.
  rewrite Hzero.
  rewrite Heqv_pr.
  simpl.
  repeat f_equal.
  apply equivocator_descriptors_update_id.
  assumption.
Qed.

Lemma exists_equivocators_transition_item_project
  (item : composite_transition_item equivocator_IM)
  (s : composite_state equivocator_IM)
  (Hs : proper_existing_equivocator_label _ (projT2 (l item)) (s (projT1 (l item))))
  (Hv : composite_valid equivocator_IM (l item) (s, input item))
  (Ht : composite_transition equivocator_IM (l item) (s, input item) = (destination item, output item))
  : exists equivocators,
      not_equivocating_equivocator_descriptors IM equivocators (destination item)
      /\ exists (equivocators' : equivocator_descriptors)
        (lx : composite_label IM :=  existT (projT1 (l item)) (existing_equivocator_label_extract _ _ (existing_equivocator_label_forget_proper _ Hs)))
        (sx : composite_state IM := equivocators_state_project equivocators (destination item))
      ,
        proper_equivocator_descriptors equivocators' s
        /\ equivocators_transition_item_project equivocators item = Some
          (Some
            ({| l := lx; input := input item; output := output item; destination := sx|}) , equivocators').
Proof.
  specialize
    (exists_equivocator_transition_item_project
      (IM (projT1 (l item)))
      (composite_transition_item_projection equivocator_IM item)
      (s (projT1 (l item)))
      Hs
    ) as Hproject.
  spec Hproject.
  { clear -Hv.
    rewrite (sigT_eta (l item)) in Hv.
    assumption.
  }
  spec Hproject.
  { apply composite_transition_project_active in Ht; assumption. }
  destruct Hproject as [Heqv' [eqv [Heqv Hproject]]].
  exists (equivocator_descriptors_update (zero_descriptor IM) (projT1 (l item)) eqv).
  split.
  { intro i. unfold equivocator_descriptors_update. destruct (decide (i = projT1 (l item))).
    - subst. rewrite equivocator_descriptors_update_eq. assumption.
    - rewrite equivocator_descriptors_update_neq by assumption.
      simpl. rewrite equivocator_state_project_zero. eexists; reflexivity.
  }
  exists (equivocator_descriptors_update (zero_descriptor IM) (projT1 (l item)) (equivocator_label_descriptor (l (composite_transition_item_projection equivocator_IM item)))).
  split.
  { intro i. unfold equivocator_descriptors_update. destruct (decide (i = projT1 (l item))).
    - subst. rewrite equivocator_descriptors_update_eq. assumption.
    - rewrite equivocator_descriptors_update_neq by assumption.
      simpl. rewrite equivocator_state_project_zero. eexists;reflexivity.
  }
  unfold equivocators_transition_item_project.
  unfold equivocator_descriptors_update.
  rewrite equivocator_descriptors_update_eq, Hproject.
  f_equal. f_equal. apply equivocator_descriptors_update_twice.
Qed.

Lemma equivocators_transition_item_project_proper_descriptor_characterization
  (eqv_descriptors : equivocator_descriptors)
  (item : composite_transition_item equivocator_IM)
  (i := projT1 (l item))
  (Hproper : proper_descriptor (IM i) (eqv_descriptors i) (destination item i))
  : exists oitem eqv_descriptors',
    equivocators_transition_item_project eqv_descriptors item = Some (oitem, eqv_descriptors')
    /\ match oitem with
      | Some itemx =>
        (exists (Hex : existing_equivocator_label _ (projT2 (l item))), existT i (existing_equivocator_label_extract _ _ Hex) = l itemx) /\
        input item = input itemx /\ output item = output itemx /\
        (equivocators_state_project eqv_descriptors (destination item) = destination itemx)
        /\ eqv_descriptors' i = (equivocator_label_descriptor (projT2 (l item)))
      | None => True
      end
    /\ forall
      (s : composite_state equivocator_IM)
      (Hv : composite_valid equivocator_IM (l item) (s, input item))
      (Ht : composite_transition equivocator_IM (l item) (s, input item) = (destination item, output item)),
      proper_descriptor (IM i) (eqv_descriptors' i) (s i) /\
      eqv_descriptors' = equivocator_descriptors_update eqv_descriptors i (eqv_descriptors' i) /\
      s = state_update equivocator_IM (destination item) i (s i) /\
      previous_state_descriptor_prop (IM i) (eqv_descriptors i) (s i) (eqv_descriptors' i) /\
      match oitem with
      | Some itemx =>
        forall (sx : composite_state IM)
          (Hsx : sx = equivocators_state_project eqv_descriptors' s),
          composite_valid IM (l itemx) (sx, input itemx) /\
          composite_transition IM (l itemx) (sx, input itemx) = (destination itemx, output itemx)
      | None =>
        equivocators_state_project eqv_descriptors (destination item) = equivocators_state_project eqv_descriptors' s
      end.
Proof.
  destruct
    (equivocator_transition_item_project_proper_characterization (IM i)
      (composite_transition_item_projection equivocator_IM item)
      (eqv_descriptors i) Hproper)
    as (oitemi & eqv_descriptorsi' & Hoitemi & Hitemx & Hchar).
  subst i.
  unfold equivocators_transition_item_project.
  rewrite Hoitemi. clear Hoitemi.
  destruct item. simpl in *. destruct l as (i, li). simpl in *.
  destruct oitemi as [itemi'|]; eexists _; eexists _; (split; [reflexivity|])
  ; [| split; [exact I|]]
  ; [ destruct Hitemx as [[Hex Hli] [Hinputi [Houtputi [Hdestinationi Hdescriptori]]]]
  ; rewrite Hli; subst; split; [ repeat split|]
    |]
  ; [exists Hex; reflexivity|apply equivocator_descriptors_update_eq|..]
  ; intros
  ; match type of Ht with
    | (let (_, _) := ?t in _ ) = _ =>
      destruct t as (si', om') eqn:Ht'
    end
  ; inversion Ht; subst; clear Ht
  ; rewrite state_update_eq in Hchar
  ; specialize (Hchar _ Hv Ht')
  ; simpl in *
  ; destruct Hchar as (Hproper' & Hex_new & Hchar)
  .
  - repeat split.
    + unfold equivocator_descriptors_update. rewrite equivocator_descriptors_update_eq. assumption.
    + unfold equivocator_descriptors_update. rewrite equivocator_descriptors_update_eq. reflexivity.
    + extensionality j.
      destruct (decide (j = i)).
      * subst. rewrite state_update_eq. reflexivity.
      * repeat (rewrite state_update_neq; [| assumption]). reflexivity.
    + unfold equivocator_descriptors_update.
      rewrite equivocator_descriptors_update_eq.
      assumption.
    + subst. specialize (Hchar _ eq_refl) as [Hvx Htx].
      unfold equivocators_state_project. unfold Common.equivocators_state_project.
      unfold equivocator_descriptors_update.
      rewrite equivocator_descriptors_update_eq.
      rewrite Hli in Hvx. assumption.
    + subst. specialize (Hchar _ eq_refl) as [Hvx Htx].
      unfold equivocators_state_project. unfold Common.equivocators_state_project.
      unfold equivocator_descriptors_update.
      rewrite equivocator_descriptors_update_eq.
      simpl in *. rewrite Hli in Htx. rewrite Htx. f_equal.
      extensionality eqv.
      destruct (decide (eqv = i)).
      * subst. repeat rewrite state_update_eq.
        rewrite state_update_eq in Hdestinationi. symmetry. assumption.
      * repeat (rewrite state_update_neq; [|assumption]).
        rewrite equivocator_descriptors_update_neq; [|assumption].
        reflexivity.
  - repeat split.
    + unfold equivocator_descriptors_update. rewrite equivocator_descriptors_update_eq. assumption.
    + unfold equivocator_descriptors_update. rewrite equivocator_descriptors_update_eq. reflexivity.
    + extensionality j.
      destruct (decide (j = i)).
      * subst. rewrite state_update_eq. reflexivity.
      * repeat (rewrite state_update_neq; [| assumption]). reflexivity.
    + unfold equivocator_descriptors_update.
      rewrite equivocator_descriptors_update_eq.
      assumption.
    + extensionality eqv.
      unfold equivocators_state_project. unfold Common.equivocators_state_project.
      unfold equivocator_descriptors_update.
      destruct (decide (eqv = i)).
      * subst. rewrite state_update_eq. rewrite equivocator_descriptors_update_eq. assumption.
      * rewrite state_update_neq; [|assumption].
        rewrite equivocator_descriptors_update_neq; [|assumption].
        reflexivity.
Qed.

Lemma equivocators_transition_item_project_proper_characterization
  (eqv_descriptors : equivocator_descriptors)
  (item : composite_transition_item equivocator_IM)
  (Hproper : proper_equivocator_descriptors eqv_descriptors (destination item))
  : exists oitem eqv_descriptors',
    equivocators_transition_item_project eqv_descriptors item = Some (oitem, eqv_descriptors')
    /\ match oitem with
      | Some itemx =>
        (exists (Hex : existing_equivocator_label _ (projT2 (l item))), existT (projT1 (l item)) (existing_equivocator_label_extract _ _ Hex) = l itemx) /\
         input item = input itemx /\ output item = output itemx /\
        (equivocators_state_project eqv_descriptors (destination item) = destination itemx)
        /\ eqv_descriptors' (projT1 (l item)) = (equivocator_label_descriptor (projT2 (l item)))
      | None => True
      end
    /\ forall
      (s : composite_state equivocator_IM)
      (Hv : composite_valid equivocator_IM (l item) (s, input item))
      (Ht : composite_transition equivocator_IM (l item) (s, input item) = (destination item, output item)),
      proper_equivocator_descriptors eqv_descriptors' s /\
      eqv_descriptors' = equivocator_descriptors_update eqv_descriptors (projT1 (l item)) (eqv_descriptors' (projT1 (l item))) /\
      s = state_update equivocator_IM (destination item) (projT1 (l item)) (s (projT1 (l item))) /\
      previous_state_descriptor_prop (IM (projT1 (l item))) (eqv_descriptors (projT1 (l item))) (s (projT1 (l item))) (eqv_descriptors' (projT1 (l item))) /\
      match oitem with
      | Some itemx =>
        forall (sx : composite_state IM)
          (Hsx : sx = equivocators_state_project eqv_descriptors' s),
          composite_valid IM (l itemx) (sx, input itemx) /\
          composite_transition IM (l itemx) (sx, input itemx) = (destination itemx, output itemx)
      | None =>
        equivocators_state_project eqv_descriptors (destination item) = equivocators_state_project eqv_descriptors' s
      end.
Proof.
  destruct
    (equivocators_transition_item_project_proper_descriptor_characterization eqv_descriptors item (Hproper (projT1 (l item))))
    as [oitem [eqv_descriptors' [Hoitem [Hitemx Hchar]]]].
  exists oitem, eqv_descriptors'. split; [assumption|].
  split; [assumption|].
  intros.
  specialize (Hchar s Hv Ht) as (Hproperi' & Heqv' & Hs & Hex_new & Hchar).
  clear Hv Ht Hoitem.
  split; [|repeat split; assumption]; clear Hchar.
  intro eqv.
  destruct (decide (eqv = (projT1 (l item)))).
  - subst. assumption.
  - rewrite Heqv'. rewrite Hs.
    rewrite state_update_neq; [|assumption].
    unfold proper_descriptor. unfold equivocator_descriptors_update.
    rewrite equivocator_descriptors_update_neq; [|assumption].
    apply Hproper.
Qed.

Lemma equivocators_transition_item_project_inv_characterization
  (eqv_descriptors eqv_descriptors': equivocator_descriptors)
  (item : composite_transition_item equivocator_IM)
  (itemx : composite_transition_item IM)
  (Hpr_item : equivocators_transition_item_project eqv_descriptors item = Some (Some itemx, eqv_descriptors'))
  : (exists (Hex : existing_equivocator_label _ (projT2 (l item))), existT (projT1 (l item)) (existing_equivocator_label_extract _ _ Hex) = l itemx) /\
    input item = input itemx /\ output item = output itemx /\
    equivocators_state_project eqv_descriptors (destination item) = destination itemx.
Proof.
  unfold equivocators_transition_item_project in Hpr_item.
  destruct
    (equivocator_vlsm_transition_item_project
      (IM (projT1 (l item)))
      (composite_transition_item_projection equivocator_IM item)
      (eqv_descriptors (projT1 (l item))))
    as [([itemi|], descriptori)|] eqn:Hpr_itemi
  ; [|congruence|congruence].
  inversion Hpr_item. subst. clear Hpr_item. simpl.
  repeat split.
  apply equivocator_transition_item_project_inv_characterization in Hpr_itemi
    as [[Hex Hl]].
  rewrite Hl. exists Hex. reflexivity.
Qed.

Definition equivocators_trace_project_folder
  (item : composite_transition_item equivocator_IM)
  (result: option (list (composite_transition_item IM) * equivocator_descriptors))
  : option (list (composite_transition_item IM) * equivocator_descriptors)
  :=
  match result with
  | None => None
  | Some (r, idescriptor) =>
    match equivocators_transition_item_project idescriptor item with
    | None => None
    | Some (None, odescriptor) => Some (r, odescriptor)
    | Some (Some item', odescriptor) => Some (item' :: r, odescriptor)
    end
  end.

Lemma equivocators_trace_project_fold_None
  (tr : list (composite_transition_item equivocator_IM))
  : fold_right equivocators_trace_project_folder None tr = None.
Proof.
  induction tr; [reflexivity|]. simpl. rewrite IHtr. reflexivity.
Qed.

Lemma equivocators_trace_project_folder_additive_iff
  (tr : list (composite_transition_item equivocator_IM))
  (itrX : list (composite_transition_item IM))
  (ieqv_descriptors eqv_descriptors : equivocator_descriptors)
  (trX' : list (composite_transition_item IM))
  : fold_right equivocators_trace_project_folder (Some (itrX, ieqv_descriptors)) tr
    = Some (trX', eqv_descriptors)
  <-> exists trX : list (composite_transition_item IM),
    fold_right equivocators_trace_project_folder (Some ([], ieqv_descriptors)) tr
      = Some (trX, eqv_descriptors)
    /\ trX' = trX ++ itrX.
Proof.
  revert trX' eqv_descriptors.
  induction tr; intros.
  - simpl. split; intro Htr.
    + inversion Htr. subst. exists []. split; reflexivity.
    + destruct Htr as [trX [HtrX HtrX']]. subst. inversion HtrX. reflexivity.
  - simpl.
    remember (fold_right equivocators_trace_project_folder (Some (itrX, ieqv_descriptors)) tr)
      as pr_itrX_tr.
    remember (fold_right equivocators_trace_project_folder (Some ([], ieqv_descriptors)) tr)
      as pr_tr.
    split.
    + intro Htr.
      destruct pr_itrX_tr as [(tr1,e1)|] ; [|inversion Htr].
      specialize (IHtr tr1 e1). apply proj1 in IHtr. specialize (IHtr eq_refl).
      destruct IHtr as [trX [Hpr_tr Htr1]].
      rewrite Hpr_tr in *. rewrite Htr1 in *.
      simpl in Htr. simpl.
      destruct (equivocators_transition_item_project e1 a)
        as [(oitem, eqv_descriptors'')|] eqn:Ha; [|congruence].
      destruct oitem; inversion Htr; eexists _; split; reflexivity.
    + intros [trX [Htr HtrX']].
      subst trX'.
      destruct pr_tr as [(tr1, e1)|]; [|inversion Htr].
      specialize (IHtr (tr1 ++ itrX) e1). apply proj2 in IHtr.
      spec IHtr. { eexists _.  split; reflexivity. }
      rewrite IHtr.
      simpl in *.
      destruct (equivocators_transition_item_project e1 a)
        as [(oitem, odescriptor)|] eqn:Ha
      ; [|discriminate Htr].
      destruct oitem as [item'|]; inversion Htr; reflexivity.
Qed.

Lemma equivocators_trace_project_folder_additive
  (tr : list (composite_transition_item equivocator_IM))
  (itrX trX : list (composite_transition_item IM))
  (ieqv_descriptors eqv_descriptors : equivocator_descriptors)
  (Htr : fold_right equivocators_trace_project_folder (Some ([], ieqv_descriptors)) tr
    = Some (trX, eqv_descriptors))
  : fold_right equivocators_trace_project_folder (Some (itrX, ieqv_descriptors)) tr
    = Some (trX ++ itrX, eqv_descriptors).
Proof.
  apply equivocators_trace_project_folder_additive_iff.
  exists trX. split; [assumption|reflexivity].
Qed.

(**
The projection of an [equivocators] trace is obtained by traversing the
trace from right to left guided by the descriptors produced by
[equivocators_transition_item_project] and gathering all non-empty
[transition_item]s it produces.
*)
Definition equivocators_trace_project
  (eqv_descriptors : equivocator_descriptors)
  (tr : list (composite_transition_item equivocator_IM))
  : option (list (composite_transition_item IM) * equivocator_descriptors)
  :=
  fold_right
    equivocators_trace_project_folder
    (Some ([], eqv_descriptors))
    tr.

Lemma equivocators_trace_project_app_iff
  (pre suf : list (composite_transition_item equivocator_IM))
  (ieqv_descriptors eqv_descriptors : equivocator_descriptors)
  (trX : list (composite_transition_item IM))
  : equivocators_trace_project eqv_descriptors (pre ++ suf)
    = Some (trX, ieqv_descriptors)
  <-> exists
    (preX sufX : list (composite_transition_item IM))
    (eqv_descriptors' : equivocator_descriptors),
    equivocators_trace_project eqv_descriptors suf = Some (sufX, eqv_descriptors') /\
    equivocators_trace_project eqv_descriptors' pre = Some (preX, ieqv_descriptors) /\
    trX = preX ++ sufX.
Proof.
  unfold equivocators_trace_project.
  rewrite fold_right_app.
  simpl.
  match goal with
  |- fold_right _ ?r _ = _ <-> _ => remember r as r_sufX
  end.
  destruct r_sufX as [(sufX, eqv_descriptors')|]
  ; [
    | rewrite equivocators_trace_project_fold_None; split;
      [intro contra; congruence| intros [preX [sufX [eqv_descriptors' [contra _]]]]; congruence]
    ].
  specialize (equivocators_trace_project_folder_additive_iff pre sufX eqv_descriptors' ieqv_descriptors trX)
    as Hadd.
  rewrite Hadd.
  split.
  - intros [preX [HpreX HtrX]]. exists preX, sufX, eqv_descriptors'. split; [reflexivity|].
    split; assumption.
  - intros [preX [_sufX [_eqv_descriptors' [Heq [Hpre HtrX]]]]].
    exists preX. inversion Heq. subst _sufX _eqv_descriptors'.
    split; assumption.
Qed.

(**
For every [transition_item] of the projection of a trace over the composition
of equivocators, there exists a corresponding item in the original trace
which projects to it.

*)
Lemma equivocators_trace_project_app_inv_item
  (tr : list (composite_transition_item equivocator_IM))
  (ieqv_descriptors eqv_descriptors : equivocator_descriptors)
  (preX sufX : list (composite_transition_item IM))
  (itemX : composite_transition_item IM)
  : equivocators_trace_project eqv_descriptors tr
    = Some (preX ++ [itemX] ++ sufX, ieqv_descriptors) ->
  exists
    (pre suf : list (composite_transition_item equivocator_IM))
    (item : (composite_transition_item equivocator_IM))
    (item_descriptors pre_descriptors : equivocator_descriptors),
    equivocators_trace_project eqv_descriptors suf = Some (sufX, item_descriptors) /\
    equivocators_transition_item_project item_descriptors item = Some (Some itemX, pre_descriptors) /\
    equivocators_trace_project pre_descriptors pre = Some (preX, ieqv_descriptors) /\
    tr = pre ++ [item] ++ suf.
Proof.
  generalize dependent sufX. generalize dependent eqv_descriptors.
  induction tr using rev_ind; intros eqv_descriptors sufX.
  - cbn; inversion 1 as [[Hnil Heq]]; clear -Hnil.
    destruct preX; inversion Hnil.
  - intro Hsome.
    apply equivocators_trace_project_app_iff in Hsome
      as (trX' & xX & eqv_descriptors' & Hpr_x & Hpr_tr & Heq).
    simpl in Hpr_x.
    destruct (equivocators_transition_item_project eqv_descriptors x)
      as [(ox, descriptorx)|] eqn:Hpr_x_item
    ; [|congruence].
    destruct xX as [|xX _empty].
    + destruct ox; [congruence|].
      inversion Hpr_x. subst. clear Hpr_x.
      rewrite app_nil_r in  Heq. subst trX'.
      specialize (IHtr eqv_descriptors' sufX Hpr_tr).
      destruct IHtr as [pre [suf [item [item_descriptors [pre_descriptors [Hpr_suf [Hpr_item [Hpr_pre Heqtr]]]]]]]].
      exists pre, (suf ++ [x]), item, item_descriptors, pre_descriptors.
      subst tr. rewrite !app_assoc.
      repeat split; [|assumption|assumption].
      apply equivocators_trace_project_app_iff.
      exists sufX, [], eqv_descriptors'. rewrite app_nil_r.
      repeat split; [|assumption].
      simpl. rewrite Hpr_x_item. reflexivity.
    + destruct ox; [|congruence].
      inversion Hpr_x. subst. clear Hpr_x.
      destruct_list_last sufX sufX' _xX Heq_sufX.
      * subst. rewrite app_nil_r in Heq. apply app_inj_tail in Heq.
        destruct Heq. subst.
        exists tr, [], x, eqv_descriptors, eqv_descriptors'.
        rewrite app_nil_r.
        repeat split; assumption.
      * subst. rewrite! app_assoc in Heq. apply app_inj_tail in Heq.
        rewrite <- app_assoc in Heq. destruct Heq. subst.
        specialize (IHtr eqv_descriptors' sufX' Hpr_tr).
        destruct IHtr as [pre [suf [item [item_descriptors [pre_descriptors [Hpr_suf [Hpr_item [Hpr_pre Heqtr]]]]]]]].
        exists pre, (suf ++ [x]), item, item_descriptors, pre_descriptors.
        subst tr. rewrite !app_assoc.
        repeat split; [|assumption|assumption].
        apply equivocators_trace_project_app_iff.
        exists sufX', [xX], eqv_descriptors'.
        repeat split; [|assumption].
        simpl. rewrite Hpr_x_item. reflexivity.
Qed.

(**
A corrollary of the above, reflecting a split in the projection to the original trace.
*)
Lemma equivocators_trace_project_app_inv
  (tr : list (composite_transition_item equivocator_IM))
  (ieqv_descriptors eqv_descriptors : equivocator_descriptors)
  (preX sufX : list (composite_transition_item IM))
  : equivocators_trace_project eqv_descriptors tr
    = Some (preX ++ sufX, ieqv_descriptors) ->
  exists
    (pre suf : list (composite_transition_item equivocator_IM))
    (eqv_descriptors' : equivocator_descriptors),
    equivocators_trace_project eqv_descriptors suf = Some (sufX, eqv_descriptors') /\
    equivocators_trace_project eqv_descriptors' pre = Some (preX, ieqv_descriptors) /\
    tr = pre ++ suf.
Proof.
  intro Hpr_tr.
  destruct sufX as [|itemX sufX].
  - rewrite app_nil_r in Hpr_tr.
    exists tr, [], eqv_descriptors. rewrite app_nil_r. repeat split. assumption.
  - change (itemX :: sufX) with ([itemX] ++ sufX) in Hpr_tr.
    apply equivocators_trace_project_app_inv_item in Hpr_tr.
    destruct Hpr_tr as [pre [suf [item [item_descriptors [pre_descriptors [Hpr_suf [Hpr_item [Hpr_pre Heqtr]]]]]]]].
    exists pre, ([item] ++ suf), pre_descriptors.
    subst. repeat split; [|assumption].
    apply equivocators_trace_project_app_iff.
    exists [itemX], sufX, item_descriptors.
    repeat split; [assumption|].
    simpl. rewrite Hpr_item. reflexivity.
Qed.

Lemma equivocators_trace_project_preserves_equivocating_indices
  (descriptors idescriptors : equivocator_descriptors)
  (tr : list (composite_transition_item equivocator_IM))
  (trX : list (composite_transition_item IM))
  (is s : composite_state equivocator_IM)
  (Htr : finite_valid_trace_from_to (pre_loaded_with_all_messages_vlsm (free_composite_vlsm equivocator_IM)) is s tr )
  (Hdescriptors : proper_equivocator_descriptors descriptors s)
  (Hproject_tr : equivocators_trace_project descriptors tr = Some (trX, idescriptors))
  :
    (set_union (equivocating_indices IM (enum index) is) (newmachine_descriptors_list IM (enum index) idescriptors)) ⊆
    (set_union (equivocating_indices IM (enum index) s) (newmachine_descriptors_list IM (enum index) descriptors)).
Proof.
  generalize dependent trX. generalize dependent descriptors.
  induction Htr using finite_valid_trace_from_to_rev_ind.
  - intros. inversion Hproject_tr. intros eqv Heqv. assumption.
  - set (x:={|l:=l|}).
    intros.
    apply equivocators_trace_project_app_iff in Hproject_tr.
    destruct Hproject_tr as [preX [sufX [descriptors' [Hproject_x [Hproject_tr _]]]]].
    simpl in Hproject_x.
    destruct
      (equivocators_transition_item_project descriptors x)
      as [(oitemx, _descriptors')|] eqn:Hpr_x ; [|congruence].
    assert (_descriptors' = descriptors') as -> by (destruct oitemx;injection Hproject_x;congruence).
    clear Hproject_x trX sufX.

    destruct Ht as [[_ [_ [Hv _]]] Ht].
    specialize
      (equivocators_transition_item_project_preserves_equivocating_indices descriptors x
         oitemx descriptors' s Hdescriptors Ht Hv Hpr_x) as Hx_preserves.
    specialize
      (equivocators_transition_item_project_proper_characterization descriptors x Hdescriptors)
      as Hpr_x_char.
    rewrite Hpr_x in Hpr_x_char.
    destruct Hpr_x_char as [_ [_ [[= <- <-] [_ Hchar2]]]].
    specialize (Hchar2 s Hv Ht) as [Hdescriptors' _].
    specialize (IHHtr _ Hdescriptors' _ Hproject_tr).
    revert IHHtr Hx_preserves. apply transitivity.
Qed.

(** The state and descriptors obtained after applying [equivocators_trace_project]
on a pre-loaded valid trace satisfy the [previous_state_descriptor_prop]erty.
*)
Lemma equivocators_trace_project_from_state_descriptors
  (descriptors idescriptors : equivocator_descriptors)
  (tr : list (composite_transition_item equivocator_IM))
  (trX : list (composite_transition_item IM))
  (is s : composite_state equivocator_IM)
  (Htr : finite_valid_trace_from_to (pre_loaded_with_all_messages_vlsm (free_composite_vlsm equivocator_IM)) is s tr )
  (Hdescriptors : proper_equivocator_descriptors descriptors s)
  (Hproject_tr : equivocators_trace_project descriptors tr = Some (trX, idescriptors))
  : forall eqv, previous_state_descriptor_prop (IM eqv) (descriptors eqv) (is eqv) (idescriptors eqv).
Proof.
  generalize dependent trX.
  generalize dependent descriptors.
  generalize dependent s.
  induction tr using rev_ind; intros.
  - inversion Hproject_tr. subst. destruct (idescriptors eqv); simpl; [reflexivity|lia].
  - apply finite_valid_trace_from_to_last in Htr as Heq_s.
    rewrite finite_trace_last_is_last in Heq_s. subst s.
    apply finite_valid_trace_from_to_app_split in Htr.
    destruct Htr as [Htr Hx].
    specialize (equivocators_pre_trace_cannot_decrease_state_size IM _ _ _ Htr) as His_tr.
    specialize (equivocators_pre_trace_cannot_decrease_state_size IM _ _ _ Hx) as Htr_x.
    specialize (IHtr _ Htr).
    specialize (equivocators_transition_item_project_proper_characterization descriptors x) as Hproperx.
    spec Hproperx Hdescriptors.
    destruct Hproperx as [oitem [final_descriptors' [Hprojectx [Hitemx Hproperx]]]].
    specialize (Hproperx (finite_trace_last is tr)).
    rewrite equivocators_trace_project_app_iff in Hproject_tr.
    simpl in *.
    rewrite Hprojectx in Hproject_tr.
    inversion Hx. subst tl s' x f. clear Hx Htl.
    destruct Ht as [[_ [_ [Hv _]]] Ht].
    specialize (Hproperx Hv Ht). simpl in Hproperx.
    destruct Hproperx as [Hproper' [Heq_final_descriptors' [Heq_ltr [Hex_new Hx]]]].
    specialize (IHtr _ Hproper').
    assert (Hex_new' : previous_state_descriptor_prop (IM eqv) (final_descriptors' eqv) (is eqv) (idescriptors eqv)).
    { destruct Hproject_tr as [preX [sufX [_final_descriptors' [H_final_descriptors' [Hproject_tr HtrX]]]]].
      apply IHtr with preX.
      destruct oitem; inversion H_final_descriptors'; subst; assumption.
    }

    destruct l as (i, li). simpl in *.
    destruct (decide (i = eqv)).
    + subst. spec His_tr eqv. spec Htr_x eqv.
      destruct (descriptors eqv) eqn:Hvin_desc_eqv.
      * simpl in Hex_new. rewrite Hex_new in Hex_new'. simpl in Hex_new'.
        simpl. assumption.
      * destruct (final_descriptors' eqv) eqn:Hfin_desc_eqv'.
        -- simpl in Hex_new, Hex_new'. rewrite Hex_new'. simpl.  lia.
        -- destruct (idescriptors eqv); simpl in *; lia.
    + rewrite Heq_final_descriptors' in Hex_new'.
      unfold equivocator_descriptors_update in Hex_new'.
      rewrite equivocator_descriptors_update_neq in Hex_new' by congruence.
      assumption.
Qed.

Lemma equivocators_trace_project_preserves_equivocating_indices_final
  (descriptors idescriptors : equivocator_descriptors)
  (tr : list (composite_transition_item equivocator_IM))
  (trX : list (composite_transition_item IM))
  (is s : composite_state equivocator_IM)
  (Htr : finite_valid_trace_from_to (pre_loaded_with_all_messages_vlsm (free_composite_vlsm equivocator_IM)) is s tr )
  (Hdescriptors : not_equivocating_equivocator_descriptors IM descriptors s)
  (Hproject_tr : equivocators_trace_project descriptors tr = Some (trX, idescriptors))
  :
    (set_union (equivocating_indices IM (enum index) is) (newmachine_descriptors_list IM (enum index) idescriptors)) ⊆
    (equivocating_indices IM (enum index) s).
Proof.
  apply not_equivocating_equivocator_descriptors_proper in Hdescriptors as Hproper.
  specialize
    (equivocators_trace_project_preserves_equivocating_indices _ _ _ _ _ _
      Htr Hproper Hproject_tr
    ) as Hincl.
  intros eqv Heqv. spec Hincl eqv Heqv.
  apply set_union_iff in Hincl.
  clear Heqv.
  destruct Hincl as [|Heqv]; [assumption|].
  specialize (Hdescriptors eqv).
  apply elem_of_list_filter in Heqv.
  destruct Heqv as [Heqv Hin].
  destruct (descriptors eqv); [|contradiction].
  contradiction.
Qed.

(**
We can project a trace over the composition of equivocators in two ways:
(1) first project on a equivocator component, then project the equivocator to the original component
(2) first projects to the composition of original components, then project to one of them

The result below says that the two ways lead to the same result.
*)
Lemma equivocators_trace_project_finite_trace_projection_list_commute
  (i : index)
  (final_descriptors initial_descriptors : equivocator_descriptors)
  (eqv_initial : MachineDescriptor (IM i))
  (tr : list (composite_transition_item equivocator_IM))
  (trX : list (composite_transition_item IM))
  (trXi : list (vtransition_item (IM i)))
  (eqv_final := final_descriptors i)
  (Hproject_tr : equivocators_trace_project final_descriptors tr = Some (trX, initial_descriptors))
  (Hproject_tri :
    equivocator_vlsm_trace_project (IM i)
      (finite_trace_projection_list equivocator_IM i tr) eqv_final
    = Some (trXi, eqv_initial))
  : initial_descriptors i = eqv_initial /\
    finite_trace_projection_list IM i trX = trXi.
Proof.
  generalize dependent trXi. generalize dependent trX.
  generalize dependent final_descriptors.
  induction tr using rev_ind; intros.
  - simpl in Hproject_tr. inversion Hproject_tr. subst.
    clear Hproject_tr.
    simpl in Hproject_tri.
    inversion Hproject_tri. subst. split; reflexivity.
  - unfold equivocators_trace_project in Hproject_tr.
    rewrite fold_right_app in Hproject_tr.
    match type of Hproject_tr with
    | fold_right _ ?i _ = _ => destruct i as [(projectx,final_descriptors')|] eqn:Hproject_x
    end
    ; [|rewrite equivocators_trace_project_fold_None in Hproject_tr; inversion Hproject_tr].
    apply equivocators_trace_project_folder_additive_iff in Hproject_tr.
    destruct Hproject_tr as [trX0 [HtrX0 HtrX]].
    specialize (IHtr _ _ HtrX0).
    unfold finite_trace_projection_list in Hproject_tri.
    rewrite @pre_VLSM_projection_finite_trace_project_app in Hproject_tri.
    apply equivocator_vlsm_trace_project_app in Hproject_tri.
    destruct Hproject_tri as [eqv_final' [trXi' [project_xi [HtrXi' [Hproject_xi HeqtrXi]]]]].
    assert (Hfinal'i : final_descriptors' i = eqv_final' /\ finite_trace_projection_list IM i projectx = project_xi).
    { clear - Hproject_x Hproject_xi.
      simpl in *.
      destruct (equivocators_transition_item_project final_descriptors x)
        as [(ox, final')|] eqn:Hpr_item_x
      ; [|congruence].
      unfold equivocators_transition_item_project in Hpr_item_x.
      destruct (decide (i = projT1 (l x))).
      - subst i.
        rewrite (composite_transition_item_projection_iff equivocator_IM x)
         in Hproject_xi.
        simpl in Hproject_xi.
        subst eqv_final.
        destruct (equivocator_vlsm_transition_item_project _ _ _)
          as [(oitem', descriptor')|] eqn:Heqpr_item_x
        ; [|discriminate Hproject_xi].
        destruct oitem' as [item'|]
        ; inversion Hproject_xi; subst descriptor' project_xi; clear Hproject_xi
        ; inversion Hpr_item_x; subst; clear Hpr_item_x
        ; inversion Hproject_x; subst; clear Hproject_x
        ; unfold equivocator_descriptors_update; rewrite equivocator_descriptors_update_eq
        ; [|split; reflexivity].
        split; [reflexivity|].
        simpl. destruct x. simpl in *. destruct l as (i, li). simpl in *.
        unfold pre_VLSM_projection_transition_item_project, composite_project_label. simpl.
        destruct (decide (i = i)); [|congruence].
        f_equal.
        replace e with (@eq_refl _ i) by (apply Eqdep_dec.UIP_dec; assumption). clear e.
        destruct item'.
        apply equivocator_transition_item_project_inv_characterization in Heqpr_item_x.
        simpl in *.
        destruct Heqpr_item_x as [Hl [Hinput [Houtput [Hdestination _]]]].
        subst.
        reflexivity.
      - rewrite (composite_transition_item_projection_neq equivocator_IM i x)
         in Hproject_xi by congruence.
        simpl in Hproject_xi.
        subst eqv_final.
        inversion Hproject_xi. subst. clear Hproject_xi.
        destruct
          (equivocator_vlsm_transition_item_project _ _ _)
          as [(oitem', descriptor')|] eqn:Heqpr_item_x
        ; [|discriminate Hpr_item_x].
        destruct oitem' as [item'|]
        ; inversion Hpr_item_x; subst; clear Hpr_item_x
        ; inversion Hproject_x; subst; clear Hproject_x
        ; unfold equivocator_descriptors_update; (rewrite equivocator_descriptors_update_neq ; [|assumption])
        ; [|split; reflexivity].
        split; [reflexivity|].
        simpl.
        rewrite (composite_transition_item_projection_neq IM i) by assumption.
        reflexivity.
    }
    destruct Hfinal'i as [Hfinal'i Hpr_xi].
    rewrite <- Hfinal'i in HtrXi'.
    specialize (IHtr _ HtrXi').
    destruct IHtr as [Heqv_initial Hpr_trXi'].
    split; [assumption|].
    subst.
    apply map_option_app.
Qed.

(**
A generalization of [equivocators_transition_item_project_preserves_zero_descriptors]
to full (valid) traces
*)
Lemma equivocators_trace_project_preserves_zero_descriptors
  (is : composite_state equivocator_IM)
  (tr : list (composite_transition_item equivocator_IM))
  (Htr : finite_valid_trace_from PreFreeE is tr)
  (descriptors : equivocator_descriptors)
  (idescriptors : equivocator_descriptors)
  (trX : list (composite_transition_item IM))
  (HtrX : equivocators_trace_project descriptors tr = Some (trX, idescriptors))
  : forall i, descriptors i = Existing 0 -> idescriptors i = Existing 0.
Proof.
  generalize dependent trX. generalize dependent descriptors.
  induction Htr using finite_valid_trace_from_rev_ind.
  - intros. inversion HtrX. subst. assumption.
  - intros descriptors trX HtrX i Hi.
    apply equivocators_trace_project_app_iff in HtrX
      as (preX & sufX & descriptors' & Hproject_x & Hproject_tr & _).
    simpl in Hproject_x.
    destruct
      (equivocators_transition_item_project descriptors x)
      as [(oitemx, _descriptors')|] eqn:Hpr_x ; [|congruence].
    assert (_descriptors' = descriptors') as -> by (destruct oitemx;injection Hproject_x;congruence).
    clear Hproject_x trX sufX.
    destruct Hx as [(_ & _  & Hv & _) Ht].
    eapply IHHtr; [eassumption|].
    eapply equivocators_transition_item_project_preserves_zero_descriptors
      with (item := x); cycle 1; eassumption.
Qed.

Lemma preloaded_equivocators_valid_trace_from_project
  (final_descriptors : equivocator_descriptors)
  (is : composite_state equivocator_IM)
  (tr : list (composite_transition_item equivocator_IM))
  (final_state := finite_trace_last is tr)
  (Hproper : proper_equivocator_descriptors final_descriptors final_state)
  (Htr : finite_valid_trace_from PreFreeE is tr)
  : exists
    (trX : list (composite_transition_item IM))
    (initial_descriptors : equivocator_descriptors),
    equivocators_trace_project final_descriptors tr = Some (trX, initial_descriptors)
    /\ proper_equivocator_descriptors initial_descriptors is
    /\ equivocators_state_project final_descriptors (finite_trace_last is tr)
     = finite_trace_last (equivocators_state_project initial_descriptors is) trX.
Proof.
  generalize dependent final_descriptors.
  generalize dependent is.
  induction tr using rev_ind; intros.
  - exists []. simpl. exists final_descriptors. repeat split; assumption.
  - apply finite_valid_trace_from_app_iff in Htr.
    destruct Htr as [Htr Hx].
    specialize (IHtr _ Htr).
    specialize (equivocators_transition_item_project_proper_characterization final_descriptors x) as Hproperx.
    unfold final_state in Hproper.
    rewrite finite_trace_last_is_last in Hproper.
    spec Hproperx Hproper.
    destruct Hproperx as [oitem [final_descriptors' [Hprojectx [Hitemx Hproperx]]]].
    specialize (Hproperx (finite_trace_last is tr)).
    unfold equivocators_trace_project.
    rewrite fold_right_app.
    match goal with
    |- context [fold_right _ ?fld _] => remember fld as foldx
    end.
    simpl in Heqfoldx.
    rewrite Hprojectx in Heqfoldx.
    inversion Hx. subst tl s' x. clear Hx.
    destruct Ht as [[_ [_ [Hv _]]] Ht].
    specialize (Hproperx Hv Ht).
    destruct Hproperx as [Hproper' [Heq_final_descriptors' [Heq_ltr [Hex_new Hx]]]].
    specialize (IHtr _ Hproper').
    destruct IHtr as [trX' [initial_descriptors [Htr_project [Hproper_initial Hlst]]]].
    destruct oitem as [item|].
    + simpl in Hitemx. destruct Hitemx as [Hl [Hinput [Houtput [Hdestination _]]]].
      specialize (Hx _ eq_refl).
      destruct Hx as [Hvx Htx].
      exists (trX' ++ [item]), initial_descriptors. subst foldx.
      rewrite equivocators_trace_project_folder_additive with (trX := trX') (eqv_descriptors := initial_descriptors)
      ; [|assumption].
      split; [reflexivity|].
      split; [assumption|].
      rewrite !finite_trace_last_is_last. assumption.
    + exists trX', initial_descriptors. subst foldx. repeat split; [assumption|assumption|].
      rewrite finite_trace_last_is_last. simpl.
      simpl in Hx. simpl in Hlst. congruence.
Qed.

Lemma equivocators_trace_project_zero_descriptors
  (is : composite_state equivocator_IM)
  (tr : list (composite_transition_item equivocator_IM))
  (Htr : finite_valid_trace_from PreFreeE is tr)
  : exists (trX : list (composite_transition_item IM)),
    equivocators_trace_project (zero_descriptor IM) tr = Some (trX, (zero_descriptor IM)).
Proof.
  specialize
    (preloaded_equivocators_valid_trace_from_project
      (zero_descriptor IM) is tr
    ) as Hproject.
  simpl in Hproject. spec Hproject.  { apply zero_descriptor_proper. }
  spec Hproject Htr.
  destruct Hproject as [trX [initial_descriptors [Hproject _]]].
  exists trX.
  replace initial_descriptors with (zero_descriptor IM) in Hproject; [assumption|].
  apply functional_extensionality_dep. intros i. symmetry.
  apply (equivocators_trace_project_preserves_zero_descriptors _ _ Htr _ _ _ Hproject).
  reflexivity.
Qed.

Lemma preloaded_equivocators_valid_trace_project_inv
  (final_descriptors : equivocator_descriptors)
  (is : composite_state equivocator_IM)
  (tr : list (composite_transition_item equivocator_IM))
  (final_state := finite_trace_last is tr)
  (Htr : finite_valid_trace PreFreeE is tr)
  (trX : list (composite_transition_item IM))
  (initial_descriptors : equivocator_descriptors)
  (Hproject: equivocators_trace_project final_descriptors tr = Some (trX, initial_descriptors))
  (Hproper : proper_equivocator_descriptors initial_descriptors is)
  : proper_equivocator_descriptors final_descriptors final_state.
Proof.
  revert Hproject. revert trX Htr final_descriptors.
  induction tr using rev_ind; intros; [inversion Hproject; assumption|].
  destruct Htr as [Htr Hinit].
  apply finite_valid_trace_from_app_iff in Htr.
  destruct Htr as [Htr Hx].
  unfold equivocators_trace_project in Hproject.
  rewrite fold_right_app in Hproject.
  match type of Hproject with
  | fold_right _ ?f _ = _ => remember f as project_x
  end.
  simpl in Heqproject_x.
  destruct project_x as [(x', x_descriptors)|]
  ; [|rewrite equivocators_trace_project_fold_None in Hproject; congruence].
  destruct (equivocators_transition_item_project final_descriptors x) as [(oitem', ditem')|]
    eqn:Hproject_x
  ; [|congruence].
  apply (equivocators_trace_project_folder_additive_iff tr x' x_descriptors initial_descriptors trX)
  in Hproject.
  destruct Hproject as [trX' [Hproject_x' HeqtrX]].
  specialize (IHtr trX' (conj Htr Hinit) _ Hproject_x').
  inversion Hx. subst. clear Hx.
  unfold equivocators_transition_item_project in Hproject_x.
  simpl in Hproject_x.
  unfold composite_transition_item_projection in Hproject_x. simpl in Hproject_x.
  unfold composite_transition_item_projection_from_eq in Hproject_x. simpl in Hproject_x.
  unfold eq_rect_r in Hproject_x. simpl in Hproject_x.
  match type of Hproject_x with
  | context [equivocator_vlsm_transition_item_project ?X ?i ?c] => remember (equivocator_vlsm_transition_item_project X i c)  as projecti
  end.
  destruct projecti as [(oitem'', ditem'')|]; [|congruence].
  unfold equivocator_vlsm_transition_item_project in Heqprojecti.
  unfold final_state in *. clear final_state.
  rewrite finite_trace_last_is_last. simpl.
  destruct (final_descriptors (projT1 l)) as [sn| j] eqn:Hfinali.
  - inversion Heqprojecti. subst. clear Heqprojecti.
    inversion Hproject_x. subst; clear Hproject_x.
    inversion Heqproject_x. subst. clear Heqproject_x.
    intro e. specialize (IHtr e).
    destruct (decide (e = projT1 l)).
    + subst.
      unfold equivocator_descriptors_update in IHtr. rewrite equivocator_descriptors_update_eq in IHtr.
      rewrite Hfinali. assumption.
    + unfold equivocator_descriptors_update in IHtr.
      rewrite equivocator_descriptors_update_neq in IHtr
      ; [|assumption].
      destruct Ht as [Hv Ht].
      simpl in Ht. unfold vtransition in Ht. simpl in Ht.
      destruct l as (i, li).
      match type of Ht with
      | (let (_,_) := ?t in _) = _ => destruct t as (si', om')
      end.
      inversion Ht. subst. simpl in n.
      rewrite state_update_neq; [|assumption]. assumption.
  - destruct l as (i, li).
    unfold projT2 in Heqprojecti.
    unfold projT1 in Heqprojecti.
    destruct Ht as [Hv Ht].
    cbn in Ht.
    destruct (equivocator_transition _ _ _) as (si', om') eqn:Ht'.
    inversion Ht. subst om'. clear Ht.
    replace (s i) with si' in * by (subst; rewrite state_update_eq; reflexivity).
    destruct (equivocator_state_project si' j) as [si'j|] eqn:Hj; [|discriminate].
    destruct li as [ndi | idi li | idi li]
    ; destruct (decide _)
    ; inversion Heqprojecti; subst; clear Heqprojecti
    ; inversion Hproject_x; subst; clear Hproject_x
    ; inversion Heqproject_x; subst; clear Heqproject_x
    ; intro eqv; specialize (IHtr eqv)
    ; (destruct (decide (eqv = i))
      ; [subst eqv
        ; unfold equivocator_descriptors_update in IHtr; rewrite equivocator_descriptors_update_eq in IHtr
        ; simpl in *; rewrite Hfinali; rewrite state_update_eq
        ; eexists; exact Hj
        |
        unfold equivocator_descriptors_update in IHtr
        ; rewrite equivocator_descriptors_update_neq in IHtr
        ; [|assumption]
        ; rewrite state_update_neq; [|assumption]
        ; assumption
        ]
      ).
Qed.

(**
A corrollary of [preloaded_equivocators_valid_trace_from_project] selecting
only the [proper_equivocator_descriptors] property.
*)
Lemma preloaded_equivocators_valid_trace_project_proper_initial
  (is : composite_state equivocator_IM)
  (tr : list (composite_transition_item equivocator_IM))
  (final_state := finite_trace_last is tr)
  (Htr : finite_valid_trace_from PreFreeE is tr)
  (final_descriptors : equivocator_descriptors)
  (trX : list (composite_transition_item IM))
  (initial_descriptors : equivocator_descriptors)
  (Hproject: equivocators_trace_project final_descriptors tr = Some (trX, initial_descriptors))
  (Hproper : proper_equivocator_descriptors final_descriptors final_state)
  : proper_equivocator_descriptors initial_descriptors is.
Proof.
  destruct
    (preloaded_equivocators_valid_trace_from_project
      final_descriptors is tr Hproper Htr
    )
    as [_trX [_initial_descriptors [_Hproject [Hiproper _]]]].
  rewrite Hproject in _Hproject.
  inversion _Hproject. subst _trX _initial_descriptors.
  assumption.
Qed.

Lemma equivocators_trace_project_output_reflecting_inv
  (is: composite_state equivocator_IM)
  (tr: list (composite_transition_item equivocator_IM))
  (Htr: finite_valid_trace_from (pre_loaded_with_all_messages_vlsm (free_composite_vlsm equivocator_IM)) is tr)
  (m : message)
  (Hbbs : Exists (field_selector output m) tr)
  : exists
    (final_descriptors initial_descriptors : equivocator_descriptors)
    (trX: list (composite_transition_item IM)),
    not_equivocating_equivocator_descriptors IM final_descriptors (finite_trace_last is tr) /\
    equivocators_trace_project final_descriptors tr = Some (trX, initial_descriptors) /\
    Exists (field_selector output m) trX.
Proof.
  apply Exists_exists in Hbbs.
  destruct Hbbs as [item [Hitem Hm]]. simpl in Hm.
  apply (finite_trace_projection_list_in  equivocator_IM) in Hitem.
  destruct item. simpl in *. destruct l as (i, li). simpl in *.
  specialize
    (preloaded_finite_valid_trace_projection equivocator_IM i _ _ Htr)
    as Htri.
  specialize
    (equivocator_vlsm_trace_project_output_reflecting_inv (IM i) _ _ Htri m) as Hex.
  spec Hex.
  { apply Exists_exists.
    eexists _. split;[exact Hitem|].
    subst. reflexivity.
  }
  destruct Hex as [eqv_final [eqv_init [Heqv_init [Heqv_final [trXi [Hprojecti Hex]]]]]].
  specialize (VLSM_projection_finite_trace_last (preloaded_component_projection equivocator_IM i) _ _ Htr)
    as Hlst.
  simpl in Hlst,Heqv_final. rewrite <- Hlst in Heqv_final. clear Hlst.
  match type of Heqv_final with
  | existing_descriptor _ _ (?l i) => remember l as final
  end.
  remember (equivocator_descriptors_update (zero_descriptor IM) i eqv_final) as final_descriptors.
  assert (Hfinal_descriptors : not_equivocating_equivocator_descriptors IM final_descriptors final).
  { intro eqv. subst final_descriptors.
    destruct (decide (eqv = i)).
    - subst i.
      unfold equivocator_descriptors_update.  rewrite equivocator_descriptors_update_eq.
      assumption.
    - unfold equivocator_descriptors_update.
      rewrite equivocator_descriptors_update_neq
      ; [|assumption].
      apply zero_descriptor_proper.
  }
  exists final_descriptors.
  subst final.
  assert (Hfinal_descriptors_proper : proper_equivocator_descriptors final_descriptors (finite_trace_last is tr)).
  { apply not_equivocating_equivocator_descriptors_proper. assumption. }
  destruct (preloaded_equivocators_valid_trace_from_project  _ _ _ Hfinal_descriptors_proper Htr)
    as [trX [initial_descriptors [Hproject_tr _]]].
  exists initial_descriptors, trX. split; [assumption|]. split; [assumption|].
  specialize
    (equivocators_trace_project_finite_trace_projection_list_commute i final_descriptors initial_descriptors
      eqv_init tr trX trXi Hproject_tr)
    as Hcommute.
  assert (Hfinali : final_descriptors i = eqv_final).
  { subst. apply equivocator_descriptors_update_eq. }
  rewrite Hfinali in Hcommute.
  spec Hcommute Hprojecti.
  destruct Hcommute as [Hiniti Hcommute].
  clear -Hex Hcommute. subst.
  apply Exists_exists in Hex. destruct Hex as [x [Hx Hm]].
  apply (finite_trace_projection_list_in_rev IM) in Hx.
  destruct Hx as [itemX [HitemX [Houtput _]]].
  apply Exists_exists. exists itemX. split; [assumption|].
  simpl in *. rewrite Houtput. assumption.
Qed.

Lemma equivocators_trace_project_output_reflecting_iff
  (is: composite_state equivocator_IM)
  (tr: list (composite_transition_item equivocator_IM))
  (Htr: finite_valid_trace_from (pre_loaded_with_all_messages_vlsm (free_composite_vlsm equivocator_IM)) is tr)
  (m : message)
  : Exists (field_selector output m) tr
  <-> exists
    (final_descriptors initial_descriptors : equivocator_descriptors)
    (trX: list (composite_transition_item IM)),
    not_equivocating_equivocator_descriptors IM final_descriptors (finite_trace_last is tr) /\
    equivocators_trace_project final_descriptors tr = Some (trX, initial_descriptors) /\
    Exists (field_selector output m) trX.
Proof.
  split; [apply equivocators_trace_project_output_reflecting_inv; assumption|].
  intros [final_descriptors [initial_descriptors [trX [Hfinal_descriptors [Hpr_tr Hex]]]]].
  apply Exists_exists in Hex.
  destruct Hex as [itemX [HitemX Hm]].
  apply elem_of_list_split in HitemX.
  destruct HitemX as [preX [sufX Heq_trX]].
  subst.
  apply equivocators_trace_project_app_inv_item in Hpr_tr.
  destruct Hpr_tr as [pre [suf [item [item_descriptors [pre_descriptors [_ [Hpr_item [_ Heqtr]]]]]]]].
  subst.
  rewrite !Exists_app. right. left. constructor.
  apply equivocators_transition_item_project_inv_characterization in Hpr_item.
  destruct Hpr_item as [_ [_ [Heqoutput _]]].
  simpl in *. congruence.
Qed.

(** Projecting a pre-loaded valid trace of the composition of equivocators
using [proper_equivocator_descriptors] one obtains a pre-loaded valid trace
of the free composition of nodes.
*)
Lemma pre_equivocators_valid_trace_project
  (is final_state : vstate equivocators_no_equivocations_vlsm)
  (tr : list (composite_transition_item equivocator_IM))
  (Htr : finite_valid_trace_init_to PreFreeE is final_state tr)
  (final_descriptors : equivocator_descriptors)
  (Hproper : proper_equivocator_descriptors final_descriptors final_state)
  : exists
    (initial_descriptors : equivocator_descriptors),
    proper_equivocator_descriptors initial_descriptors is /\
    exists
    (isX := equivocators_state_project initial_descriptors is)
    (final_stateX := equivocators_state_project final_descriptors final_state)
    (trX : list (composite_transition_item IM)),
    equivocators_trace_project final_descriptors tr = Some (trX, initial_descriptors) /\
    finite_valid_trace_init_to PreFree isX final_stateX trX.
Proof.
  generalize dependent final_descriptors.
  generalize dependent final_state.
  induction tr using rev_ind; intros.
  - apply valid_trace_get_last in Htr as Hfinal_state_eq.
    subst.
    exists final_descriptors. split; [assumption|].
    exists [].
    repeat (split; [reflexivity|]).
    cut (vinitial_state_prop (free_composite_vlsm IM) (equivocators_state_project final_descriptors is)).
    { intro Hinit. split; [|assumption]. constructor.
      apply initial_state_is_valid. assumption.
    }
    apply (equivocators_initial_state_project IM); [|assumption].
    apply Htr.
  - destruct Htr as [Htr Hinit].
    apply finite_valid_trace_from_to_app_split in Htr.
    destruct Htr as [Htr Hx].
    specialize (IHtr _ (conj Htr Hinit)).
    apply finite_valid_trace_from_to_last in Hx as Hfinal_state_eq.
    change [x] with ([] ++ [x]) in Hfinal_state_eq.
    rewrite finite_trace_last_is_last in Hfinal_state_eq.
    subst.
    destruct
      (equivocators_transition_item_project_proper_characterization _ x Hproper)
      as [oitem [final_descriptors' [Hpr_x [Hchar1 Hchar2]]]].
    specialize (equivocators_trace_project_app_iff tr [x]) as Hpr_app.
    inversion Hx. subst. clear Hx Htl.
    destruct Ht as [[_ [_ [Hvx Hcx]]]  Htx].
    specialize (Hchar2 (finite_trace_last is tr) Hvx Htx).
    simpl in *.
    destruct Hchar2 as [Hproper' [Heq_final_descriptors' [Heq_last_tr [Hex_new Hchar2]]]].
    specialize (IHtr _ Hproper').
    destruct IHtr as [initial_descriptors [Hproper_initial [trX [Hpr_tr HtrX]]]].
    exists initial_descriptors.
    split; [assumption|].
    specialize (Hpr_app initial_descriptors final_descriptors).
    destruct oitem as [item|].
    + exists (trX ++ [item]).
      destruct HtrX as [HtrX HinitX].
      repeat split; [..|assumption].
      * apply (Hpr_app (trX ++ [item])).
        exists trX, [item], final_descriptors'.
        rewrite Hpr_x.
        repeat split.
        assumption.
      * apply
          (finite_valid_trace_from_to_app PreFree
            (equivocators_state_project final_descriptors' (finite_trace_last is tr)))
        ; [assumption|].
        specialize (Hchar2 _ eq_refl).
        destruct item. destruct l0 as (ix, lix).
        destruct l as (i, li).
        simpl in *.
        destruct Hchar1 as [[Hex Heq_l] [Heq_input [Heq_output [Hpr_s Heq_descli]]]].
        inversion Heq_l. subst ix.
        simpl_existT. subst lix input output.
        destruct Hchar2 as [Hvx_pr Htx_pr].
        rewrite Hpr_s.
        apply finite_valid_trace_from_to_singleton.
        repeat split
        ; [|apply any_message_is_valid_in_preloaded|assumption|assumption].
        apply finite_valid_trace_from_to_last_pstate in HtrX. assumption.
    + exists trX. clear Hchar1. rewrite Hchar2.
      split; [|assumption].
      apply (Hpr_app trX).
      exists trX, [], final_descriptors'.
      rewrite Hpr_x.
      repeat split; [assumption|]. rewrite app_nil_r. reflexivity.
Qed.

Definition equivocators_partial_trace_project
  (final_descriptors : equivocator_descriptors)
  (str : composite_state equivocator_IM * list (composite_transition_item equivocator_IM))
  : option (composite_state IM * list (composite_transition_item IM))
  :=
  let (s, tr) := str in
  if (decide (not_equivocating_equivocator_descriptors IM final_descriptors (finite_trace_last s tr))) then
    match equivocators_trace_project final_descriptors tr with
    | None => None
    | Some (trX, initial_descriptors) =>
        Some (equivocators_state_project initial_descriptors s, trX)
    end
    else None.

Lemma equivocators_partial_trace_project_characterization
  (final_descriptors : equivocator_descriptors)
  (X := free_composite_vlsm equivocator_IM)
  (partial_trace_project := equivocators_partial_trace_project final_descriptors)
  sX trX sY trY
  : partial_trace_project (sX, trX) = Some (sY, trY) <->
    not_equivocating_equivocator_descriptors IM final_descriptors (finite_trace_last sX trX) /\
    exists initial_descriptors,
      equivocators_trace_project final_descriptors trX = Some (trY, initial_descriptors) /\
      equivocators_state_project initial_descriptors sX = sY.
Proof.
  unfold partial_trace_project,equivocators_partial_trace_project.
  split.
  - intros Hpr_tr.
    case_decide; [|congruence].
    destruct (equivocators_trace_project final_descriptors trX)
      as [(_trY, initial_descriptors)|] eqn:Htr_project
    ; [|congruence].
    inversion Hpr_tr. subst _trY. clear Hpr_tr.
    split; [assumption|]. exists initial_descriptors. split; reflexivity.
  - intros [Hnot_equiv [initial_descriptors [Hpr_tr Hpr_s]]].
    rewrite decide_True by assumption.
    rewrite Hpr_tr. subst. reflexivity.
Qed.

Definition destruct_equivocators_partial_trace_project
  {final_descriptors : equivocator_descriptors}
  (X := free_composite_vlsm equivocator_IM)
  (partial_trace_project := equivocators_partial_trace_project final_descriptors)
  {sX trX sY trY}
  (Hpr_tr : partial_trace_project (sX, trX) = Some (sY, trY))
  : not_equivocating_equivocator_descriptors IM final_descriptors (finite_trace_last sX trX) /\
    exists initial_descriptors,
      equivocators_trace_project final_descriptors trX = Some (trY, initial_descriptors) /\
      equivocators_state_project initial_descriptors sX = sY
  := proj1 (equivocators_partial_trace_project_characterization final_descriptors sX trX sY trY) Hpr_tr.

Definition construct_equivocators_partial_trace_project
  {final_descriptors : equivocator_descriptors}
  (X := free_composite_vlsm equivocator_IM)
  (partial_trace_project := equivocators_partial_trace_project final_descriptors)
  {sX trX sY trY}
  (H : not_equivocating_equivocator_descriptors IM final_descriptors (finite_trace_last sX trX) /\
    exists initial_descriptors,
      equivocators_trace_project final_descriptors trX = Some (trY, initial_descriptors) /\
      equivocators_state_project initial_descriptors sX = sY)
  : partial_trace_project (sX, trX) = Some (sY, trY)
  := proj2 (equivocators_partial_trace_project_characterization final_descriptors sX trX sY trY) H.

Lemma equivocators_partial_trace_project_extends_left
  (final_descriptors : equivocator_descriptors)
  (X := free_composite_vlsm equivocator_IM)
  (partial_trace_project := equivocators_partial_trace_project final_descriptors)
  : forall sX trX sY trY,
  partial_trace_project (sX, trX) = Some (sY, trY) ->
  forall s'X preX,
    finite_trace_last s'X preX = sX ->
    finite_valid_trace_from (pre_loaded_with_all_messages_vlsm X) s'X (preX ++ trX) ->
    exists s'Y preY,
      partial_trace_project (s'X, preX ++ trX) = Some (s'Y, preY ++ trY) /\
      finite_trace_last s'Y preY = sY.
Proof.
  intros s tr sX trX Hpr_tr s_pre pre Hs_lst Hpre_tr.
  destruct (destruct_equivocators_partial_trace_project Hpr_tr)
    as [Hnot_equiv [initial_descriptors [Htr_project Hs_project]]].
  apply (finite_valid_trace_from_app_iff PreFreeE) in Hpre_tr.
  destruct Hpre_tr as [Hpre Htr]. subst s sX.
  apply not_equivocating_equivocator_descriptors_proper in Hnot_equiv as Hproper.
  specialize
    (preloaded_equivocators_valid_trace_project_proper_initial _ _ Htr
      _ _ _ Htr_project Hproper
    ) as Hinitial_descriptors.
  destruct
    (preloaded_equivocators_valid_trace_from_project
      _ _ _ Hinitial_descriptors Hpre
    ) as [preX [pre_descriptors [Hpre_project [Hpre_desciptors Hs_project]]]].
  exists (equivocators_state_project pre_descriptors s_pre), preX.
  split; [|symmetry; assumption].
  apply construct_equivocators_partial_trace_project.
  split; [rewrite finite_trace_last_app; assumption|].
  exists pre_descriptors. split; [|reflexivity].
  apply equivocators_trace_project_app_iff.
  exists preX, trX, initial_descriptors. repeat split; assumption.
Qed.

(** The projection of an composite equivocator state using [zero_descriptor]s
which is guaranteed to always succeed.
*)
Definition equivocators_total_state_project := equivocators_state_project (zero_descriptor IM).

Definition equivocators_total_label_project (l : composite_label equivocator_IM) : option (composite_label IM) :=
  let (i, li) := l in
  option_map (existT i) (equivocator_label_zero_project _ li).

Definition equivocators_total_trace_project
  (tr : list (composite_transition_item equivocator_IM))
  : list (composite_transition_item IM)
  :=
  from_option fst [] (equivocators_trace_project (zero_descriptor IM) tr).

(** The projection of an composite equivocator trace using [zero_descriptor]s
which is guaranteed to always succeed.
*)
Lemma equivocators_total_trace_project_characterization
  {s tr}
  (Hpre_tr : finite_valid_trace_from PreFreeE s tr)
  : equivocators_trace_project (zero_descriptor IM) tr = Some (equivocators_total_trace_project tr, zero_descriptor IM).
Proof.
  unfold equivocators_total_trace_project.
  destruct (equivocators_trace_project_zero_descriptors _ _ Hpre_tr)
    as [_trX Hpr_tr].
  rewrite Hpr_tr.
  reflexivity.
Qed.

Lemma equivocators_total_trace_project_app
  (X := FreeE)
  (trace_project := equivocators_total_trace_project)
  : forall tr1X tr2X,
      (exists sX, finite_valid_trace_from (pre_loaded_with_all_messages_vlsm X) sX (tr1X ++ tr2X)) ->
      trace_project (tr1X ++ tr2X) = trace_project tr1X ++ trace_project tr2X.
Proof.
  intros tr1X tr2X [sX Hpre_tr].
  specialize (equivocators_total_trace_project_characterization Hpre_tr) as Htr12_pr.
  apply equivocators_trace_project_app_iff in Htr12_pr.
  destruct Htr12_pr as [tr1Y [tr2Y [descriptors [Htr2_pr [Htr1_pr Htr12_eq]]]]].

  apply (finite_valid_trace_from_app_iff PreFreeE) in Hpre_tr.
  destruct Hpre_tr as [Hpre_tr1 Hpre_tr2].
  rewrite (equivocators_total_trace_project_characterization Hpre_tr2) in Htr2_pr.
  inversion Htr2_pr. subst. clear Htr2_pr.
  rewrite (equivocators_total_trace_project_characterization Hpre_tr1) in Htr1_pr.
  inversion Htr1_pr. subst. assumption.
Qed.

Lemma equivocators_total_VLSM_projection_trace_project
  {s tr}
  (Hpre_tr : finite_valid_trace_from PreFreeE s tr)
  : @pre_VLSM_projection_finite_trace_project _ (type PreFreeE) _ equivocators_total_label_project
      equivocators_total_state_project tr = equivocators_total_trace_project tr.
Proof.
  induction tr using rev_ind; [reflexivity|].
  rewrite equivocators_total_trace_project_app by (eexists; exact Hpre_tr).
  rewrite @pre_VLSM_projection_finite_trace_project_app.
  apply finite_valid_trace_from_app_iff in Hpre_tr as [Hpre_tr Hpre_x].
  specialize (IHtr Hpre_tr).
  rewrite IHtr.
  f_equal.
  inversion Hpre_x. subst.
  destruct Ht as [[_ [_ [Hv _]]] Ht]. destruct l as (i, [sn|ji li|ji li])
  ; unfold equivocators_total_trace_project; cbn in *
  ; unfold equivocators_transition_item_project; cbn in *
  ; rewrite !equivocator_state_project_zero.
  - inversion_clear Ht.
    rewrite decide_False; [reflexivity|].
    rewrite state_update_eq. rewrite equivocator_state_extend_lst. cbv; lia.
  - destruct (equivocator_state_project _ _) as [s_i|]; [|contradiction].
    destruct (vtransition _ _ _) as (si', _om').
    inversion_clear Ht. rewrite!state_update_eq.
    destruct ji as [|ji].
    + rewrite decide_True by reflexivity. reflexivity.
    + rewrite decide_False by congruence. reflexivity.
  - destruct (equivocator_state_project _ _) as [s_i|]; [|contradiction].
    destruct (vtransition _ _ _) as (si', _om').
    inversion_clear Ht. rewrite!state_update_eq.
    rewrite !equivocator_state_extend_lst.
    rewrite decide_False by (cbv; lia).
    destruct ji; reflexivity.
Qed.

Lemma equivocators_total_trace_project_final_state
  (X := FreeE)
  (state_project := equivocators_total_state_project)
  (trace_project := equivocators_total_trace_project)
  : forall sX trX,
      finite_valid_trace_from (pre_loaded_with_all_messages_vlsm X) sX trX ->
      state_project (finite_trace_last sX trX) = finite_trace_last (state_project sX) (trace_project trX).
Proof.
  intros sX trX Hpre_tr.
  specialize (equivocators_total_trace_project_characterization Hpre_tr) as Htr_pr.
  specialize
    (preloaded_equivocators_valid_trace_from_project (zero_descriptor IM) sX trX)
    as Hproject.
  simpl in Hproject. spec Hproject.  { apply zero_descriptor_proper. }
  spec Hproject Hpre_tr.
  destruct Hproject as [_trX [initial_descriptors [_Htr_pr [_ Hlst]]]].
  rewrite Htr_pr in _Htr_pr. inversion _Htr_pr. subst.
  assumption.
Qed.

Lemma PreFreeE_PreFree_vlsm_partial_projection
  (final_descriptors : equivocator_descriptors)
  : VLSM_partial_projection PreFreeE PreFree (equivocators_partial_trace_project final_descriptors).
Proof.
  split; [split|].
  - apply equivocators_partial_trace_project_extends_left.
  - intros s tr sX trX Hpr_tr Htr.
    destruct (destruct_equivocators_partial_trace_project Hpr_tr)
      as [Hnot_equiv [initial_descriptors [Htr_project Hs_project]]].
    apply valid_trace_add_default_last in Htr.
    apply not_equivocating_equivocator_descriptors_proper in Hnot_equiv as Hproper.
    destruct (pre_equivocators_valid_trace_project _ _ _ Htr _ Hproper)
      as [_initial_descriptors [_ [_trX [_Htr_project HtrX]]]].
    rewrite Htr_project in _Htr_project.
    inversion _Htr_project. subst.
    apply valid_trace_forget_last in HtrX. assumption.
Qed.

End equivocators_composition_projections.

Section equivocators_composition_sub_projections.

Context
  {message : Type}
  `{finite.Finite index}
  (IM : index -> VLSM message)
  `{forall i : index, HasBeenSentCapability (IM i)}
  (selection : list index)
  .

(**
A generalization of [equivocators_trace_project_finite_trace_projection_list_commute]
to projections over a set of indices.

We can project a trace over the composition of equivocators in two ways:

- first project to a subset of equivocator components, then project that to the corresponding subset of the composition of the original components

- first project to the composition of original components, then project to a subset of them

The results below (fist for a single item, then for the full trace say that the
two ways lead to the same result.
*)
Lemma equivocators_trace_project_finite_trace_sub_projection_item_commute
  (item: composite_transition_item (equivocator_IM IM))
  (final_descriptors' final_descriptors: equivocator_descriptors IM)
  (final_sub_descriptors := fun i : sub_index selection => final_descriptors (` i))
  (pr_item: list (composite_transition_item IM))
  (Hpr_item: equivocators_trace_project IM final_descriptors [item] = Some (pr_item, final_descriptors'))
  (pr_sub_item: list (composite_transition_item (sub_IM IM selection)))
  (final_sub_descriptors': equivocator_descriptors (sub_IM IM selection))
  (Hpr_sub_item: equivocators_trace_project (sub_IM IM selection) final_sub_descriptors (finite_trace_sub_projection (equivocator_IM IM) selection [item]) = Some (pr_sub_item, final_sub_descriptors'))
  : final_sub_descriptors' = (fun i : sub_index selection => final_descriptors' (` i))
  /\ finite_trace_sub_projection IM selection pr_item = pr_sub_item.
Proof.
  unfold equivocators_trace_project in Hpr_item. unfold sub_IM in *.
  simpl in *.
  destruct (equivocators_transition_item_project IM final_descriptors item)
    as [(ox, final')|] eqn:Hpr_item_x
  ; [|congruence].
  unfold equivocators_transition_item_project in Hpr_item_x.
  unfold composite_transition_item_projection in Hpr_item_x.
  remember (equivocator_vlsm_transition_item_project (IM (projT1 (l item))) (composite_transition_item_projection_from_eq (equivocator_IM IM) item (projT1 (l item)) eq_refl) (final_descriptors (projT1 (l item))))
    as pr_item_x.
  destruct pr_item_x as [(oitem', descriptor')|]; [|congruence].

  unfold composite_transition_item_projection_from_eq in Heqpr_item_x.
  unfold eq_rect_r in Heqpr_item_x.
  simpl in Heqpr_item_x.
  unfold pre_VLSM_projection_transition_item_project
    , composite_label_sub_projection_option in Hpr_sub_item.
  case_decide as Hl.
  - simpl in Hpr_sub_item.
    unfold final_sub_descriptors in *.
    unfold equivocators_transition_item_project in Hpr_sub_item.
    match type of Hpr_sub_item with
    | context [equivocator_vlsm_transition_item_project ?X ?i ?c]
      => remember (equivocator_vlsm_transition_item_project X i c) as project
    end.
    simpl in Heqproject.
    unfold
      composite_transition_item_projection,
      composite_transition_item_projection_from_eq,
      eq_rect_r,
      composite_state_sub_projection in Heqproject.
    simpl in Heqproject.
    rewrite <-  Heqpr_item_x in Heqproject. clear Heqpr_item_x.
    subst project.
    simpl in Hpr_sub_item.
    split.
    + extensionality i.
      destruct oitem' as [item'|]
      ; inversion Hpr_sub_item; subst; clear Hpr_sub_item
      ; inversion Hpr_item_x; subst; clear Hpr_item_x
      ; inversion Hpr_item; subst; clear Hpr_item
      ; simpl
      ; destruct (decide ((proj1_sig i) = projT1 (l item))).
      * rewrite equivocator_descriptors_update_eq_rew with (Heq := e).
        assert (e1 : i = (dexist (projT1 (l item)) Hl)).
        { apply dec_sig_eq_iff. assumption. }
        subst i.
        rewrite equivocator_descriptors_update_eq_rew with (Heq := eq_refl).
        simpl in e. replace e with (eq_refl (projT1 (l item))); [reflexivity|].
        apply Eqdep_dec.UIP_dec. assumption.
      * rewrite! equivocator_descriptors_update_neq; [reflexivity | assumption |].
        intro contra. elim n. apply dec_sig_eq_iff in contra. assumption.
      * rewrite equivocator_descriptors_update_eq_rew with (Heq := e).
        assert (e1 : i = (dexist (projT1 (l item)) Hl)).
        { apply dec_sig_eq_iff. assumption. }
        subst i.
        rewrite equivocator_descriptors_update_eq_rew with (Heq := eq_refl).
        simpl in e. replace e with (eq_refl (projT1 (l item))); [reflexivity|].
        apply Eqdep_dec.UIP_dec. assumption.
      * rewrite! equivocator_descriptors_update_neq; [reflexivity | assumption |].
        intro contra. elim n. apply dec_sig_eq_iff in contra. assumption.
    + destruct oitem' as [item'|]
      ; inversion Hpr_sub_item; subst; clear Hpr_sub_item
      ; inversion Hpr_item_x; subst; clear Hpr_item_x
      ; inversion Hpr_item; subst; clear Hpr_item
      ; simpl; [|reflexivity].
      unfold pre_VLSM_projection_transition_item_project,
        composite_label_sub_projection_option.
      simpl.
      case_decide as _Hl; [|contradiction].
      do 2 f_equal.
      unfold composite_label_sub_projection.
      apply
        (@dec_sig_sigT_eq _
          (sub_index_prop selection)
          (sub_index_prop_dec selection)
          (fun n => vlabel (IM n))
          (projT1 (l item)) (l item') (l item') _Hl Hl
        ).
      reflexivity.
  - simpl in Hpr_sub_item. unfold final_sub_descriptors in *.
    inversion Hpr_sub_item. subst. clear Hpr_sub_item.
    split.
    + extensionality i.
      assert (Hnot : proj1_sig i <> projT1 (l item)).
      { intro Hnot. contradict Hl. destruct i. simpl in Hnot. subst.
        apply bool_decide_spec in i. assumption.
      }
      destruct oitem' as [item'|]
      ; inversion Hpr_item_x; subst; clear Hpr_item_x
      ; inversion Hpr_item; subst; clear Hpr_item
      ; simpl
      ; rewrite equivocator_descriptors_update_neq; [reflexivity| assumption | reflexivity| assumption].
    + destruct oitem' as [item'|]
      ; inversion Hpr_item_x; subst; clear Hpr_item_x
      ; inversion Hpr_item; subst; clear Hpr_item
      ; simpl; [|reflexivity].
      unfold from_sub_projection. simpl.
      unfold pre_VLSM_projection_transition_item_project,
        composite_label_sub_projection_option.
      simpl.
      case_decide; [contradiction|].
      reflexivity.
Qed.

Lemma equivocators_trace_project_finite_trace_sub_projection_commute
  (final_descriptors initial_descriptors : equivocator_descriptors IM)
  (initial_sub_descriptors : equivocator_descriptors (sub_IM IM selection))
  (tr : list (composite_transition_item (equivocator_IM IM)))
  (trX : list (composite_transition_item IM))
  (tr_subX : list (composite_transition_item (sub_IM IM selection)))
  (final_sub_descriptors := fun i : sub_index selection => final_descriptors (proj1_sig i))
  (Hproject_tr : equivocators_trace_project IM final_descriptors tr = Some (trX, initial_descriptors))
  (Hproject_sub_tr :
    equivocators_trace_project (sub_IM IM selection) final_sub_descriptors
      (finite_trace_sub_projection (equivocator_IM IM) selection tr)
    = Some (tr_subX, initial_sub_descriptors))
  : initial_sub_descriptors = (fun i => initial_descriptors (proj1_sig i)) /\
    finite_trace_sub_projection IM selection trX = tr_subX.
Proof.
  generalize dependent tr_subX. generalize dependent trX.
  generalize dependent final_descriptors.
  induction tr using rev_ind; intros.
  - simpl in Hproject_tr. inversion Hproject_tr. subst.
    clear Hproject_tr.
    simpl in Hproject_sub_tr.
    inversion Hproject_sub_tr. subst. split; reflexivity.
  - unfold equivocators_trace_project in Hproject_tr.
    rewrite fold_right_app in Hproject_tr.
    match type of Hproject_tr with
    | fold_right _ ?i _ = _ => destruct i as [(projectx,final_descriptors')|] eqn:Hproject_x
    end
    ; [|rewrite equivocators_trace_project_fold_None in Hproject_tr; inversion Hproject_tr].
    apply equivocators_trace_project_folder_additive_iff in Hproject_tr.
    destruct Hproject_tr as [trX0 [HtrX0 HtrX]].
    specialize (IHtr _ _ HtrX0).
    rewrite finite_trace_sub_projection_app in Hproject_sub_tr.
    apply equivocators_trace_project_app_iff in Hproject_sub_tr.
    destruct Hproject_sub_tr as [tr_subX' [project_sub_x [final_sub_descriptors' [Hproject_sub_x [Htr_subX' Heqtr_subX]]]]].
    specialize
      (equivocators_trace_project_finite_trace_sub_projection_item_commute
        x _ _ _ Hproject_x _ _ Hproject_sub_x
      )
      as Hfinal_sub'.

    destruct Hfinal_sub' as [Hfinal_sub' Hpr_sub_x].
    subst final_sub_descriptors'.
    specialize (IHtr _ Htr_subX').
    destruct IHtr as [Heqv_initial Hpr_trXi'].
    split; [assumption|].
    subst.
    apply finite_trace_sub_projection_app.
Qed.

Section seeded_equivocators_valid_trace_project.

Context
  (seed : message -> Prop)
  (SeededXE := seeded_equivocators_no_equivocation_vlsm IM selection seed)
  (sub_equivocator_IM := sub_IM (equivocator_IM IM) selection)
  (SubFreeE := free_composite_vlsm sub_equivocator_IM)
  (SubPreFreeE := pre_loaded_with_all_messages_vlsm SubFreeE)
  (sub_IM := sub_IM IM selection)
  (SubFree := free_composite_vlsm sub_IM)
  (SeededX := pre_loaded_vlsm SubFree seed)
  .

Lemma seeded_equivocators_initial_message
  (m : message)
  (Hem : vinitial_message_prop SeededXE m)
  : vinitial_message_prop SeededX m.
Proof.
  destruct Hem as [[eqv [emi Hem]]|Hseed].
  - left. exists eqv. exists emi. assumption.
  - right. assumption.
Qed.

Lemma seeded_no_equivocation_incl_preloaded
  : VLSM_incl SeededXE SubPreFreeE.
Proof.
  apply seeded_no_equivocation_incl_preloaded.
Qed.

Lemma seeded_equivocators_valid_trace_project
  (is : composite_state sub_equivocator_IM)
  (tr : list (composite_transition_item sub_equivocator_IM))
  (Htr : finite_valid_trace SeededXE is tr)
  (final_state := finite_trace_last is tr)
  (final_descriptors : (equivocator_descriptors sub_IM))
  (Hproper : proper_equivocator_descriptors sub_IM final_descriptors final_state)
  : exists
    (trX : list (composite_transition_item sub_IM))
    (initial_descriptors : equivocator_descriptors sub_IM)
    (isX := equivocators_state_project sub_IM initial_descriptors is)
    (final_stateX := finite_trace_last isX trX),
    proper_equivocator_descriptors sub_IM initial_descriptors is /\
    equivocators_trace_project sub_IM final_descriptors tr = Some (trX, initial_descriptors) /\
    equivocators_state_project sub_IM final_descriptors final_state = final_stateX /\
    finite_valid_trace SeededX isX trX.
Proof.
  assert (Htr_to : finite_valid_trace_init_to SeededXE is final_state tr).
  { destruct Htr as [Htr Hinit]. split; [|assumption].
    apply finite_valid_trace_from_add_last; [assumption|reflexivity].
  }
  assert (Hpre_tr_to : finite_valid_trace_init_to SubPreFreeE is final_state tr).
  { revert Htr_to. apply VLSM_incl_finite_valid_trace_init_to.
    apply seeded_no_equivocation_incl_preloaded.
  }
  apply pre_equivocators_valid_trace_project
    with (final_descriptors0 := final_descriptors)
    in Hpre_tr_to
  ; [|typeclasses eauto|assumption].
  destruct Hpre_tr_to as [initial_descriptors [Hproper_initial [trX [Hpr_trX Hpre_trX]]]].
  exists trX, initial_descriptors.
  split; [assumption|]. split; [assumption|].
  apply finite_valid_trace_init_to_last in Hpre_trX as Hfinal_stateX.
  symmetry in Hfinal_stateX.
  split; [assumption|].
  clear -SubPreFreeE Htr Hproper Hpr_trX.
  remember (length tr) as len_tr.
  generalize dependent trX.
  generalize dependent initial_descriptors.
  generalize dependent final_descriptors. generalize dependent tr.
  induction len_tr using (well_founded_induction Wf_nat.lt_wf); intros.
  subst len_tr.
  destruct_list_last tr tr' lst Htr_lst.
  - clear H. subst. subst final_state. simpl in *. inversion Hpr_trX. subst.
    cut (vinitial_state_prop SubFree (equivocators_state_project sub_IM initial_descriptors is)).
    { intro. split; [|assumption]. constructor.
      apply valid_state_prop_iff. left.
      exists (exist _ _ H). reflexivity.
    }
    apply equivocators_initial_state_project; [|assumption].
    apply Htr.
  - specialize (H (length tr')) as H'.
    spec H'. { rewrite app_length. simpl. lia. }
    destruct Htr as [Htr Hinit].
    apply finite_valid_trace_from_app_iff in Htr.
    destruct Htr as [Htr Hlst].
    specialize (H' tr' (conj Htr Hinit) eq_refl).
    specialize (equivocators_transition_item_project_proper_characterization sub_IM final_descriptors lst) as Hproperx.
    unfold final_state in Hproper. rewrite Htr_lst in Hproper.
    rewrite finite_trace_last_is_last in Hproper.
    spec Hproperx Hproper.
    destruct Hproperx as [oitem [final_descriptors' [Hprojectx [Hitemx Hproperx]]]].
    specialize (Hproperx (finite_trace_last is tr')).
    apply equivocators_trace_project_app_iff in Hpr_trX.
    destruct Hpr_trX as [trX' [lstX [_final_descriptors' [_Hprojectx [Hpr_trX' Heq_trX]]]]].
    subst trX tr.
    simpl in _Hprojectx.
    replace (equivocators_transition_item_project _ _ _) with (Some (oitem, final_descriptors'))
      in _Hprojectx.
    assert (Heq_final_descriptors' : final_descriptors' = _final_descriptors')
      by (destruct oitem; inversion _Hprojectx; reflexivity).
    subst _final_descriptors'.
    inversion Hlst. subst tl s' lst.
    destruct Ht as [[Hs [Hiom [Hv Hc]]] Ht].
    specialize (Hproperx Hv Ht). clear Hv Ht.
    destruct Hproperx as [Hproper' [Heq_final_descriptors' [_ [_ Hx]]]].
    specialize (H' _ Hproper' _ _ Hpr_trX').
    destruct H' as [HtrX' HinitX].
    split; [|assumption]. apply finite_valid_trace_from_app_iff.
    split; [assumption|].
    assert
      (Hlst_trX' :
        valid_state_prop SeededX (finite_trace_last (equivocators_state_project sub_IM initial_descriptors is) trX')).
    { apply (finite_valid_trace_last_pstate SeededX) in HtrX'.
      assumption.
    }
    destruct oitem as [item|]; inversion _Hprojectx; subst lstX; clear _Hprojectx
    ; [|constructor; assumption].
    simpl in Hitemx. destruct Hitemx as [Hl [Hinput [Houtput [Hdestination _]]]].
    specialize (Hx _ eq_refl).
    destruct Hx as [Hvx Htx].
    destruct item. simpl in *. subst.
    apply finite_valid_trace_singleton.
    assert (Htr_to : finite_valid_trace_init_to SeededXE is (finite_trace_last is tr') tr').
    { split; [|assumption].
      apply finite_valid_trace_from_add_last; [assumption|reflexivity].
    }
    assert (Hpre_tr_to : finite_valid_trace_init_to SubPreFreeE is (finite_trace_last is tr') tr').
    { revert Htr_to. apply VLSM_incl_finite_valid_trace_init_to.
      apply seeded_no_equivocation_incl_preloaded.
    }
    apply pre_equivocators_valid_trace_project
      with (final_descriptors0 := final_descriptors')
      in Hpre_tr_to as Hpr_tr'
    ; [|typeclasses eauto|assumption].
    destruct Hpr_tr' as [_initial_descriptors [_ [_trX' [_Hpr_trX' Heq_final_stateX']]]].
    replace (equivocators_trace_project _ _ _) with (Some (trX', initial_descriptors))
      in _Hpr_trX'.
    inversion _Hpr_trX'. subst _initial_descriptors _trX'.
    apply finite_valid_trace_init_to_last in Heq_final_stateX'.
    simpl in *.
    rewrite <- Heq_final_stateX' in Htx, Hvx.
    repeat split; [assumption| |assumption|assumption].

    destruct input as [input|]
    ; [| apply option_valid_message_None].
    apply proj1 in Hc. simpl in Hc.
    apply or_comm in Hc.
    destruct Hc as [Hinit_input | Hno_equiv]
    ; [ apply initial_message_is_valid; apply  (seeded_equivocators_initial_message input); right; assumption
      |].
    assert
      (Hs_free : valid_state_prop SubPreFreeE (finite_trace_last is tr')).
    { apply proj1, finite_valid_trace_from_to_last_pstate in Hpre_tr_to.
      assumption.
    }
    apply (composite_proper_sent sub_equivocator_IM _ Hs_free) in Hno_equiv.
    specialize (Hno_equiv is tr' Hpre_tr_to).
    apply finite_valid_trace_init_to_forget_last in Hpre_tr_to as Hpre_tr.
    destruct (equivocators_trace_project_output_reflecting_inv _ _ _ (proj1 Hpre_tr) _ Hno_equiv)
      as [final_descriptors_m [initial_descriptors_m [trXm [Hfinal_descriptors_m [Hproject_trXm Hex]]]]].
    specialize (H (length tr')).
    spec H. { rewrite app_length. simpl. lia. }
    specialize (H tr' (conj Htr Hinit) eq_refl).
    assert (Hfinal_descriptors_m_proper : proper_equivocator_descriptors sub_IM final_descriptors_m (finite_trace_last is tr'))
      by (apply not_equivocating_equivocator_descriptors_proper; assumption).
    specialize (H final_descriptors_m Hfinal_descriptors_m_proper).

    apply pre_equivocators_valid_trace_project
      with (final_descriptors0 := final_descriptors_m)
      in Hpre_tr_to as Hpr_tr'
    ; [|typeclasses eauto|assumption].

    destruct Hpr_tr' as [initial_descriptors_m' [Hproper_initial_m [trXm' [Hproject_trXm' HtrXm]]]].
    specialize (H _ _ Hproject_trXm').
    simpl in *. rewrite Hproject_trXm in Hproject_trXm'.
    inversion Hproject_trXm'. subst trXm' initial_descriptors_m'. clear Hproject_trXm'.
    apply option_valid_message_Some.
    apply (valid_trace_output_is_valid _ _ _ (proj1 H) _ Hex).
Qed.

Lemma SeededXE_incl_PreFreeE
  : VLSM_incl SeededXE SubPreFreeE.
Proof.
  apply basic_VLSM_strong_incl.
  1,2,4:cbv; intuition.
  intros l s om [Hv _]; split; [assumption | exact I].
Qed.

Lemma PreSeededXE_incl_PreFreeE
  : VLSM_incl (pre_loaded_with_all_messages_vlsm SeededXE) SubPreFreeE.
Proof.
  apply basic_VLSM_incl_preloaded.
  1,3: intro; intros; assumption.
  intros l s om [Hv _]; split; [assumption| exact I].
Qed.

Lemma SeededXE_SeededX_vlsm_partial_projection
  (final_descriptors : equivocator_descriptors sub_IM)
  : VLSM_partial_projection SeededXE SeededX (equivocators_partial_trace_project sub_IM final_descriptors).
Proof.
  split; [split|].
  - intros s tr sX trX Hpr_tr s_pre pre Hs_lst Hpre_tr.
    assert
      (HPreFree_pre_tr : finite_valid_trace_from SubPreFreeE s_pre (pre ++ tr)).
    { revert Hpre_tr. apply VLSM_incl_finite_valid_trace_from.
      apply SeededXE_incl_PreFreeE.
    }
    clear Hpre_tr. revert s tr sX trX Hpr_tr s_pre pre Hs_lst HPreFree_pre_tr.
    apply equivocators_partial_trace_project_extends_left.
  - intros s tr sX trX Hpr_tr Htr.
    destruct (destruct_equivocators_partial_trace_project sub_IM  Hpr_tr)
      as [Hnot_equiv [initial_descriptors [Htr_project Hs_project]]].
    apply not_equivocating_equivocator_descriptors_proper in Hnot_equiv as Hproper.
    destruct (seeded_equivocators_valid_trace_project _ _ Htr _ Hproper)
      as [_trX [_initial_descriptors [_ [_Htr_project [_ HtrX]]]]].
    rewrite Htr_project in _Htr_project.
    inversion _Htr_project. subst.  assumption.
Qed.

End seeded_equivocators_valid_trace_project.

End equivocators_composition_sub_projections.

Section equivocators_composition_vlsm_projection.

Context {message : Type}
  `{finite.Finite index}
  (IM : index -> VLSM message)
  `{forall i : index, HasBeenSentCapability (IM i)}
  (equivocators_no_equivocations_vlsm := equivocators_no_equivocations_vlsm IM)
  (equivocators_state_project := equivocators_state_project IM)
  (equivocator_IM := equivocator_IM IM)
  (equivocator_descriptors_update := equivocator_descriptors_update IM)
  (proper_equivocator_descriptors := proper_equivocator_descriptors IM)
  (FreeE := free_composite_vlsm equivocator_IM)
  (PreFreeE := pre_loaded_with_all_messages_vlsm FreeE)
  (Free := free_composite_vlsm IM)
  (PreFree := pre_loaded_with_all_messages_vlsm Free)
  (sub_IM := sub_IM IM (finite.enum index))
  .

Definition free_sub_free_equivocator_descriptors
  (descriptors : equivocator_descriptors IM)
  : equivocator_descriptors sub_IM
  := fun i => descriptors (dec_proj1_sig i).

Lemma equivocators_no_equivocations_vlsm_X_vlsm_partial_projection
  (final_descriptors : equivocator_descriptors IM)
  : VLSM_partial_projection equivocators_no_equivocations_vlsm Free (equivocators_partial_trace_project IM final_descriptors).
Proof.
  split; [split|].
  - intros s tr sX trX Hpr_tr s_pre pre Hs_lst Hpre_tr.
    assert
      (HPreFree_pre_tr : finite_valid_trace_from PreFreeE s_pre (pre ++ tr)).
    { revert Hpre_tr. apply VLSM_incl_finite_valid_trace_from.
      apply equivocators_no_equivocations_vlsm_incl_PreFree.
    }
    clear Hpre_tr.  revert s tr sX trX Hpr_tr s_pre pre Hs_lst HPreFree_pre_tr.
    apply equivocators_partial_trace_project_extends_left.
  - intros s tr sX trX Hpr_tr Htr.
    destruct (destruct_equivocators_partial_trace_project IM Hpr_tr)
      as [Hnot_equiv [initial_descriptors [Htr_project Hs_project]]].
    apply not_equivocating_equivocator_descriptors_proper in Hnot_equiv as Hproper.

    specialize (sub_composition_all_full_projection equivocator_IM (equivocators_no_equivocations_constraint IM))
      as Hproj.
    apply (VLSM_full_projection_finite_valid_trace Hproj) in Htr.
    specialize
      (false_composite_no_equivocation_vlsm_with_pre_loaded
        (SubProjectionTraces.sub_IM equivocator_IM (enum index))
        (free_constraint _))
      as Heq.
    assert (Htr' :
      finite_valid_trace
        (composite_vlsm
          (SubProjectionTraces.sub_IM equivocator_IM (enum index))
          (no_equivocations_additional_constraint
            (SubProjectionTraces.sub_IM equivocator_IM (enum index))
            (free_constraint _)))
        (composite_state_sub_projection equivocator_IM (finite.enum index) s)
        (VLSM_full_projection_finite_trace_project Hproj tr)
    ).
    { revert Htr.
      apply VLSM_incl_finite_valid_trace.
      clear.
      apply constraint_subsumption_incl.
      apply preloaded_constraint_subsumption_stronger.
      apply strong_constraint_subsumption_strongest.
      intros (i, li) (s, om).
      unfold free_sub_free_constraint, lift_sub_label, free_sub_free_state, free_sub_free_index.
      unfold equivocators_no_equivocations_constraint.
      intros [Hno_equiv _].
      split; [|exact I].
      destruct om as [m|]; [|exact I].
      left. destruct Hno_equiv as [Hno_equiv | Hfalse]; [|contradiction].
      destruct Hno_equiv as [eqv Hno_equiv].
      exists (dexist eqv (SubProjectionTraces.free_sub_free_index_obligation_1 eqv)).
      assumption.
    }
    apply (VLSM_eq_finite_valid_trace Heq) in Htr'.

    specialize
      (seeded_equivocators_valid_trace_project IM
        (enum index)
        (fun m => False)
        _ _ Htr'
        (free_sub_free_equivocator_descriptors final_descriptors)
        )
      as Hproject.
   spec Hproject.
   { clear -Hproper. intro sub_i.
      destruct_dec_sig sub_i i Hi Heqsub_i. subst.
      rewrite <- (VLSM_full_projection_finite_trace_last Hproj).
      apply Hproper.
    }
    destruct Hproject  as [_trX [_initial_descriptors [_ [_Htr_project [_ HtrX]]]]].

    specialize
      (equivocators_trace_project_finite_trace_sub_projection_commute IM (enum index)
        final_descriptors initial_descriptors _initial_descriptors tr trX _trX
        Htr_project)
      as Hcommute.
    spec Hcommute.
    { replace (finite_trace_sub_projection _ _ _) with (VLSM_full_projection_finite_trace_project Hproj tr)
      ; [assumption|].
      clear.
      induction tr; [reflexivity|].
      simpl.
      unfold pre_VLSM_projection_transition_item_project,
        composite_label_sub_projection_option,
        pre_VLSM_full_projection_transition_item_project.
      simpl.
      case_decide as Hla; [|contradict Hla; apply elem_of_enum].
      f_equal; [|assumption].
      destruct a, l as (i, li); cbn; f_equal.
      unfold composite_label_sub_projection;
      cbn; unfold free_sub_free_index.
      apply
        (@dec_sig_sigT_eq _ _
          (sub_index_prop_dec (enum index))
          (fun n => vlabel (Common.equivocator_IM IM n))
          i li li
        ).
      reflexivity.
    }
    destruct Hcommute as [Heq_initial Heq_trX].
    subst.
    clear -HtrX.
    specialize
      (vlsm_is_pre_loaded_with_False
        (free_composite_vlsm (SubProjectionTraces.sub_IM IM (finite.enum index))))
      as Heq.
    apply (VLSM_eq_finite_valid_trace Heq) in HtrX.
    specialize (sub_composition_all_full_projection_rev IM (free_constraint IM)) as Hproj.
    assert (HtrX' : finite_valid_trace (composite_vlsm (SubProjectionTraces.sub_IM IM (finite.enum index))
      (free_sub_free_constraint IM (free_constraint IM)))
      (Common.equivocators_state_project
        (SubProjectionTraces.sub_IM IM (finite.enum index))
        (λ i : sub_index (finite.enum index), initial_descriptors (` i))
        (composite_state_sub_projection equivocator_IM (finite.enum index) s))
      (finite_trace_sub_projection IM (finite.enum index) trX)).
    { revert HtrX.
      apply VLSM_incl_finite_valid_trace.
      apply constraint_subsumption_incl.
      intro; intros.  destruct l. destruct som. exact I.
    }
    apply (VLSM_full_projection_finite_valid_trace Hproj) in HtrX'.
    replace (free_sub_free_state _ _)
      with (Common.equivocators_state_project IM initial_descriptors s)
      in HtrX'
    ; [replace (VLSM_full_projection_finite_trace_project _ _) with trX
      in HtrX'|]
    ; [assumption| |reflexivity].
    clear.
    induction trX; [reflexivity|].
    simpl.
    unfold pre_VLSM_projection_transition_item_project,
      composite_label_sub_projection_option.
    simpl.
    case_decide as Hla; [|contradict Hla; apply elem_of_enum].
    cbn; f_equal; [|assumption].
    destruct a, l as (i, li).
    reflexivity.
Qed.

Lemma equivocators_valid_trace_from_project
  (final_descriptors : equivocator_descriptors IM)
  (is final_state : vstate equivocators_no_equivocations_vlsm)
  (tr : list (composite_transition_item equivocator_IM))
  (Hproper : not_equivocating_equivocator_descriptors IM final_descriptors final_state)
  (Htr : finite_valid_trace_from_to equivocators_no_equivocations_vlsm is final_state tr)
  : exists
    isX final_stateX
    (trX : list (composite_transition_item IM))
    (initial_descriptors : equivocator_descriptors IM),
    isX = equivocators_state_project initial_descriptors is /\
    proper_equivocator_descriptors initial_descriptors is /\
    equivocators_trace_project IM final_descriptors tr = Some (trX, initial_descriptors) /\
    equivocators_state_project final_descriptors final_state = final_stateX /\
    finite_valid_trace_from_to Free isX final_stateX trX.
Proof.
  apply valid_trace_get_last in Htr as Hfinal_state. apply valid_trace_forget_last in Htr.
  subst final_state.
  specialize
    (VLSM_partial_projection_finite_valid_trace_from (equivocators_no_equivocations_vlsm_X_vlsm_partial_projection final_descriptors)
      is tr
    ) as Hsim.
  unfold equivocators_partial_trace_project in Hsim.
  rewrite decide_True in Hsim by assumption.
  assert (HPreFree_tr : finite_valid_trace_from PreFreeE is tr).
  { revert Htr. apply VLSM_incl_finite_valid_trace_from. apply equivocators_no_equivocations_vlsm_incl_PreFree. }
  apply not_equivocating_equivocator_descriptors_proper in Hproper.
  destruct
    (preloaded_equivocators_valid_trace_from_project _
      _ _ _ Hproper HPreFree_tr
    ) as [trX [initial_descriptors [Htr_project [Hinitial_desciptors Hfinal_project]]]].
  eexists. eexists. eexists. eexists. split; [reflexivity|]. split; [apply Hinitial_desciptors|].
  split; [apply Htr_project|]. split; [apply Hfinal_project|].
  apply valid_trace_add_default_last.
  apply Hsim; [|assumption].
  rewrite Htr_project. reflexivity.
Qed.

Lemma PreFreeE_Free_vlsm_projection_type
  : VLSM_projection_type PreFreeE _ (equivocators_total_label_project IM) (equivocators_total_state_project IM).
Proof.
  apply basic_VLSM_projection_type.
  intros l Hl s om s' om' [[_ [_ [Hv _]]] Ht].
  destruct l as [i [sn| ji li| ji li]]; cbn in Hv, Ht.
  - inversion_clear Ht. unfold equivocators_total_state_project.
    rewrite (equivocators_state_project_state_update_eqv IM).
    simpl.
    apply state_update_id. reflexivity.
  - simpl in Hl. destruct ji as [|ji]; [inversion Hl|]. clear Hl.
    destruct (equivocator_state_project _ _) as [si|]; [|contradiction].
    destruct (vtransition _ _ _) as (si', _om').
    inversion_clear Ht.  unfold equivocators_total_state_project.
    rewrite (equivocators_state_project_state_update_eqv IM).
    simpl.
    apply state_update_id. reflexivity.
  - destruct (equivocator_state_project _ _) as [si|]; [|contradiction].
    destruct (vtransition _ _ _) as (si', _om').
    inversion_clear Ht.  unfold equivocators_total_state_project.
    rewrite (equivocators_state_project_state_update_eqv IM).
    simpl.
    apply state_update_id. reflexivity.
Qed.

Lemma equivocators_no_equivocations_vlsm_X_vlsm_projection
  : VLSM_projection equivocators_no_equivocations_vlsm Free (equivocators_total_label_project IM) (equivocators_total_state_project IM).
Proof.
  constructor; [constructor|].
  - intros * Htr. apply PreFreeE_Free_vlsm_projection_type.
    apply VLSM_incl_finite_valid_trace_from; [| assumption].
    apply equivocators_no_equivocations_vlsm_incl_PreFree.
  - intros * Htr.
    assert (Hpre_tr : finite_valid_trace PreFreeE sX trX).
    { apply VLSM_incl_finite_valid_trace; [| assumption].
      apply equivocators_no_equivocations_vlsm_incl_PreFree.
    }
    specialize
     (VLSM_partial_projection_finite_valid_trace (equivocators_no_equivocations_vlsm_X_vlsm_partial_projection (zero_descriptor IM))
       sX trX (equivocators_total_state_project IM sX) (equivocators_total_trace_project IM trX)
     ) as Hsim.
    spec Hsim.
    { simpl. rewrite decide_True by apply zero_descriptor_not_equivocating.
      rewrite (equivocators_total_trace_project_characterization IM (proj1 Hpre_tr)).
      reflexivity.
    }
<<<<<<< HEAD
    apply Hsim in H.
    remember (pre_VLSM_projection_finite_trace_project _ _ _ _ _) as tr.
=======
    apply Hsim in Htr.
    remember (pre_VLSM_projection_trace_project _ _ _ _ _) as tr.
>>>>>>> a7750290
    replace tr with (equivocators_total_trace_project IM trX); [assumption|].
    subst. symmetry.
    apply (equivocators_total_VLSM_projection_trace_project IM (proj1 Hpre_tr)).
Qed.

Lemma preloaded_equivocators_no_equivocations_vlsm_X_vlsm_projection
  : VLSM_projection PreFreeE PreFree (equivocators_total_label_project IM) (equivocators_total_state_project IM).
Proof.
  constructor; [constructor; intros|].
  - apply PreFreeE_Free_vlsm_projection_type.
    assumption.
  - intros * Htr.
    specialize
     (VLSM_partial_projection_finite_valid_trace (PreFreeE_PreFree_vlsm_partial_projection IM (zero_descriptor IM))
       sX trX (equivocators_total_state_project IM sX) (equivocators_total_trace_project IM trX)
     ) as Hsim.
    spec Hsim.
    { simpl. rewrite decide_True by apply zero_descriptor_not_equivocating.
      rewrite (equivocators_total_trace_project_characterization IM (proj1 Htr)).
      reflexivity.
    }
<<<<<<< HEAD
    apply Hsim in H as Hpr.
    remember (pre_VLSM_projection_finite_trace_project _ _ _ _ _) as tr.
=======
    apply Hsim in Htr as Hpr.
    remember (pre_VLSM_projection_trace_project _ _ _ _ _) as tr.
>>>>>>> a7750290
    replace tr with (equivocators_total_trace_project IM trX); [assumption|].
    subst. symmetry.
    apply (equivocators_total_VLSM_projection_trace_project IM (proj1 Htr)).
Qed.

End equivocators_composition_vlsm_projection.<|MERGE_RESOLUTION|>--- conflicted
+++ resolved
@@ -2254,13 +2254,8 @@
       rewrite (equivocators_total_trace_project_characterization IM (proj1 Hpre_tr)).
       reflexivity.
     }
-<<<<<<< HEAD
-    apply Hsim in H.
+    apply Hsim in Htr.
     remember (pre_VLSM_projection_finite_trace_project _ _ _ _ _) as tr.
-=======
-    apply Hsim in Htr.
-    remember (pre_VLSM_projection_trace_project _ _ _ _ _) as tr.
->>>>>>> a7750290
     replace tr with (equivocators_total_trace_project IM trX); [assumption|].
     subst. symmetry.
     apply (equivocators_total_VLSM_projection_trace_project IM (proj1 Hpre_tr)).
@@ -2282,13 +2277,8 @@
       rewrite (equivocators_total_trace_project_characterization IM (proj1 Htr)).
       reflexivity.
     }
-<<<<<<< HEAD
-    apply Hsim in H as Hpr.
+    apply Hsim in Htr as Hpr.
     remember (pre_VLSM_projection_finite_trace_project _ _ _ _ _) as tr.
-=======
-    apply Hsim in Htr as Hpr.
-    remember (pre_VLSM_projection_trace_project _ _ _ _ _) as tr.
->>>>>>> a7750290
     replace tr with (equivocators_total_trace_project IM trX); [assumption|].
     subst. symmetry.
     apply (equivocators_total_VLSM_projection_trace_project IM (proj1 Htr)).
