From Cdcl Require Import Itauto. Local Tactic Notation "itauto" := itauto auto.
From stdpp Require Import prelude finite.
From Coq Require Import FinFun FunctionalExtensionality Program.
From VLSM Require Import Lib.Preamble Lib.ListExtras Lib.StdppListSet Lib.FinExtras.
From VLSM Require Import Core.VLSM Core.VLSMProjections Core.Composition Core.ProjectionTraces.
From VLSM Require Import Core.SubProjectionTraces Core.Equivocation Core.Equivocation.NoEquivocation.
From VLSM Require Import Core.Equivocators.Common Core.Equivocators.Projections.
From VLSM Require Import Core.Equivocators.MessageProperties.
From VLSM Require Import Core.Equivocators.Composition.Common.

(** * VLSM Equivocator Composition Projections *)

Section equivocators_composition_projections.

Context {message : Type}
  `{finite.Finite index}
  (IM : index -> VLSM message)
  `{forall i : index, HasBeenSentCapability (IM i)}
  (equivocator_descriptors := equivocator_descriptors IM)
  (equivocators_no_equivocations_vlsm := equivocators_no_equivocations_vlsm IM)
  (equivocators_state_project := equivocators_state_project IM)
  (equivocator_IM := equivocator_IM IM)
  (equivocator_descriptors_update := equivocator_descriptors_update IM)
  (proper_equivocator_descriptors := proper_equivocator_descriptors IM)
  (FreeE := free_composite_vlsm equivocator_IM)
  (PreFreeE := pre_loaded_with_all_messages_vlsm FreeE)
  (Free := free_composite_vlsm IM)
  (PreFree := pre_loaded_with_all_messages_vlsm Free)
  .

(** Given a [transition_item] <<item>> in the compositions of equivocators
of components [IM] and an [equivocator_descriptors], if the descriptors
are all valid in the destination of the transition this returns a
set of updated descriptors for corresponding positions in the origin state
of the transition, and if the transition was an in-place change to an
exisitng alternative it also returns a projected transition item in
the plain composition of [IM].
*)
Definition equivocators_transition_item_project
  (eqv_descriptors : equivocator_descriptors)
  (item : composite_transition_item equivocator_IM)
  : option (option (composite_transition_item IM) * equivocator_descriptors)
  :=
  let sx := equivocators_state_project eqv_descriptors (destination item) in
  let eqv := projT1 (l item) in
  let deqv := eqv_descriptors eqv in
  match
    equivocator_vlsm_transition_item_project
      (IM eqv)
      (composite_transition_item_projection equivocator_IM item)
      deqv
      with
  | Some (Some item', deqv') =>
    Some
      (Some (@Build_transition_item message (@type message Free)
        (existT eqv (l item'))
        (input item) sx (output item))
      , equivocator_descriptors_update eqv_descriptors eqv deqv')
  | Some (None, deqv') => Some (None, equivocator_descriptors_update eqv_descriptors eqv deqv')
  | None => None
  end.

Lemma equivocators_transition_item_project_preserves_equivocating_indices
  (descriptors : equivocator_descriptors)
  (item : composite_transition_item equivocator_IM)
  oitem idescriptors
  s
  (Hdescriptors : proper_equivocator_descriptors descriptors (destination item))
  (Ht : composite_transition equivocator_IM (l item) (s, input item) = (destination item, output item))
  (Hv : composite_valid equivocator_IM (l item) (s, input item))
  (Hpr : equivocators_transition_item_project descriptors item = Some (oitem, idescriptors))
  :
    (set_union (equivocating_indices IM (enum index) s) (newmachine_descriptors_list IM (enum index) idescriptors)) ⊆
    (set_union (equivocating_indices IM (enum index) (destination item)) (newmachine_descriptors_list IM (enum index) descriptors)).
Proof.
  unfold equivocators_transition_item_project
    , composite_transition_item_projection
    , composite_transition_item_projection_from_eq  in Hpr; simpl in Hpr.
  unfold eq_rect_r, eq_rect in Hpr; simpl in Hpr.
  match type of Hpr with
    (match ?exp with _ => _ end = _)
    => destruct exp as [(oitemx, deqv')|] eqn:Hitem_pr;[|congruence]
  end.
  simpl in Ht.
  destruct item. simpl in *. destruct l as (i, li). simpl in *.
  destruct (vtransition (equivocator_IM i) li (s i, input))
    as (si', om') eqn:Htei.
  inversion Ht. subst. clear Ht.
  replace idescriptors with (equivocator_descriptors_update descriptors i deqv')
    by (destruct oitemx;congruence);clear oitem Hpr.
  intros eqv Heqv. apply set_union_iff in Heqv. apply set_union_iff.
  destruct (decide (eqv = i)).
  - subst i.
    unfold equivocating_indices in *.
    unfold newmachine_descriptors_list in *.
    rewrite! elem_of_list_filter in *.
    rewrite state_update_eq.
    specialize (Hdescriptors eqv).
    rewrite state_update_eq in Hitem_pr, Hdescriptors.
    cut (is_equivocating_state (IM eqv) si' \/  is_newmachine_descriptor (IM eqv) (descriptors eqv)).
      by itauto.
    apply
      (equivocator_transition_item_project_preserves_equivocating_indices (IM eqv) {|
      l := li;
      input := input;
      destination := si';
      output := output |} _ Hdescriptors _ _ Hitem_pr _ Hv Htei).
    clear -Heqv.
    unfold equivocator_descriptors_update in Heqv.
    rewrite equivocator_descriptors_update_eq in Heqv.
    itauto.
  - destruct Heqv as [Heqv | Heqv].
    + left.
      apply elem_of_list_filter in Heqv.
      destruct Heqv as [Heqv Hin].
      apply elem_of_list_filter.
      split; [| done].
      by rewrite state_update_neq by apply n.
    + right.
      apply elem_of_list_filter in Heqv.
      destruct Heqv as [Heqv Hin].
      apply elem_of_list_filter.
      split; [| done].
      unfold equivocator_descriptors_update in Heqv.
      by rewrite equivocator_descriptors_update_neq in Heqv.
Qed.

(**
[zero_descriptor]s are preserved when projecting [transition_item]s of the
composition of equivocators.
*)
Lemma equivocators_transition_item_project_preserves_zero_descriptors
  (descriptors : equivocator_descriptors)
  (item : composite_transition_item equivocator_IM)
  oitem idescriptors
  s
  (Ht : composite_transition equivocator_IM (l item) (s, input item) = (destination item, output item))
  (Hv : composite_valid equivocator_IM (l item) (s, input item))
  (Hpr : equivocators_transition_item_project descriptors item = Some (oitem, idescriptors))
  : forall i, descriptors i = Existing 0 -> idescriptors i = Existing 0.
Proof.
  intros i Hi.
  unfold equivocators_transition_item_project in Hpr.
  destruct (decide (i = projT1 (l item))).
  -  subst i. rewrite Hi in Hpr.
    specialize
      (equivocators_vlsm_transition_item_project_zero_descriptor (IM (projT1 (l item)))
        (composite_transition_item_projection equivocator_IM item)
        (s (projT1 (l item)))
      ) as Hpr_item.
    remember (composite_transition_item_projection equivocator_IM item) as pr_item.
    spec Hpr_item.
    {
      clear -Ht Heqpr_item.
      destruct item. simpl in *.
      destruct l as (i, li).
      unfold projT1 .
      match type of Ht with
      | (let (_, _) := ?t in _) = _ => destruct t as (si', om') eqn:Hti
      end.
      inversion Ht; subst; cbn.
      by rewrite state_update_eq.
    }
    spec Hpr_item.
    {
      clear -Hv Heqpr_item.
      destruct item. simpl in *.
      by destruct l as [i li]; subst.
    }
    destruct Hpr_item as [oitem' Hpr_item].
    rewrite Hpr_item in Hpr.
    by destruct oitem'; inversion Hpr
    ; unfold equivocator_descriptors_update; rewrite equivocator_descriptors_update_eq.
  -
  destruct
    (equivocator_vlsm_transition_item_project (IM (projT1 (l item)))
      (composite_transition_item_projection equivocator_IM item)
      (descriptors (projT1 (l item))))
    eqn: Hpr'; [|congruence].
  by destruct p, o; inversion Hpr
  ; unfold equivocator_descriptors_update; rewrite equivocator_descriptors_update_neq.
Qed.

Lemma equivocators_transition_item_project_proper_descriptor
  (eqv_descriptors : equivocator_descriptors)
  (item : composite_transition_item equivocator_IM)
  (i := projT1 (l item))
  (Hproper : proper_descriptor (IM i) (eqv_descriptors i) (destination item i))
  : is_Some (equivocators_transition_item_project eqv_descriptors item).
Proof.
  specialize
    (equivocator_transition_item_project_proper (IM (projT1 (l item)))
      (composite_transition_item_projection equivocator_IM item)
      (eqv_descriptors (projT1 (l item))) Hproper)
    as [itemx Hpr_item].
  unfold equivocators_transition_item_project.
  rewrite Hpr_item.
  by destruct itemx, o; eexists.
Qed.

Lemma equivocators_transition_item_project_proper
  (eqv_descriptors : equivocator_descriptors)
  (item : composite_transition_item equivocator_IM)
  (Hproper : proper_equivocator_descriptors eqv_descriptors (destination item))
  : is_Some (equivocators_transition_item_project eqv_descriptors item).
Proof.
  apply equivocators_transition_item_project_proper_descriptor.
  apply Hproper.
Qed.

(**
A generalization of [no_equivocating_equivocator_transition_item_project] to
the composition of equivocators.
*)
Lemma no_equivocating_equivocators_transition_item_project
  (eqv_descriptors : equivocator_descriptors)
  (item : composite_transition_item equivocator_IM)
  (i := projT1 (l item))
  (Hzero : (eqv_descriptors i) = Existing 0)
  (Hdest_i : is_singleton_state (IM i) (destination item i))
  (s : composite_state equivocator_IM)
  (Hv : composite_valid equivocator_IM (l item) (s, input item))
  (Ht : composite_transition equivocator_IM (l item) (s, input item) = (destination item, output item))
  : exists (Hex : existing_equivocator_label _ (projT2 (l item)))
    (lx : composite_label IM := existT i (existing_equivocator_label_extract _ (projT2 (l item)) Hex)),
  equivocators_transition_item_project eqv_descriptors item =
    Some (Some
      {| l := lx; input := input item; output := output item;
        destination := equivocators_state_project eqv_descriptors (destination item) |},
      eqv_descriptors).
Proof.
  specialize
    (no_equivocating_equivocator_transition_item_project (IM i)
      (composite_transition_item_projection equivocator_IM item)
      Hdest_i
      (s i)
    ) as Heqv_pr.
  destruct item, l. simpl in Ht, Hv. simpl in i. subst i.
  specialize (Heqv_pr Hv).
  spec Heqv_pr.
  { simpl. unfold eq_rect_r. simpl.
    destruct (vtransition (equivocator_IM x) v (s x, input)) eqn:Hti.
    clear -Ht Hti; inversion Ht; subst. by rewrite state_update_eq.
  }
  destruct Heqv_pr as [Hex Heqv_pr].
  exists Hex.
  unfold equivocators_transition_item_project.
  unfold l. unfold projT1.
  rewrite Hzero, Heqv_pr; cbn; repeat f_equal.
  by apply equivocator_descriptors_update_id.
Qed.

Lemma exists_equivocators_transition_item_project
  (item : composite_transition_item equivocator_IM)
  (s : composite_state equivocator_IM)
  (Hs : proper_existing_equivocator_label _ (projT2 (l item)) (s (projT1 (l item))))
  (Hv : composite_valid equivocator_IM (l item) (s, input item))
  (Ht : composite_transition equivocator_IM (l item) (s, input item) = (destination item, output item))
  : exists equivocators,
      not_equivocating_equivocator_descriptors IM equivocators (destination item)
      /\ exists (equivocators' : equivocator_descriptors)
        (lx : composite_label IM :=  existT (projT1 (l item)) (existing_equivocator_label_extract _ _ (existing_equivocator_label_forget_proper _ Hs)))
        (sx : composite_state IM := equivocators_state_project equivocators (destination item))
      ,
        proper_equivocator_descriptors equivocators' s
        /\ equivocators_transition_item_project equivocators item = Some
          (Some
            ({| l := lx; input := input item; output := output item; destination := sx|}) , equivocators').
Proof.
  specialize
    (exists_equivocator_transition_item_project
      (IM (projT1 (l item)))
      (composite_transition_item_projection equivocator_IM item)
      (s (projT1 (l item)))
      Hs
    ) as Hproject.
  spec Hproject.
  { clear -Hv.
    by rewrite (sigT_eta (l item)) in Hv.
  }
  spec Hproject.
  { by apply composite_transition_project_active in Ht. }
  destruct Hproject as [Heqv' [eqv [Heqv Hproject]]].
  exists (equivocator_descriptors_update (zero_descriptor IM) (projT1 (l item)) eqv).
  split.
  { intro i. unfold equivocator_descriptors_update. destruct (decide (i = projT1 (l item))).
    - by subst; rewrite equivocator_descriptors_update_eq.
    - rewrite equivocator_descriptors_update_neq by done; cbn.
      by rewrite equivocator_state_project_zero.
  }
  exists (equivocator_descriptors_update (zero_descriptor IM) (projT1 (l item)) (equivocator_label_descriptor (l (composite_transition_item_projection equivocator_IM item)))).
  split.
  { intro i. unfold equivocator_descriptors_update. destruct (decide (i = projT1 (l item))).
    - by subst; rewrite equivocator_descriptors_update_eq.
    - rewrite equivocator_descriptors_update_neq by done.
      simpl. by rewrite equivocator_state_project_zero.
  }
  unfold equivocators_transition_item_project.
  unfold equivocator_descriptors_update.
  rewrite equivocator_descriptors_update_eq, Hproject.
  f_equal. f_equal. apply equivocator_descriptors_update_twice.
Qed.

Lemma equivocators_transition_item_project_proper_descriptor_characterization
  (eqv_descriptors : equivocator_descriptors)
  (item : composite_transition_item equivocator_IM)
  (i := projT1 (l item))
  (Hproper : proper_descriptor (IM i) (eqv_descriptors i) (destination item i))
  : exists oitem eqv_descriptors',
    equivocators_transition_item_project eqv_descriptors item = Some (oitem, eqv_descriptors')
    /\ match oitem with
      | Some itemx =>
        (exists (Hex : existing_equivocator_label _ (projT2 (l item))), existT i (existing_equivocator_label_extract _ _ Hex) = l itemx) /\
        input item = input itemx /\ output item = output itemx /\
        (equivocators_state_project eqv_descriptors (destination item) = destination itemx)
        /\ eqv_descriptors' i = (equivocator_label_descriptor (projT2 (l item)))
      | None => True
      end
    /\ forall
      (s : composite_state equivocator_IM)
      (Hv : composite_valid equivocator_IM (l item) (s, input item))
      (Ht : composite_transition equivocator_IM (l item) (s, input item) = (destination item, output item)),
      proper_descriptor (IM i) (eqv_descriptors' i) (s i) /\
      eqv_descriptors' = equivocator_descriptors_update eqv_descriptors i (eqv_descriptors' i) /\
      s = state_update equivocator_IM (destination item) i (s i) /\
      previous_state_descriptor_prop (IM i) (eqv_descriptors i) (s i) (eqv_descriptors' i) /\
      match oitem with
      | Some itemx =>
        forall (sx : composite_state IM)
          (Hsx : sx = equivocators_state_project eqv_descriptors' s),
          composite_valid IM (l itemx) (sx, input itemx) /\
          composite_transition IM (l itemx) (sx, input itemx) = (destination itemx, output itemx)
      | None =>
        equivocators_state_project eqv_descriptors (destination item) = equivocators_state_project eqv_descriptors' s
      end.
Proof.
  destruct
    (equivocator_transition_item_project_proper_characterization (IM i)
      (composite_transition_item_projection equivocator_IM item)
      (eqv_descriptors i) Hproper)
    as (oitemi & eqv_descriptorsi' & Hoitemi & Hitemx & Hchar).
  subst i.
  unfold equivocators_transition_item_project.
  rewrite Hoitemi. clear Hoitemi.
  destruct item. simpl in *. destruct l as (i, li). simpl in *.
  destruct oitemi as [itemi'|]; eexists _; eexists _; (split; [done |])
  ; [| split; [done |]]
  ; [ destruct Hitemx as [[Hex Hli] [Hinputi [Houtputi [Hdestinationi Hdescriptori]]]]
  ; rewrite Hli; subst; split; [ repeat split|]
    |]
  ; [by exists Hex | apply equivocator_descriptors_update_eq |..]
  ; intros
  ; match type of Ht with
    | (let (_, _) := ?t in _ ) = _ =>
      destruct t as (si', om') eqn:Ht'
    end
  ; inversion Ht; subst; clear Ht
  ; rewrite state_update_eq in Hchar
  ; specialize (Hchar _ Hv Ht')
  ; simpl in *
  ; destruct Hchar as (Hproper' & Hex_new & Hchar)
  .
  - repeat split.
    + by unfold equivocator_descriptors_update; rewrite equivocator_descriptors_update_eq.
    + by unfold equivocator_descriptors_update; rewrite equivocator_descriptors_update_eq.
    + extensionality j.
      destruct (decide (j = i)).
      * by subst; rewrite state_update_eq.
      * by rewrite !state_update_neq.
    + by unfold equivocator_descriptors_update; rewrite equivocator_descriptors_update_eq.
    + subst. specialize (Hchar _ eq_refl) as [Hvx Htx].
      unfold equivocators_state_project. unfold Common.equivocators_state_project.
      unfold equivocator_descriptors_update.
      rewrite equivocator_descriptors_update_eq.
      by rewrite Hli in Hvx.
    + subst. specialize (Hchar _ eq_refl) as [Hvx Htx].
      unfold equivocators_state_project. unfold Common.equivocators_state_project.
      unfold equivocator_descriptors_update.
      rewrite equivocator_descriptors_update_eq.
      simpl in *. rewrite Hli in Htx. rewrite Htx. f_equal.
      extensionality eqv.
      destruct (decide (eqv = i)).
      * subst. repeat rewrite state_update_eq.
        by rewrite state_update_eq in Hdestinationi.
      * repeat (rewrite state_update_neq; [| done]).
        by rewrite equivocator_descriptors_update_neq.
  - repeat split.
    + by unfold equivocator_descriptors_update; rewrite equivocator_descriptors_update_eq.
    + by unfold equivocator_descriptors_update; rewrite equivocator_descriptors_update_eq.
    + extensionality j.
      destruct (decide (j = i)).
      * by subst; rewrite state_update_eq.
      * by rewrite !state_update_neq.
    + by unfold equivocator_descriptors_update; rewrite equivocator_descriptors_update_eq.
    + extensionality eqv.
      unfold equivocators_state_project. unfold Common.equivocators_state_project.
      unfold equivocator_descriptors_update.
      destruct (decide (eqv = i)); subst.
      * by rewrite state_update_eq, equivocator_descriptors_update_eq.
      * by rewrite state_update_neq, ?equivocator_descriptors_update_neq.
Qed.

Lemma equivocators_transition_item_project_proper_characterization
  (eqv_descriptors : equivocator_descriptors)
  (item : composite_transition_item equivocator_IM)
  (Hproper : proper_equivocator_descriptors eqv_descriptors (destination item))
  : exists oitem eqv_descriptors',
    equivocators_transition_item_project eqv_descriptors item = Some (oitem, eqv_descriptors')
    /\ match oitem with
      | Some itemx =>
        (exists (Hex : existing_equivocator_label _ (projT2 (l item))), existT (projT1 (l item)) (existing_equivocator_label_extract _ _ Hex) = l itemx) /\
         input item = input itemx /\ output item = output itemx /\
        (equivocators_state_project eqv_descriptors (destination item) = destination itemx)
        /\ eqv_descriptors' (projT1 (l item)) = (equivocator_label_descriptor (projT2 (l item)))
      | None => True
      end
    /\ forall
      (s : composite_state equivocator_IM)
      (Hv : composite_valid equivocator_IM (l item) (s, input item))
      (Ht : composite_transition equivocator_IM (l item) (s, input item) = (destination item, output item)),
      proper_equivocator_descriptors eqv_descriptors' s /\
      eqv_descriptors' = equivocator_descriptors_update eqv_descriptors (projT1 (l item)) (eqv_descriptors' (projT1 (l item))) /\
      s = state_update equivocator_IM (destination item) (projT1 (l item)) (s (projT1 (l item))) /\
      previous_state_descriptor_prop (IM (projT1 (l item))) (eqv_descriptors (projT1 (l item))) (s (projT1 (l item))) (eqv_descriptors' (projT1 (l item))) /\
      match oitem with
      | Some itemx =>
        forall (sx : composite_state IM)
          (Hsx : sx = equivocators_state_project eqv_descriptors' s),
          composite_valid IM (l itemx) (sx, input itemx) /\
          composite_transition IM (l itemx) (sx, input itemx) = (destination itemx, output itemx)
      | None =>
        equivocators_state_project eqv_descriptors (destination item) = equivocators_state_project eqv_descriptors' s
      end.
Proof.
  destruct
    (equivocators_transition_item_project_proper_descriptor_characterization eqv_descriptors item (Hproper (projT1 (l item))))
    as [oitem [eqv_descriptors' [Hoitem [Hitemx Hchar]]]].
  exists oitem, eqv_descriptors'. split; [done |].
  split; [done |].
  intros.
  specialize (Hchar s Hv Ht) as (Hproperi' & Heqv' & Hs & Hex_new & Hchar).
  clear Hv Ht Hoitem.
  split; [| by repeat split]; clear Hchar.
  intro eqv.
  destruct (decide (eqv = (projT1 (l item)))); [subst; done |].
  rewrite Heqv', Hs, state_update_neq; [| done].
  unfold proper_descriptor, equivocator_descriptors_update.
  rewrite equivocator_descriptors_update_neq; [| done].
  apply Hproper.
Qed.

Lemma equivocators_transition_item_project_inv_characterization
  (eqv_descriptors eqv_descriptors': equivocator_descriptors)
  (item : composite_transition_item equivocator_IM)
  (itemx : composite_transition_item IM)
  (Hpr_item : equivocators_transition_item_project eqv_descriptors item = Some (Some itemx, eqv_descriptors'))
  : (exists (Hex : existing_equivocator_label _ (projT2 (l item))), existT (projT1 (l item)) (existing_equivocator_label_extract _ _ Hex) = l itemx) /\
    input item = input itemx /\ output item = output itemx /\
    equivocators_state_project eqv_descriptors (destination item) = destination itemx.
Proof.
  unfold equivocators_transition_item_project in Hpr_item.
  destruct
    (equivocator_vlsm_transition_item_project
      (IM (projT1 (l item)))
      (composite_transition_item_projection equivocator_IM item)
      (eqv_descriptors (projT1 (l item))))
    as [([itemi|], descriptori)|] eqn:Hpr_itemi
  ; [|congruence|congruence].
  inversion Hpr_item. subst. clear Hpr_item. simpl.
  repeat split.
  apply equivocator_transition_item_project_inv_characterization in Hpr_itemi
    as [[Hex Hl]].
  rewrite Hl. by exists Hex.
Qed.

Definition equivocators_trace_project_folder
  (item : composite_transition_item equivocator_IM)
  (result: option (list (composite_transition_item IM) * equivocator_descriptors))
  : option (list (composite_transition_item IM) * equivocator_descriptors)
  :=
  match result with
  | None => None
  | Some (r, idescriptor) =>
    match equivocators_transition_item_project idescriptor item with
    | None => None
    | Some (None, odescriptor) => Some (r, odescriptor)
    | Some (Some item', odescriptor) => Some (item' :: r, odescriptor)
    end
  end.

Lemma equivocators_trace_project_fold_None
  (tr : list (composite_transition_item equivocator_IM))
  : fold_right equivocators_trace_project_folder None tr = None.
Proof.
  by induction tr; cbn; rewrite ?IHtr.
Qed.

Lemma equivocators_trace_project_folder_additive_iff
  (tr : list (composite_transition_item equivocator_IM))
  (itrX : list (composite_transition_item IM))
  (ieqv_descriptors eqv_descriptors : equivocator_descriptors)
  (trX' : list (composite_transition_item IM))
  : fold_right equivocators_trace_project_folder (Some (itrX, ieqv_descriptors)) tr
    = Some (trX', eqv_descriptors)
  <-> exists trX : list (composite_transition_item IM),
    fold_right equivocators_trace_project_folder (Some ([], ieqv_descriptors)) tr
      = Some (trX, eqv_descriptors)
    /\ trX' = trX ++ itrX.
Proof.
  revert trX' eqv_descriptors.
  induction tr; intros.
  - simpl. split; intro Htr.
    + inversion Htr. subst. by exists [].
    + by destruct Htr as [trX [[= <-] ?]]; subst.
  - simpl.
    remember (fold_right equivocators_trace_project_folder (Some (itrX, ieqv_descriptors)) tr)
      as pr_itrX_tr.
    remember (fold_right equivocators_trace_project_folder (Some ([], ieqv_descriptors)) tr)
      as pr_tr.
    split.
    + intro Htr.
      destruct pr_itrX_tr as [(tr1,e1)|] ; [|inversion Htr].
      specialize (IHtr tr1 e1). apply proj1 in IHtr. specialize (IHtr eq_refl).
      destruct IHtr as [trX [Hpr_tr Htr1]].
      rewrite Hpr_tr in *. rewrite Htr1 in *.
      simpl in Htr. simpl.
      destruct (equivocators_transition_item_project e1 a)
        as [(oitem, eqv_descriptors'')|] eqn:Ha; [|congruence].
      by destruct oitem; inversion Htr; eexists _.
    + intros [trX [Htr HtrX']].
      subst trX'.
      destruct pr_tr as [(tr1, e1)|]; [|inversion Htr].
      specialize (IHtr (tr1 ++ itrX) e1). apply proj2 in IHtr.
      rewrite IHtr by (eexists _; done).
      simpl in *.
      destruct (equivocators_transition_item_project e1 a)
        as [(oitem, odescriptor)|] eqn:Ha
      ; [| done].
      by destruct oitem as [item'|]; inversion Htr.
Qed.

Lemma equivocators_trace_project_folder_additive
  (tr : list (composite_transition_item equivocator_IM))
  (itrX trX : list (composite_transition_item IM))
  (ieqv_descriptors eqv_descriptors : equivocator_descriptors)
  (Htr : fold_right equivocators_trace_project_folder (Some ([], ieqv_descriptors)) tr
    = Some (trX, eqv_descriptors))
  : fold_right equivocators_trace_project_folder (Some (itrX, ieqv_descriptors)) tr
    = Some (trX ++ itrX, eqv_descriptors).
Proof.
  apply equivocators_trace_project_folder_additive_iff.
  by exists trX.
Qed.

(**
The projection of an [equivocators] trace is obtained by traversing the
trace from right to left guided by the descriptors produced by
[equivocators_transition_item_project] and gathering all non-empty
[transition_item]s it produces.
*)
Definition equivocators_trace_project
  (eqv_descriptors : equivocator_descriptors)
  (tr : list (composite_transition_item equivocator_IM))
  : option (list (composite_transition_item IM) * equivocator_descriptors)
  :=
  fold_right
    equivocators_trace_project_folder
    (Some ([], eqv_descriptors))
    tr.

Lemma equivocators_trace_project_app_iff
  (pre suf : list (composite_transition_item equivocator_IM))
  (ieqv_descriptors eqv_descriptors : equivocator_descriptors)
  (trX : list (composite_transition_item IM))
  : equivocators_trace_project eqv_descriptors (pre ++ suf)
    = Some (trX, ieqv_descriptors)
  <-> exists
    (preX sufX : list (composite_transition_item IM))
    (eqv_descriptors' : equivocator_descriptors),
    equivocators_trace_project eqv_descriptors suf = Some (sufX, eqv_descriptors') /\
    equivocators_trace_project eqv_descriptors' pre = Some (preX, ieqv_descriptors) /\
    trX = preX ++ sufX.
Proof.
  unfold equivocators_trace_project.
  rewrite fold_right_app.
  simpl.
  match goal with
  |- fold_right _ ?r _ = _ <-> _ => remember r as r_sufX
  end.
  destruct r_sufX as [(sufX, eqv_descriptors')|]
  ; [
    | rewrite equivocators_trace_project_fold_None; split;
      [intro contra; congruence| intros [preX [sufX [eqv_descriptors' [contra _]]]]; congruence]
    ].
  specialize (equivocators_trace_project_folder_additive_iff pre sufX eqv_descriptors' ieqv_descriptors trX)
    as Hadd.
  rewrite Hadd.
  split.
  - by intros (preX & HpreX & HtrX); exists preX, sufX, eqv_descriptors'.
  - intros [preX [_sufX [_eqv_descriptors' [Heq [Hpre HtrX]]]]].
    exists preX. by inversion Heq; subst.
Qed.

(**
For every [transition_item] of the projection of a trace over the composition
of equivocators, there exists a corresponding item in the original trace
which projects to it.

*)
Lemma equivocators_trace_project_app_inv_item
  (tr : list (composite_transition_item equivocator_IM))
  (ieqv_descriptors eqv_descriptors : equivocator_descriptors)
  (preX sufX : list (composite_transition_item IM))
  (itemX : composite_transition_item IM)
  : equivocators_trace_project eqv_descriptors tr
    = Some (preX ++ [itemX] ++ sufX, ieqv_descriptors) ->
  exists
    (pre suf : list (composite_transition_item equivocator_IM))
    (item : (composite_transition_item equivocator_IM))
    (item_descriptors pre_descriptors : equivocator_descriptors),
    equivocators_trace_project eqv_descriptors suf = Some (sufX, item_descriptors) /\
    equivocators_transition_item_project item_descriptors item = Some (Some itemX, pre_descriptors) /\
    equivocators_trace_project pre_descriptors pre = Some (preX, ieqv_descriptors) /\
    tr = pre ++ [item] ++ suf.
Proof.
  generalize dependent sufX. generalize dependent eqv_descriptors.
  induction tr using rev_ind; intros eqv_descriptors sufX.
  - cbn; inversion 1 as [[Hnil Heq]]; clear -Hnil.
    destruct preX; inversion Hnil.
  - intro Hsome.
    apply equivocators_trace_project_app_iff in Hsome
      as (trX' & xX & eqv_descriptors' & Hpr_x & Hpr_tr & Heq).
    simpl in Hpr_x.
    destruct (equivocators_transition_item_project eqv_descriptors x)
      as [(ox, descriptorx)|] eqn:Hpr_x_item
    ; [|congruence].
    destruct xX as [|xX _empty].
    + destruct ox; [congruence|].
      inversion Hpr_x. subst. clear Hpr_x.
      rewrite app_nil_r in  Heq. subst trX'.
      specialize (IHtr eqv_descriptors' sufX Hpr_tr).
      destruct IHtr as [pre [suf [item [item_descriptors [pre_descriptors [Hpr_suf [Hpr_item [Hpr_pre Heqtr]]]]]]]].
      exists pre, (suf ++ [x]), item, item_descriptors, pre_descriptors.
      subst tr. rewrite !app_assoc.
      repeat split; [| done | done].
      apply equivocators_trace_project_app_iff.
      exists sufX, [], eqv_descriptors'. rewrite app_nil_r.
      repeat split; [|assumption].
      by simpl; rewrite Hpr_x_item.
    + destruct ox; [|congruence].
      inversion Hpr_x. subst. clear Hpr_x.
      destruct_list_last sufX sufX' _xX Heq_sufX.
      * subst. rewrite app_nil_r in Heq. apply app_inj_tail in Heq.
        destruct Heq. subst.
        exists tr, [], x, eqv_descriptors, eqv_descriptors'.
        by rewrite app_nil_r.
      * subst. rewrite! app_assoc in Heq. apply app_inj_tail in Heq.
        rewrite <- app_assoc in Heq. destruct Heq. subst.
        specialize (IHtr eqv_descriptors' sufX' Hpr_tr).
        destruct IHtr as [pre [suf [item [item_descriptors [pre_descriptors [Hpr_suf [Hpr_item [Hpr_pre Heqtr]]]]]]]].
        exists pre, (suf ++ [x]), item, item_descriptors, pre_descriptors.
        subst tr. rewrite !app_assoc.
        repeat split; [| done | done].
        apply equivocators_trace_project_app_iff.
        exists sufX', [xX], eqv_descriptors'.
        repeat split; [|assumption].
        by simpl; rewrite Hpr_x_item.
Qed.

(**
A corrollary of the above, reflecting a split in the projection to the original trace.
*)
Lemma equivocators_trace_project_app_inv
  (tr : list (composite_transition_item equivocator_IM))
  (ieqv_descriptors eqv_descriptors : equivocator_descriptors)
  (preX sufX : list (composite_transition_item IM))
  : equivocators_trace_project eqv_descriptors tr
    = Some (preX ++ sufX, ieqv_descriptors) ->
  exists
    (pre suf : list (composite_transition_item equivocator_IM))
    (eqv_descriptors' : equivocator_descriptors),
    equivocators_trace_project eqv_descriptors suf = Some (sufX, eqv_descriptors') /\
    equivocators_trace_project eqv_descriptors' pre = Some (preX, ieqv_descriptors) /\
    tr = pre ++ suf.
Proof.
  intro Hpr_tr.
  destruct sufX as [|itemX sufX].
  - rewrite app_nil_r in Hpr_tr.
    exists tr, [], eqv_descriptors. by rewrite app_nil_r.
  - change (itemX :: sufX) with ([itemX] ++ sufX) in Hpr_tr.
    apply equivocators_trace_project_app_inv_item in Hpr_tr.
    destruct Hpr_tr as [pre [suf [item [item_descriptors [pre_descriptors [Hpr_suf [Hpr_item [Hpr_pre Heqtr]]]]]]]].
    exists pre, ([item] ++ suf), pre_descriptors.
    subst. repeat split; [| done].
    apply equivocators_trace_project_app_iff.
    exists [itemX], sufX, item_descriptors.
    repeat split; [assumption|].
    by simpl; rewrite Hpr_item.
Qed.

Lemma equivocators_trace_project_preserves_equivocating_indices
  (descriptors idescriptors : equivocator_descriptors)
  (tr : list (composite_transition_item equivocator_IM))
  (trX : list (composite_transition_item IM))
  (is s : composite_state equivocator_IM)
  (Htr : finite_valid_trace_from_to (pre_loaded_with_all_messages_vlsm (free_composite_vlsm equivocator_IM)) is s tr )
  (Hdescriptors : proper_equivocator_descriptors descriptors s)
  (Hproject_tr : equivocators_trace_project descriptors tr = Some (trX, idescriptors))
  :
    (set_union (equivocating_indices IM (enum index) is) (newmachine_descriptors_list IM (enum index) idescriptors)) ⊆
    (set_union (equivocating_indices IM (enum index) s) (newmachine_descriptors_list IM (enum index) descriptors)).
Proof.
  generalize dependent trX. generalize dependent descriptors.
  induction Htr using finite_valid_trace_from_to_rev_ind.
  - by inversion 2.
  - set (x:={|l:=l|}).
    intros.
    apply equivocators_trace_project_app_iff in Hproject_tr.
    destruct Hproject_tr as [preX [sufX [descriptors' [Hproject_x [Hproject_tr _]]]]].
    simpl in Hproject_x.
    destruct
      (equivocators_transition_item_project descriptors x)
      as [(oitemx, _descriptors')|] eqn:Hpr_x ; [|congruence].
    assert (_descriptors' = descriptors') as -> by (destruct oitemx; congruence).
    clear Hproject_x trX sufX.

    destruct Ht as [[_ [_ [Hv _]]] Ht].
    specialize
      (equivocators_transition_item_project_preserves_equivocating_indices descriptors x
         oitemx descriptors' s Hdescriptors Ht Hv Hpr_x) as Hx_preserves.
    specialize
      (equivocators_transition_item_project_proper_characterization descriptors x Hdescriptors)
      as Hpr_x_char.
    rewrite Hpr_x in Hpr_x_char.
    destruct Hpr_x_char as [_ [_ [[= <- <-] [_ Hchar2]]]].
    specialize (Hchar2 s Hv Ht) as [Hdescriptors' _].
    specialize (IHHtr _ Hdescriptors' _ Hproject_tr).
    revert IHHtr Hx_preserves. apply transitivity.
Qed.

(** The state and descriptors obtained after applying [equivocators_trace_project]
on a pre-loaded valid trace satisfy the [previous_state_descriptor_prop]erty.
*)
Lemma equivocators_trace_project_from_state_descriptors
  (descriptors idescriptors : equivocator_descriptors)
  (tr : list (composite_transition_item equivocator_IM))
  (trX : list (composite_transition_item IM))
  (is s : composite_state equivocator_IM)
  (Htr : finite_valid_trace_from_to (pre_loaded_with_all_messages_vlsm (free_composite_vlsm equivocator_IM)) is s tr )
  (Hdescriptors : proper_equivocator_descriptors descriptors s)
  (Hproject_tr : equivocators_trace_project descriptors tr = Some (trX, idescriptors))
  : forall eqv, previous_state_descriptor_prop (IM eqv) (descriptors eqv) (is eqv) (idescriptors eqv).
Proof.
  generalize dependent trX.
  generalize dependent descriptors.
  generalize dependent s.
  induction tr using rev_ind; intros.
  - by inversion Hproject_tr; subst; destruct (idescriptors eqv); simpl; [|lia].
  - apply finite_valid_trace_from_to_last in Htr as Heq_s.
    rewrite finite_trace_last_is_last in Heq_s. subst s.
    apply finite_valid_trace_from_to_app_split in Htr.
    destruct Htr as [Htr Hx].
    specialize (equivocators_pre_trace_cannot_decrease_state_size IM _ _ _ Htr) as His_tr.
    specialize (equivocators_pre_trace_cannot_decrease_state_size IM _ _ _ Hx) as Htr_x.
    specialize (IHtr _ Htr).
    specialize (equivocators_transition_item_project_proper_characterization descriptors x) as Hproperx.
    spec Hproperx Hdescriptors.
    destruct Hproperx as [oitem [final_descriptors' [Hprojectx [Hitemx Hproperx]]]].
    specialize (Hproperx (finite_trace_last is tr)).
    rewrite equivocators_trace_project_app_iff in Hproject_tr.
    simpl in *.
    rewrite Hprojectx in Hproject_tr.
    inversion Hx. subst tl s' x f. clear Hx Htl.
    destruct Ht as [[_ [_ [Hv _]]] Ht].
    specialize (Hproperx Hv Ht). simpl in Hproperx.
    destruct Hproperx as [Hproper' [Heq_final_descriptors' [Heq_ltr [Hex_new Hx]]]].
    specialize (IHtr _ Hproper').
    assert (Hex_new' : previous_state_descriptor_prop (IM eqv) (final_descriptors' eqv) (is eqv) (idescriptors eqv)).
    { destruct Hproject_tr as [preX [sufX [_final_descriptors' [H_final_descriptors' [Hproject_tr HtrX]]]]].
      apply IHtr with preX.
      by destruct oitem; inversion H_final_descriptors'; subst.
    }

    destruct l as (i, li). simpl in *.
    destruct (decide (i = eqv)).
    + subst. spec His_tr eqv. spec Htr_x eqv.
      destruct (descriptors eqv) eqn:Hvin_desc_eqv.
      * simpl in Hex_new. by rewrite Hex_new in Hex_new'.
      * destruct (final_descriptors' eqv) eqn:Hfin_desc_eqv'.
        -- simpl in Hex_new, Hex_new'. rewrite Hex_new'. simpl.  lia.
        -- destruct (idescriptors eqv); simpl in *; lia.
    + rewrite Heq_final_descriptors' in Hex_new'.
      unfold equivocator_descriptors_update in Hex_new'.
      by rewrite equivocator_descriptors_update_neq in Hex_new'.
Qed.

Lemma equivocators_trace_project_preserves_equivocating_indices_final
  (descriptors idescriptors : equivocator_descriptors)
  (tr : list (composite_transition_item equivocator_IM))
  (trX : list (composite_transition_item IM))
  (is s : composite_state equivocator_IM)
  (Htr : finite_valid_trace_from_to (pre_loaded_with_all_messages_vlsm (free_composite_vlsm equivocator_IM)) is s tr )
  (Hdescriptors : not_equivocating_equivocator_descriptors IM descriptors s)
  (Hproject_tr : equivocators_trace_project descriptors tr = Some (trX, idescriptors))
  :
    (set_union (equivocating_indices IM (enum index) is) (newmachine_descriptors_list IM (enum index) idescriptors)) ⊆
    (equivocating_indices IM (enum index) s).
Proof.
  apply not_equivocating_equivocator_descriptors_proper in Hdescriptors as Hproper.
  specialize
    (equivocators_trace_project_preserves_equivocating_indices _ _ _ _ _ _
      Htr Hproper Hproject_tr
    ) as Hincl.
  intros eqv Heqv. spec Hincl eqv Heqv.
  apply set_union_iff in Hincl.
  clear Heqv.
  destruct Hincl as [|Heqv]; [done |].
  specialize (Hdescriptors eqv).
  apply elem_of_list_filter in Heqv.
  destruct Heqv as [Heqv Hin].
  by destruct (descriptors eqv).
Qed.

(**
We can project a trace over the composition of equivocators in two ways:
(1) first project on a equivocator component, then project the equivocator to the original component
(2) first projects to the composition of original components, then project to one of them

The result below says that the two ways lead to the same result.
*)
Lemma equivocators_trace_project_finite_trace_projection_list_commute
  (i : index)
  (final_descriptors initial_descriptors : equivocator_descriptors)
  (eqv_initial : MachineDescriptor (IM i))
  (tr : list (composite_transition_item equivocator_IM))
  (trX : list (composite_transition_item IM))
  (trXi : list (vtransition_item (IM i)))
  (eqv_final := final_descriptors i)
  (Hproject_tr : equivocators_trace_project final_descriptors tr = Some (trX, initial_descriptors))
  (Hproject_tri :
    equivocator_vlsm_trace_project (IM i)
      (finite_trace_projection_list equivocator_IM i tr) eqv_final
    = Some (trXi, eqv_initial))
  : initial_descriptors i = eqv_initial /\
    finite_trace_projection_list IM i trX = trXi.
Proof.
  generalize dependent trXi. generalize dependent trX.
  generalize dependent final_descriptors.
  induction tr using rev_ind; intros.
  - by inversion Hproject_tr; inversion Hproject_tri; subst.
  - unfold equivocators_trace_project in Hproject_tr.
    rewrite fold_right_app in Hproject_tr.
    match type of Hproject_tr with
    | fold_right _ ?i _ = _ => destruct i as [(projectx,final_descriptors')|] eqn:Hproject_x
    end
    ; [|rewrite equivocators_trace_project_fold_None in Hproject_tr; inversion Hproject_tr].
    apply equivocators_trace_project_folder_additive_iff in Hproject_tr.
    destruct Hproject_tr as [trX0 [HtrX0 HtrX]].
    specialize (IHtr _ _ HtrX0).
    unfold finite_trace_projection_list in Hproject_tri.
    rewrite @pre_VLSM_projection_finite_trace_project_app in Hproject_tri.
    apply equivocator_vlsm_trace_project_app in Hproject_tri.
    destruct Hproject_tri as [eqv_final' [trXi' [project_xi [HtrXi' [Hproject_xi HeqtrXi]]]]].
    assert (Hfinal'i : final_descriptors' i = eqv_final' /\ finite_trace_projection_list IM i projectx = project_xi).
    { clear - Hproject_x Hproject_xi.
      simpl in *.
      destruct (equivocators_transition_item_project final_descriptors x)
        as [(ox, final')|] eqn:Hpr_item_x
      ; [|congruence].
      unfold equivocators_transition_item_project in Hpr_item_x.
      destruct (decide (i = projT1 (l x))).
      - subst i.
        rewrite (composite_transition_item_projection_iff equivocator_IM x)
         in Hproject_xi.
        simpl in Hproject_xi.
        subst eqv_final.
        destruct (equivocator_vlsm_transition_item_project _ _ _)
          as [(oitem', descriptor')|] eqn:Heqpr_item_x
        ; [| done].
        destruct oitem' as [item'|]
        ; inversion Hproject_xi; subst descriptor' project_xi; clear Hproject_xi
        ; inversion Hpr_item_x; subst; clear Hpr_item_x
        ; inversion Hproject_x; subst; clear Hproject_x
        ; unfold equivocator_descriptors_update; rewrite equivocator_descriptors_update_eq
        ; [| by split].
        split; [done |].
        simpl. destruct x. simpl in *. destruct l as (i, li). simpl in *.
        unfold pre_VLSM_projection_transition_item_project, composite_project_label. simpl.
        destruct (decide (i = i)); [|congruence].
        f_equal.
        replace e with (@eq_refl _ i) by (apply Eqdep_dec.UIP_dec; done). clear e.
        destruct item'.
        apply equivocator_transition_item_project_inv_characterization in Heqpr_item_x.
        simpl in *.
        by destruct Heqpr_item_x as [Hl [-> [-> [<- _]]]].
      - rewrite (composite_transition_item_projection_neq equivocator_IM i x)
         in Hproject_xi by congruence.
        simpl in Hproject_xi.
        subst eqv_final.
        inversion Hproject_xi. subst. clear Hproject_xi.
        destruct
          (equivocator_vlsm_transition_item_project _ _ _)
          as [(oitem', descriptor')|] eqn:Heqpr_item_x
        ; [| done].
        destruct oitem' as [item'|]
        ; inversion Hpr_item_x; subst; clear Hpr_item_x
        ; inversion Hproject_x; subst; clear Hproject_x
        ; unfold equivocator_descriptors_update; (rewrite equivocator_descriptors_update_neq ; [| done])
        ; [| by split].
        split; [done |].
        simpl.
        by rewrite (composite_transition_item_projection_neq IM i).
    }
    destruct Hfinal'i as [Hfinal'i Hpr_xi].
    rewrite <- Hfinal'i in HtrXi'.
    specialize (IHtr _ HtrXi').
    destruct IHtr as [Heqv_initial Hpr_trXi'].
    split; [done |].
    subst.
    apply map_option_app.
Qed.

(**
A generalization of [equivocators_transition_item_project_preserves_zero_descriptors]
to full (valid) traces
*)
Lemma equivocators_trace_project_preserves_zero_descriptors
  (is : composite_state equivocator_IM)
  (tr : list (composite_transition_item equivocator_IM))
  (Htr : finite_valid_trace_from PreFreeE is tr)
  (descriptors : equivocator_descriptors)
  (idescriptors : equivocator_descriptors)
  (trX : list (composite_transition_item IM))
  (HtrX : equivocators_trace_project descriptors tr = Some (trX, idescriptors))
  : forall i, descriptors i = Existing 0 -> idescriptors i = Existing 0.
Proof.
  generalize dependent trX. generalize dependent descriptors.
  induction Htr using finite_valid_trace_from_rev_ind.
  - by inversion 1; subst.
  - intros descriptors trX HtrX i Hi.
    apply equivocators_trace_project_app_iff in HtrX
      as (preX & sufX & descriptors' & Hproject_x & Hproject_tr & _).
    simpl in Hproject_x.
    destruct
      (equivocators_transition_item_project descriptors x)
      as [(oitemx, _descriptors')|] eqn:Hpr_x ; [|congruence].
    assert (_descriptors' = descriptors') as -> by (destruct oitemx; congruence).
    clear Hproject_x trX sufX.
    destruct Hx as [(_ & _  & Hv & _) Ht].
    eapply IHHtr; [done |].
    by eapply equivocators_transition_item_project_preserves_zero_descriptors
         with (item := x); cycle 1.
Qed.

Lemma preloaded_equivocators_valid_trace_from_project
  (final_descriptors : equivocator_descriptors)
  (is : composite_state equivocator_IM)
  (tr : list (composite_transition_item equivocator_IM))
  (final_state := finite_trace_last is tr)
  (Hproper : proper_equivocator_descriptors final_descriptors final_state)
  (Htr : finite_valid_trace_from PreFreeE is tr)
  : exists
    (trX : list (composite_transition_item IM))
    (initial_descriptors : equivocator_descriptors),
    equivocators_trace_project final_descriptors tr = Some (trX, initial_descriptors)
    /\ proper_equivocator_descriptors initial_descriptors is
    /\ equivocators_state_project final_descriptors (finite_trace_last is tr)
     = finite_trace_last (equivocators_state_project initial_descriptors is) trX.
Proof.
  generalize dependent final_descriptors.
  generalize dependent is.
  induction tr using rev_ind; intros.
  - by exists [], final_descriptors.
  - apply finite_valid_trace_from_app_iff in Htr.
    destruct Htr as [Htr Hx].
    specialize (IHtr _ Htr).
    specialize (equivocators_transition_item_project_proper_characterization final_descriptors x) as Hproperx.
    unfold final_state in Hproper.
    rewrite finite_trace_last_is_last in Hproper.
    spec Hproperx Hproper.
    destruct Hproperx as [oitem [final_descriptors' [Hprojectx [Hitemx Hproperx]]]].
    specialize (Hproperx (finite_trace_last is tr)).
    unfold equivocators_trace_project.
    rewrite fold_right_app.
    match goal with
    |- context [fold_right _ ?fld _] => remember fld as foldx
    end.
    simpl in Heqfoldx.
    rewrite Hprojectx in Heqfoldx.
    inversion Hx. subst tl s' x. clear Hx.
    destruct Ht as [[_ [_ [Hv _]]] Ht].
    specialize (Hproperx Hv Ht).
    destruct Hproperx as [Hproper' [Heq_final_descriptors' [Heq_ltr [Hex_new Hx]]]].
    specialize (IHtr _ Hproper').
    destruct IHtr as [trX' [initial_descriptors [Htr_project [Hproper_initial Hlst]]]].
    destruct oitem as [item|].
    + simpl in Hitemx. destruct Hitemx as [Hl [Hinput [Houtput [Hdestination _]]]].
      specialize (Hx _ eq_refl).
      destruct Hx as [Hvx Htx].
      exists (trX' ++ [item]), initial_descriptors. subst foldx.
      by erewrite equivocators_trace_project_folder_additive, !finite_trace_last_is_last.
    + exists trX', initial_descriptors.
      subst; split_and!; [done ..|].
      by rewrite finite_trace_last_is_last; congruence.
Qed.

Lemma equivocators_trace_project_zero_descriptors
  (is : composite_state equivocator_IM)
  (tr : list (composite_transition_item equivocator_IM))
  (Htr : finite_valid_trace_from PreFreeE is tr)
  : exists (trX : list (composite_transition_item IM)),
    equivocators_trace_project (zero_descriptor IM) tr = Some (trX, (zero_descriptor IM)).
Proof.
  specialize
    (preloaded_equivocators_valid_trace_from_project
      (zero_descriptor IM) is tr
    ) as Hproject.
  simpl in Hproject. spec Hproject.  { apply zero_descriptor_proper. }
  spec Hproject Htr.
  destruct Hproject as [trX [initial_descriptors [Hproject _]]].
  exists trX.
  replace initial_descriptors with (zero_descriptor IM) in Hproject; [done |].
  apply functional_extensionality_dep. intros i. symmetry.
  by apply (equivocators_trace_project_preserves_zero_descriptors _ _ Htr _ _ _ Hproject).
Qed.

Lemma preloaded_equivocators_valid_trace_project_inv
  (final_descriptors : equivocator_descriptors)
  (is : composite_state equivocator_IM)
  (tr : list (composite_transition_item equivocator_IM))
  (final_state := finite_trace_last is tr)
  (Htr : finite_valid_trace PreFreeE is tr)
  (trX : list (composite_transition_item IM))
  (initial_descriptors : equivocator_descriptors)
  (Hproject: equivocators_trace_project final_descriptors tr = Some (trX, initial_descriptors))
  (Hproper : proper_equivocator_descriptors initial_descriptors is)
  : proper_equivocator_descriptors final_descriptors final_state.
Proof.
  revert Hproject. revert trX Htr final_descriptors.
  induction tr using rev_ind; intros; [by inversion Hproject |].
  destruct Htr as [Htr Hinit].
  apply finite_valid_trace_from_app_iff in Htr.
  destruct Htr as [Htr Hx].
  unfold equivocators_trace_project in Hproject.
  rewrite fold_right_app in Hproject.
  match type of Hproject with
  | fold_right _ ?f _ = _ => remember f as project_x
  end.
  simpl in Heqproject_x.
  destruct project_x as [(x', x_descriptors)|]
  ; [|rewrite equivocators_trace_project_fold_None in Hproject; congruence].
  destruct (equivocators_transition_item_project final_descriptors x) as [(oitem', ditem')|]
    eqn:Hproject_x
  ; [|congruence].
  apply (equivocators_trace_project_folder_additive_iff tr x' x_descriptors initial_descriptors trX)
  in Hproject.
  destruct Hproject as [trX' [Hproject_x' HeqtrX]].
  specialize (IHtr trX' (conj Htr Hinit) _ Hproject_x').
  inversion Hx. subst. clear Hx.
  unfold equivocators_transition_item_project in Hproject_x.
  simpl in Hproject_x.
  unfold composite_transition_item_projection in Hproject_x. simpl in Hproject_x.
  unfold composite_transition_item_projection_from_eq in Hproject_x. simpl in Hproject_x.
  unfold eq_rect_r in Hproject_x. simpl in Hproject_x.
  match type of Hproject_x with
  | context [equivocator_vlsm_transition_item_project ?X ?i ?c] => remember (equivocator_vlsm_transition_item_project X i c)  as projecti
  end.
  destruct projecti as [(oitem'', ditem'')|]; [|congruence].
  unfold equivocator_vlsm_transition_item_project in Heqprojecti.
  unfold final_state in *. clear final_state.
  rewrite finite_trace_last_is_last. simpl.
  destruct (final_descriptors (projT1 l)) as [sn| j] eqn:Hfinali.
  - inversion Heqprojecti. subst. clear Heqprojecti.
    inversion Hproject_x. subst; clear Hproject_x.
    inversion Heqproject_x. subst. clear Heqproject_x.
    intro e. specialize (IHtr e).
    destruct (decide (e = projT1 l)).
    + subst.
      unfold equivocator_descriptors_update in IHtr. rewrite equivocator_descriptors_update_eq in IHtr.
      by rewrite Hfinali.
    + unfold equivocator_descriptors_update in IHtr.
      rewrite equivocator_descriptors_update_neq in IHtr; [| done].
      destruct Ht as [Hv Ht].
      simpl in Ht. unfold vtransition in Ht. simpl in Ht.
      destruct l as (i, li).
      match type of Ht with
      | (let (_,_) := ?t in _) = _ => destruct t as (si', om')
      end.
      inversion Ht. subst. simpl in n.
      by rewrite state_update_neq.
  - destruct l as (i, li).
    unfold projT2 in Heqprojecti.
    unfold projT1 in Heqprojecti.
    destruct Ht as [Hv Ht].
    cbn in Ht.
    destruct (equivocator_transition _ _ _) as (si', om') eqn:Ht'.
    inversion Ht. subst om'. clear Ht.
    replace (s i) with si' in * by (subst; rewrite state_update_eq; done).
    destruct (equivocator_state_project si' j) as [si'j|] eqn:Hj; [| done].
    destruct li as [ndi | idi li | idi li]
    ; destruct (decide _)
    ; inversion Heqprojecti; subst; clear Heqprojecti
    ; inversion Hproject_x; subst; clear Hproject_x
    ; inversion Heqproject_x; subst; clear Heqproject_x
    ; intro eqv; specialize (IHtr eqv)
    ; (destruct (decide (eqv = i))
      ; [subst eqv
        ; unfold equivocator_descriptors_update in IHtr; rewrite equivocator_descriptors_update_eq in IHtr
        ; simpl in *; rewrite Hfinali; rewrite state_update_eq
        ; eexists; done
        |
        unfold equivocator_descriptors_update in IHtr
        ; rewrite equivocator_descriptors_update_neq in IHtr
        ; [| done]
        ; rewrite state_update_neq; [| done]
        ; done
        ]
      ).
Qed.

(**
A corrollary of [preloaded_equivocators_valid_trace_from_project] selecting
only the [proper_equivocator_descriptors] property.
*)
Lemma preloaded_equivocators_valid_trace_project_proper_initial
  (is : composite_state equivocator_IM)
  (tr : list (composite_transition_item equivocator_IM))
  (final_state := finite_trace_last is tr)
  (Htr : finite_valid_trace_from PreFreeE is tr)
  (final_descriptors : equivocator_descriptors)
  (trX : list (composite_transition_item IM))
  (initial_descriptors : equivocator_descriptors)
  (Hproject: equivocators_trace_project final_descriptors tr = Some (trX, initial_descriptors))
  (Hproper : proper_equivocator_descriptors final_descriptors final_state)
  : proper_equivocator_descriptors initial_descriptors is.
Proof.
  destruct
    (preloaded_equivocators_valid_trace_from_project
      final_descriptors is tr Hproper Htr
    )
    as [_trX [_initial_descriptors [_Hproject [Hiproper _]]]].
  rewrite Hproject in _Hproject.
  by inversion _Hproject; subst.
Qed.

Lemma equivocators_trace_project_output_reflecting_inv
  (is: composite_state equivocator_IM)
  (tr: list (composite_transition_item equivocator_IM))
  (Htr: finite_valid_trace_from (pre_loaded_with_all_messages_vlsm (free_composite_vlsm equivocator_IM)) is tr)
  (m : message)
  (Hbbs : Exists (field_selector output m) tr)
  : exists
    (final_descriptors initial_descriptors : equivocator_descriptors)
    (trX: list (composite_transition_item IM)),
    not_equivocating_equivocator_descriptors IM final_descriptors (finite_trace_last is tr) /\
    equivocators_trace_project final_descriptors tr = Some (trX, initial_descriptors) /\
    Exists (field_selector output m) trX.
Proof.
  apply Exists_exists in Hbbs.
  destruct Hbbs as [item [Hitem Hm]]. simpl in Hm.
  apply (finite_trace_projection_list_in  equivocator_IM) in Hitem.
  destruct item. simpl in *. destruct l as (i, li). simpl in *.
  specialize
    (preloaded_finite_valid_trace_projection equivocator_IM i _ _ Htr)
    as Htri.
  specialize
    (equivocator_vlsm_trace_project_output_reflecting_inv (IM i) _ _ Htri m) as Hex.
  spec Hex; [by apply Exists_exists; eexists _ |].
  destruct Hex as [eqv_final [eqv_init [Heqv_init [Heqv_final [trXi [Hprojecti Hex]]]]]].
  specialize (VLSM_projection_finite_trace_last (preloaded_component_projection equivocator_IM i) _ _ Htr)
    as Hlst.
  simpl in Hlst,Heqv_final. rewrite <- Hlst in Heqv_final. clear Hlst.
  match type of Heqv_final with
  | existing_descriptor _ _ (?l i) => remember l as final
  end.
  remember (equivocator_descriptors_update (zero_descriptor IM) i eqv_final) as final_descriptors.
  assert (Hfinal_descriptors : not_equivocating_equivocator_descriptors IM final_descriptors final).
  { intro eqv. subst final_descriptors.
    destruct (decide (eqv = i)).
    - subst i.
      by unfold equivocator_descriptors_update; rewrite equivocator_descriptors_update_eq.
    - unfold equivocator_descriptors_update.
      rewrite equivocator_descriptors_update_neq; [| done].
      apply zero_descriptor_proper.
  }
  exists final_descriptors.
  subst final.
  assert (Hfinal_descriptors_proper : proper_equivocator_descriptors final_descriptors (finite_trace_last is tr)).
  { by apply not_equivocating_equivocator_descriptors_proper. }
  destruct (preloaded_equivocators_valid_trace_from_project  _ _ _ Hfinal_descriptors_proper Htr)
    as [trX [initial_descriptors [Hproject_tr _]]].
  exists initial_descriptors, trX. split; [done |]. split; [done |].
  specialize
    (equivocators_trace_project_finite_trace_projection_list_commute i final_descriptors initial_descriptors
      eqv_init tr trX trXi Hproject_tr)
    as Hcommute.
  assert (Hfinali : final_descriptors i = eqv_final).
  { subst. apply equivocator_descriptors_update_eq. }
  rewrite Hfinali in Hcommute.
  spec Hcommute Hprojecti.
  destruct Hcommute as [Hiniti Hcommute].
  clear -Hex Hcommute. subst.
  apply Exists_exists in Hex. destruct Hex as [x [Hx Hm]].
  apply (finite_trace_projection_list_in_rev IM) in Hx.
  destruct Hx as [itemX [HitemX [Houtput _]]].
  apply Exists_exists. exists itemX. split; [done |].
  by simpl; rewrite Houtput.
Qed.

Lemma equivocators_trace_project_output_reflecting_iff
  (is: composite_state equivocator_IM)
  (tr: list (composite_transition_item equivocator_IM))
  (Htr: finite_valid_trace_from (pre_loaded_with_all_messages_vlsm (free_composite_vlsm equivocator_IM)) is tr)
  (m : message)
  : Exists (field_selector output m) tr
  <-> exists
    (final_descriptors initial_descriptors : equivocator_descriptors)
    (trX: list (composite_transition_item IM)),
    not_equivocating_equivocator_descriptors IM final_descriptors (finite_trace_last is tr) /\
    equivocators_trace_project final_descriptors tr = Some (trX, initial_descriptors) /\
    Exists (field_selector output m) trX.
Proof.
  split; [by apply equivocators_trace_project_output_reflecting_inv |].
  intros [final_descriptors [initial_descriptors [trX [Hfinal_descriptors [Hpr_tr Hex]]]]].
  apply Exists_exists in Hex.
  destruct Hex as [itemX [HitemX Hm]].
  apply elem_of_list_split in HitemX.
  destruct HitemX as [preX [sufX Heq_trX]].
  subst.
  apply equivocators_trace_project_app_inv_item in Hpr_tr.
  destruct Hpr_tr as [pre [suf [item [item_descriptors [pre_descriptors [_ [Hpr_item [_ Heqtr]]]]]]]].
  subst.
  rewrite !Exists_app. right. left. constructor.
  apply equivocators_transition_item_project_inv_characterization in Hpr_item.
  destruct Hpr_item as [_ [_ [Heqoutput _]]].
  simpl in *. congruence.
Qed.

(** Projecting a pre-loaded valid trace of the composition of equivocators
using [proper_equivocator_descriptors] one obtains a pre-loaded valid trace
of the free composition of nodes.
*)
Lemma pre_equivocators_valid_trace_project
  (is final_state : vstate equivocators_no_equivocations_vlsm)
  (tr : list (composite_transition_item equivocator_IM))
  (Htr : finite_valid_trace_init_to PreFreeE is final_state tr)
  (final_descriptors : equivocator_descriptors)
  (Hproper : proper_equivocator_descriptors final_descriptors final_state)
  : exists
    (initial_descriptors : equivocator_descriptors),
    proper_equivocator_descriptors initial_descriptors is /\
    exists
    (isX := equivocators_state_project initial_descriptors is)
    (final_stateX := equivocators_state_project final_descriptors final_state)
    (trX : list (composite_transition_item IM)),
    equivocators_trace_project final_descriptors tr = Some (trX, initial_descriptors) /\
    finite_valid_trace_init_to PreFree isX final_stateX trX.
Proof.
  generalize dependent final_descriptors.
  generalize dependent final_state.
  induction tr using rev_ind; intros.
  - apply valid_trace_get_last in Htr as Hfinal_state_eq.
    subst.
    exists final_descriptors. split; [done |].
    exists [].
    repeat (split; [done |]).
    cut (vinitial_state_prop (free_composite_vlsm IM) (equivocators_state_project final_descriptors is)).
    { intro Hinit. split; [| done]. constructor. by apply initial_state_is_valid. }
    apply (equivocators_initial_state_project IM); [| done].
    apply Htr.
  - destruct Htr as [Htr Hinit].
    apply finite_valid_trace_from_to_app_split in Htr.
    destruct Htr as [Htr Hx].
    specialize (IHtr _ (conj Htr Hinit)).
    apply finite_valid_trace_from_to_last in Hx as Hfinal_state_eq.
    change [x] with ([] ++ [x]) in Hfinal_state_eq.
    rewrite finite_trace_last_is_last in Hfinal_state_eq.
    subst.
    destruct
      (equivocators_transition_item_project_proper_characterization _ x Hproper)
      as [oitem [final_descriptors' [Hpr_x [Hchar1 Hchar2]]]].
    specialize (equivocators_trace_project_app_iff tr [x]) as Hpr_app.
    inversion Hx. subst. clear Hx Htl.
    destruct Ht as [[_ [_ [Hvx Hcx]]]  Htx].
    specialize (Hchar2 (finite_trace_last is tr) Hvx Htx).
    simpl in *.
    destruct Hchar2 as [Hproper' [Heq_final_descriptors' [Heq_last_tr [Hex_new Hchar2]]]].
    specialize (IHtr _ Hproper').
    destruct IHtr as [initial_descriptors [Hproper_initial [trX [Hpr_tr HtrX]]]].
    exists initial_descriptors.
    split; [done |].
    specialize (Hpr_app initial_descriptors final_descriptors).
    destruct oitem as [item|].
    + exists (trX ++ [item]).
      destruct HtrX as [HtrX HinitX].
      repeat split; [..| done].
      * apply (Hpr_app (trX ++ [item])).
        exists trX, [item], final_descriptors'.
        by rewrite Hpr_x.
      * apply
          (finite_valid_trace_from_to_app PreFree
            (equivocators_state_project final_descriptors' (finite_trace_last is tr)))
        ; [done |].
        specialize (Hchar2 _ eq_refl).
        destruct item. destruct l0 as (ix, lix).
        destruct l as (i, li).
        simpl in *.
        destruct Hchar1 as [[Hex Heq_l] [Heq_input [Heq_output [Hpr_s Heq_descli]]]].
        inversion Heq_l. subst ix.
        simpl_existT. subst lix input output.
        destruct Hchar2 as [Hvx_pr Htx_pr].
        rewrite Hpr_s.
        apply finite_valid_trace_from_to_singleton.
        repeat split
        ; [| apply any_message_is_valid_in_preloaded | done | done].
        by apply finite_valid_trace_from_to_last_pstate in HtrX.
    + exists trX. clear Hchar1. rewrite Hchar2.
      split; [| done].
      apply (Hpr_app trX).
      exists trX, [], final_descriptors'.
      by rewrite Hpr_x, app_nil_r.
Qed.

Definition equivocators_partial_trace_project
  (final_descriptors : equivocator_descriptors)
  (str : composite_state equivocator_IM * list (composite_transition_item equivocator_IM))
  : option (composite_state IM * list (composite_transition_item IM))
  :=
  let (s, tr) := str in
  if (decide (not_equivocating_equivocator_descriptors IM final_descriptors (finite_trace_last s tr))) then
    match equivocators_trace_project final_descriptors tr with
    | None => None
    | Some (trX, initial_descriptors) =>
        Some (equivocators_state_project initial_descriptors s, trX)
    end
    else None.

Lemma equivocators_partial_trace_project_characterization
  (final_descriptors : equivocator_descriptors)
  (X := free_composite_vlsm equivocator_IM)
  (partial_trace_project := equivocators_partial_trace_project final_descriptors)
  sX trX sY trY
  : partial_trace_project (sX, trX) = Some (sY, trY) <->
    not_equivocating_equivocator_descriptors IM final_descriptors (finite_trace_last sX trX) /\
    exists initial_descriptors,
      equivocators_trace_project final_descriptors trX = Some (trY, initial_descriptors) /\
      equivocators_state_project initial_descriptors sX = sY.
Proof.
  unfold partial_trace_project,equivocators_partial_trace_project.
  split.
  - intros Hpr_tr.
    case_decide; [|congruence].
    destruct (equivocators_trace_project final_descriptors trX)
      as [(_trY, initial_descriptors)|] eqn:Htr_project
    ; [|congruence].
    inversion Hpr_tr. subst _trY. clear Hpr_tr. eauto.
  - intros [Hnot_equiv [initial_descriptors [Hpr_tr Hpr_s]]].
    by rewrite decide_True, Hpr_tr; subst.
Qed.

Definition destruct_equivocators_partial_trace_project
  {final_descriptors : equivocator_descriptors}
  (X := free_composite_vlsm equivocator_IM)
  (partial_trace_project := equivocators_partial_trace_project final_descriptors)
  {sX trX sY trY}
  (Hpr_tr : partial_trace_project (sX, trX) = Some (sY, trY))
  : not_equivocating_equivocator_descriptors IM final_descriptors (finite_trace_last sX trX) /\
    exists initial_descriptors,
      equivocators_trace_project final_descriptors trX = Some (trY, initial_descriptors) /\
      equivocators_state_project initial_descriptors sX = sY
  := proj1 (equivocators_partial_trace_project_characterization final_descriptors sX trX sY trY) Hpr_tr.

Definition construct_equivocators_partial_trace_project
  {final_descriptors : equivocator_descriptors}
  (X := free_composite_vlsm equivocator_IM)
  (partial_trace_project := equivocators_partial_trace_project final_descriptors)
  {sX trX sY trY}
  (H : not_equivocating_equivocator_descriptors IM final_descriptors (finite_trace_last sX trX) /\
    exists initial_descriptors,
      equivocators_trace_project final_descriptors trX = Some (trY, initial_descriptors) /\
      equivocators_state_project initial_descriptors sX = sY)
  : partial_trace_project (sX, trX) = Some (sY, trY)
  := proj2 (equivocators_partial_trace_project_characterization final_descriptors sX trX sY trY) H.

Lemma equivocators_partial_trace_project_extends_left
  (final_descriptors : equivocator_descriptors)
  (X := free_composite_vlsm equivocator_IM)
  (partial_trace_project := equivocators_partial_trace_project final_descriptors)
  : forall sX trX sY trY,
  partial_trace_project (sX, trX) = Some (sY, trY) ->
  forall s'X preX,
    finite_trace_last s'X preX = sX ->
    finite_valid_trace_from (pre_loaded_with_all_messages_vlsm X) s'X (preX ++ trX) ->
    exists s'Y preY,
      partial_trace_project (s'X, preX ++ trX) = Some (s'Y, preY ++ trY) /\
      finite_trace_last s'Y preY = sY.
Proof.
  intros s tr sX trX Hpr_tr s_pre pre Hs_lst Hpre_tr.
  destruct (destruct_equivocators_partial_trace_project Hpr_tr)
    as [Hnot_equiv [initial_descriptors [Htr_project Hs_project]]].
  apply (finite_valid_trace_from_app_iff PreFreeE) in Hpre_tr.
  destruct Hpre_tr as [Hpre Htr]. subst s sX.
  apply not_equivocating_equivocator_descriptors_proper in Hnot_equiv as Hproper.
  specialize
    (preloaded_equivocators_valid_trace_project_proper_initial _ _ Htr
      _ _ _ Htr_project Hproper
    ) as Hinitial_descriptors.
  destruct
    (preloaded_equivocators_valid_trace_from_project
      _ _ _ Hinitial_descriptors Hpre
    ) as [preX [pre_descriptors [Hpre_project [Hpre_desciptors Hs_project]]]].
  exists (equivocators_state_project pre_descriptors s_pre), preX.
  split; [| done].
  apply construct_equivocators_partial_trace_project.
  split; [by rewrite finite_trace_last_app |].
  exists pre_descriptors. split; [| done].
  apply equivocators_trace_project_app_iff.
  by exists preX, trX, initial_descriptors.
Qed.

(** The projection of an composite equivocator state using [zero_descriptor]s
which is guaranteed to always succeed.
*)
Definition equivocators_total_state_project := equivocators_state_project (zero_descriptor IM).

Definition equivocators_total_label_project (l : composite_label equivocator_IM) : option (composite_label IM) :=
  let (i, li) := l in
  option_map (existT i) (equivocator_label_zero_project _ li).

Definition equivocators_total_trace_project
  (tr : list (composite_transition_item equivocator_IM))
  : list (composite_transition_item IM)
  :=
  from_option fst [] (equivocators_trace_project (zero_descriptor IM) tr).

(** The projection of an composite equivocator trace using [zero_descriptor]s
which is guaranteed to always succeed.
*)
Lemma equivocators_total_trace_project_characterization
  {s tr}
  (Hpre_tr : finite_valid_trace_from PreFreeE s tr)
  : equivocators_trace_project (zero_descriptor IM) tr = Some (equivocators_total_trace_project tr, zero_descriptor IM).
Proof.
  unfold equivocators_total_trace_project.
  by destruct (equivocators_trace_project_zero_descriptors _ _ Hpre_tr) as [_trX ->].
Qed.

Lemma equivocators_total_trace_project_app
  (X := FreeE)
  (trace_project := equivocators_total_trace_project)
  : forall tr1X tr2X,
      (exists sX, finite_valid_trace_from (pre_loaded_with_all_messages_vlsm X) sX (tr1X ++ tr2X)) ->
      trace_project (tr1X ++ tr2X) = trace_project tr1X ++ trace_project tr2X.
Proof.
  intros tr1X tr2X [sX Hpre_tr].
  specialize (equivocators_total_trace_project_characterization Hpre_tr) as Htr12_pr.
  apply equivocators_trace_project_app_iff in Htr12_pr.
  destruct Htr12_pr as [tr1Y [tr2Y [descriptors [Htr2_pr [Htr1_pr Htr12_eq]]]]].

  apply (finite_valid_trace_from_app_iff PreFreeE) in Hpre_tr.
  destruct Hpre_tr as [Hpre_tr1 Hpre_tr2].
  rewrite (equivocators_total_trace_project_characterization Hpre_tr2) in Htr2_pr.
  inversion Htr2_pr. subst. clear Htr2_pr.
  rewrite (equivocators_total_trace_project_characterization Hpre_tr1) in Htr1_pr.
  by inversion Htr1_pr; subst.
Qed.

Lemma equivocators_total_VLSM_projection_trace_project
  {s tr}
  (Hpre_tr : finite_valid_trace_from PreFreeE s tr)
  : @pre_VLSM_projection_finite_trace_project _ (type PreFreeE) _ equivocators_total_label_project
      equivocators_total_state_project tr = equivocators_total_trace_project tr.
Proof.
<<<<<<< HEAD
  induction tr using rev_ind; [reflexivity|].
  rewrite equivocators_total_trace_project_app by (eexists; exact Hpre_tr).
  rewrite @pre_VLSM_projection_finite_trace_project_app.
=======
  induction tr using rev_ind; [done |].
  rewrite equivocators_total_trace_project_app by (eexists; done).
  rewrite @pre_VLSM_projection_trace_project_app.
>>>>>>> 44d084eb
  apply finite_valid_trace_from_app_iff in Hpre_tr as [Hpre_tr Hpre_x].
  specialize (IHtr Hpre_tr).
  rewrite IHtr.
  f_equal.
  inversion Hpre_x. subst.
  destruct Ht as [[_ [_ [Hv _]]] Ht]. destruct l as (i, [sn|ji li|ji li])
  ; unfold equivocators_total_trace_project; cbn in *
  ; unfold equivocators_transition_item_project; cbn in *
  ; rewrite !equivocator_state_project_zero.
  - inversion_clear Ht.
    rewrite decide_False; [done |].
    rewrite state_update_eq. rewrite equivocator_state_extend_lst. cbv; lia.
  - destruct (equivocator_state_project _ _) as [s_i|]; [| done].
    destruct (vtransition _ _ _) as (si', _om').
    inversion_clear Ht. rewrite!state_update_eq.
    destruct ji as [|ji].
    + by rewrite decide_True.
    + by rewrite decide_False.
  - destruct (equivocator_state_project _ _) as [s_i|]; [| done].
    destruct (vtransition _ _ _) as (si', _om').
    inversion_clear Ht.
    by rewrite !state_update_eq, !equivocator_state_extend_lst, decide_False.
Qed.

Lemma equivocators_total_trace_project_final_state
  (X := FreeE)
  (state_project := equivocators_total_state_project)
  (trace_project := equivocators_total_trace_project)
  : forall sX trX,
      finite_valid_trace_from (pre_loaded_with_all_messages_vlsm X) sX trX ->
      state_project (finite_trace_last sX trX) = finite_trace_last (state_project sX) (trace_project trX).
Proof.
  intros sX trX Hpre_tr.
  specialize (equivocators_total_trace_project_characterization Hpre_tr) as Htr_pr.
  specialize
    (preloaded_equivocators_valid_trace_from_project (zero_descriptor IM) sX trX)
    as Hproject.
  simpl in Hproject. spec Hproject.  { apply zero_descriptor_proper. }
  spec Hproject Hpre_tr.
  destruct Hproject as [_trX [initial_descriptors [_Htr_pr [_ Hlst]]]].
  rewrite Htr_pr in _Htr_pr. by inversion _Htr_pr; subst.
Qed.

Lemma PreFreeE_PreFree_vlsm_partial_projection
  (final_descriptors : equivocator_descriptors)
  : VLSM_partial_projection PreFreeE PreFree (equivocators_partial_trace_project final_descriptors).
Proof.
  split; [split|].
  - apply equivocators_partial_trace_project_extends_left.
  - intros s tr sX trX Hpr_tr Htr.
    destruct (destruct_equivocators_partial_trace_project Hpr_tr)
      as [Hnot_equiv [initial_descriptors [Htr_project Hs_project]]].
    apply valid_trace_add_default_last in Htr.
    apply not_equivocating_equivocator_descriptors_proper in Hnot_equiv as Hproper.
    destruct (pre_equivocators_valid_trace_project _ _ _ Htr _ Hproper)
      as [_initial_descriptors [_ [_trX [_Htr_project HtrX]]]].
    rewrite Htr_project in _Htr_project.
    inversion _Htr_project; subst.
    by apply valid_trace_forget_last in HtrX.
Qed.

End equivocators_composition_projections.

Section equivocators_composition_sub_projections.

Context
  {message : Type}
  `{finite.Finite index}
  (IM : index -> VLSM message)
  `{forall i : index, HasBeenSentCapability (IM i)}
  (selection : list index)
  .

(**
A generalization of [equivocators_trace_project_finite_trace_projection_list_commute]
to projections over a set of indices.

We can project a trace over the composition of equivocators in two ways:

- first project to a subset of equivocator components, then project that to the corresponding subset of the composition of the original components

- first project to the composition of original components, then project to a subset of them

The results below (fist for a single item, then for the full trace say that the
two ways lead to the same result.
*)
Lemma equivocators_trace_project_finite_trace_sub_projection_item_commute
  (item: composite_transition_item (equivocator_IM IM))
  (final_descriptors' final_descriptors: equivocator_descriptors IM)
  (final_sub_descriptors := fun i : sub_index selection => final_descriptors (` i))
  (pr_item: list (composite_transition_item IM))
  (Hpr_item: equivocators_trace_project IM final_descriptors [item] = Some (pr_item, final_descriptors'))
  (pr_sub_item: list (composite_transition_item (sub_IM IM selection)))
  (final_sub_descriptors': equivocator_descriptors (sub_IM IM selection))
  (Hpr_sub_item: equivocators_trace_project (sub_IM IM selection) final_sub_descriptors (finite_trace_sub_projection (equivocator_IM IM) selection [item]) = Some (pr_sub_item, final_sub_descriptors'))
  : final_sub_descriptors' = (fun i : sub_index selection => final_descriptors' (` i))
  /\ finite_trace_sub_projection IM selection pr_item = pr_sub_item.
Proof.
  unfold equivocators_trace_project in Hpr_item. unfold sub_IM in *.
  simpl in *.
  destruct (equivocators_transition_item_project IM final_descriptors item)
    as [(ox, final')|] eqn:Hpr_item_x
  ; [|congruence].
  unfold equivocators_transition_item_project in Hpr_item_x.
  unfold composite_transition_item_projection in Hpr_item_x.
  remember (equivocator_vlsm_transition_item_project (IM (projT1 (l item))) (composite_transition_item_projection_from_eq (equivocator_IM IM) item (projT1 (l item)) eq_refl) (final_descriptors (projT1 (l item))))
    as pr_item_x.
  destruct pr_item_x as [(oitem', descriptor')|]; [|congruence].

  unfold composite_transition_item_projection_from_eq in Heqpr_item_x.
  unfold eq_rect_r in Heqpr_item_x.
  simpl in Heqpr_item_x.
  unfold pre_VLSM_projection_transition_item_project
    , composite_label_sub_projection_option in Hpr_sub_item.
  case_decide as Hl.
  - simpl in Hpr_sub_item.
    unfold final_sub_descriptors in *.
    unfold equivocators_transition_item_project in Hpr_sub_item.
    match type of Hpr_sub_item with
    | context [equivocator_vlsm_transition_item_project ?X ?i ?c]
      => remember (equivocator_vlsm_transition_item_project X i c) as project
    end.
    simpl in Heqproject.
    unfold
      composite_transition_item_projection,
      composite_transition_item_projection_from_eq,
      eq_rect_r,
      composite_state_sub_projection in Heqproject.
    simpl in Heqproject.
    rewrite <-  Heqpr_item_x in Heqproject. clear Heqpr_item_x.
    subst project.
    simpl in Hpr_sub_item.
    split.
    + extensionality i.
      destruct oitem' as [item'|]
      ; inversion Hpr_sub_item; subst; clear Hpr_sub_item
      ; inversion Hpr_item_x; subst; clear Hpr_item_x
      ; inversion Hpr_item; subst; clear Hpr_item
      ; simpl
      ; destruct (decide ((proj1_sig i) = projT1 (l item))).
      * rewrite equivocator_descriptors_update_eq_rew with (Heq := e).
        assert (e1 : i = (dexist (projT1 (l item)) Hl)).
        { by apply dec_sig_eq_iff. }
        subst i.
        rewrite equivocator_descriptors_update_eq_rew with (Heq := eq_refl).
        simpl in e. replace e with (eq_refl (projT1 (l item))); [done |].
        by apply Eqdep_dec.UIP_dec.
      * rewrite! equivocator_descriptors_update_neq; [done | done |].
        by intros ->.
      * rewrite equivocator_descriptors_update_eq_rew with (Heq := e).
        assert (e1 : i = (dexist (projT1 (l item)) Hl)).
        { by apply dec_sig_eq_iff. }
        subst i.
        rewrite equivocator_descriptors_update_eq_rew with (Heq := eq_refl).
        simpl in e. replace e with (eq_refl (projT1 (l item))); [done |].
        by apply Eqdep_dec.UIP_dec.
      * rewrite! equivocator_descriptors_update_neq; [done | done |].
        by intros ->.
    + destruct oitem' as [item'|]
      ; inversion Hpr_sub_item; subst; clear Hpr_sub_item
      ; inversion Hpr_item_x; subst; clear Hpr_item_x
      ; inversion Hpr_item; subst; clear Hpr_item
      ; simpl; [| done].
      unfold pre_VLSM_projection_transition_item_project,
        composite_label_sub_projection_option.
      simpl.
      case_decide as _Hl; [| done].
      do 2 f_equal.
      unfold composite_label_sub_projection.
      by apply
        (@dec_sig_sigT_eq _
          (sub_index_prop selection)
          (sub_index_prop_dec selection)
          (fun n => vlabel (IM n))
          (projT1 (l item)) (l item') (l item') _Hl Hl
        ).
  - simpl in Hpr_sub_item. unfold final_sub_descriptors in *.
    inversion Hpr_sub_item. subst. clear Hpr_sub_item.
    split.
    + extensionality i.
      assert (Hnot : proj1_sig i <> projT1 (l item)).
      { intro Hnot. contradict Hl. destruct i. simpl in Hnot. subst.
        by apply bool_decide_spec in i.
      }
      by destruct oitem' as [item' |]
      ; inversion Hpr_item_x; subst; clear Hpr_item_x
      ; inversion Hpr_item; subst; clear Hpr_item
      ; rewrite equivocator_descriptors_update_neq.
    + destruct oitem' as [item'|]
      ; inversion Hpr_item_x; subst; clear Hpr_item_x
      ; inversion Hpr_item; subst; clear Hpr_item
      ; simpl; [| done].
      unfold from_sub_projection. simpl.
      unfold pre_VLSM_projection_transition_item_project,
        composite_label_sub_projection_option.
      by case_decide.
Qed.

Lemma equivocators_trace_project_finite_trace_sub_projection_commute
  (final_descriptors initial_descriptors : equivocator_descriptors IM)
  (initial_sub_descriptors : equivocator_descriptors (sub_IM IM selection))
  (tr : list (composite_transition_item (equivocator_IM IM)))
  (trX : list (composite_transition_item IM))
  (tr_subX : list (composite_transition_item (sub_IM IM selection)))
  (final_sub_descriptors := fun i : sub_index selection => final_descriptors (proj1_sig i))
  (Hproject_tr : equivocators_trace_project IM final_descriptors tr = Some (trX, initial_descriptors))
  (Hproject_sub_tr :
    equivocators_trace_project (sub_IM IM selection) final_sub_descriptors
      (finite_trace_sub_projection (equivocator_IM IM) selection tr)
    = Some (tr_subX, initial_sub_descriptors))
  : initial_sub_descriptors = (fun i => initial_descriptors (proj1_sig i)) /\
    finite_trace_sub_projection IM selection trX = tr_subX.
Proof.
  generalize dependent tr_subX. generalize dependent trX.
  generalize dependent final_descriptors.
  induction tr using rev_ind; intros.
  - by inversion Hproject_tr; inversion Hproject_sub_tr; subst.
  - unfold equivocators_trace_project in Hproject_tr.
    rewrite fold_right_app in Hproject_tr.
    match type of Hproject_tr with
    | fold_right _ ?i _ = _ => destruct i as [(projectx,final_descriptors')|] eqn:Hproject_x
    end
    ; [|rewrite equivocators_trace_project_fold_None in Hproject_tr; inversion Hproject_tr].
    apply equivocators_trace_project_folder_additive_iff in Hproject_tr.
    destruct Hproject_tr as [trX0 [HtrX0 HtrX]].
    specialize (IHtr _ _ HtrX0).
    rewrite finite_trace_sub_projection_app in Hproject_sub_tr.
    apply equivocators_trace_project_app_iff in Hproject_sub_tr.
    destruct Hproject_sub_tr as [tr_subX' [project_sub_x [final_sub_descriptors' [Hproject_sub_x [Htr_subX' Heqtr_subX]]]]].
    specialize
      (equivocators_trace_project_finite_trace_sub_projection_item_commute
        x _ _ _ Hproject_x _ _ Hproject_sub_x
      )
      as Hfinal_sub'.

    destruct Hfinal_sub' as [Hfinal_sub' Hpr_sub_x].
    subst final_sub_descriptors'.
    specialize (IHtr _ Htr_subX').
    destruct IHtr as [Heqv_initial Hpr_trXi'].
    split; [done |].
    subst.
    apply finite_trace_sub_projection_app.
Qed.

Section seeded_equivocators_valid_trace_project.

Context
  (seed : message -> Prop)
  (SeededXE := seeded_equivocators_no_equivocation_vlsm IM selection seed)
  (sub_equivocator_IM := sub_IM (equivocator_IM IM) selection)
  (SubFreeE := free_composite_vlsm sub_equivocator_IM)
  (SubPreFreeE := pre_loaded_with_all_messages_vlsm SubFreeE)
  (sub_IM := sub_IM IM selection)
  (SubFree := free_composite_vlsm sub_IM)
  (SeededX := pre_loaded_vlsm SubFree seed)
  .

Lemma seeded_equivocators_initial_message
  (m : message)
  (Hem : vinitial_message_prop SeededXE m)
  : vinitial_message_prop SeededX m.
Proof.
  destruct Hem as [[eqv [emi Hem]]|Hseed].
  - by left; exists eqv, emi.
  - by right.
Qed.

Lemma seeded_no_equivocation_incl_preloaded
  : VLSM_incl SeededXE SubPreFreeE.
Proof.
  apply seeded_no_equivocation_incl_preloaded.
Qed.

Lemma seeded_equivocators_valid_trace_project
  (is : composite_state sub_equivocator_IM)
  (tr : list (composite_transition_item sub_equivocator_IM))
  (Htr : finite_valid_trace SeededXE is tr)
  (final_state := finite_trace_last is tr)
  (final_descriptors : (equivocator_descriptors sub_IM))
  (Hproper : proper_equivocator_descriptors sub_IM final_descriptors final_state)
  : exists
    (trX : list (composite_transition_item sub_IM))
    (initial_descriptors : equivocator_descriptors sub_IM)
    (isX := equivocators_state_project sub_IM initial_descriptors is)
    (final_stateX := finite_trace_last isX trX),
    proper_equivocator_descriptors sub_IM initial_descriptors is /\
    equivocators_trace_project sub_IM final_descriptors tr = Some (trX, initial_descriptors) /\
    equivocators_state_project sub_IM final_descriptors final_state = final_stateX /\
    finite_valid_trace SeededX isX trX.
Proof.
  assert (Htr_to : finite_valid_trace_init_to SeededXE is final_state tr).
  { destruct Htr as [Htr Hinit]. split; [| done].
    by apply finite_valid_trace_from_add_last.
  }
  assert (Hpre_tr_to : finite_valid_trace_init_to SubPreFreeE is final_state tr).
  { revert Htr_to. apply VLSM_incl_finite_valid_trace_init_to.
    apply seeded_no_equivocation_incl_preloaded.
  }
  pose proof (pre_equivocators_valid_trace_project _ _ _ _
    Hpre_tr_to final_descriptors Hproper) as Hex.
  destruct Hex as [initial_descriptors [Hproper_initial [trX [Hpr_trX Hpre_trX]]]].
  exists trX, initial_descriptors.
  split; [done |]. split; [done |].
  apply finite_valid_trace_init_to_last in Hpre_trX as Hfinal_stateX.
  symmetry in Hfinal_stateX.
  split; [done |].
  clear -SubPreFreeE Htr Hproper Hpr_trX.
  remember (length tr) as len_tr.
  generalize dependent trX.
  generalize dependent initial_descriptors.
  generalize dependent final_descriptors. generalize dependent tr.
  induction len_tr using (well_founded_induction Wf_nat.lt_wf); intros.
  subst len_tr.
  destruct_list_last tr tr' lst Htr_lst.
  - clear H. subst. subst final_state. simpl in *. inversion Hpr_trX. subst.
    cut (vinitial_state_prop SubFree (equivocators_state_project sub_IM initial_descriptors is)).
    { intro. split; [| done]. constructor.
      apply valid_state_prop_iff. left.
      by exists (exist _ _ H).
    }
    apply equivocators_initial_state_project; [| done].
    apply Htr.
  - specialize (H (length tr')) as H'.
    spec H'. { rewrite app_length. simpl. lia. }
    destruct Htr as [Htr Hinit].
    apply finite_valid_trace_from_app_iff in Htr.
    destruct Htr as [Htr Hlst].
    specialize (H' tr' (conj Htr Hinit) eq_refl).
    specialize (equivocators_transition_item_project_proper_characterization sub_IM final_descriptors lst) as Hproperx.
    unfold final_state in Hproper. rewrite Htr_lst in Hproper.
    rewrite finite_trace_last_is_last in Hproper.
    spec Hproperx Hproper.
    destruct Hproperx as [oitem [final_descriptors' [Hprojectx [Hitemx Hproperx]]]].
    specialize (Hproperx (finite_trace_last is tr')).
    apply equivocators_trace_project_app_iff in Hpr_trX.
    destruct Hpr_trX as [trX' [lstX [_final_descriptors' [_Hprojectx [Hpr_trX' Heq_trX]]]]].
    subst trX tr.
    simpl in _Hprojectx.
    replace (equivocators_transition_item_project _ _ _) with (Some (oitem, final_descriptors'))
      in _Hprojectx.
    assert (Heq_final_descriptors' : final_descriptors' = _final_descriptors')
      by (destruct oitem; inversion _Hprojectx; done).
    subst _final_descriptors'.
    inversion Hlst. subst tl s' lst.
    destruct Ht as [[Hs [Hiom [Hv Hc]]] Ht].
    specialize (Hproperx Hv Ht). clear Hv Ht.
    destruct Hproperx as [Hproper' [Heq_final_descriptors' [_ [_ Hx]]]].
    specialize (H' _ Hproper' _ _ Hpr_trX').
    destruct H' as [HtrX' HinitX].
    split; [| done]. apply finite_valid_trace_from_app_iff.
    split; [done |].
    assert
      (Hlst_trX' :
        valid_state_prop SeededX (finite_trace_last (equivocators_state_project sub_IM initial_descriptors is) trX')).
    { by apply (finite_valid_trace_last_pstate SeededX) in HtrX'. }
    destruct oitem as [item|]; inversion _Hprojectx; subst lstX; clear _Hprojectx
    ; [| by constructor].
    simpl in Hitemx. destruct Hitemx as [Hl [Hinput [Houtput [Hdestination _]]]].
    specialize (Hx _ eq_refl).
    destruct Hx as [Hvx Htx].
    destruct item. simpl in *. subst.
    apply finite_valid_trace_singleton.
    assert (Htr_to : finite_valid_trace_init_to SeededXE is (finite_trace_last is tr') tr').
    { split; [| done].
      by apply finite_valid_trace_from_add_last.
    }
    assert (Hpre_tr_to : finite_valid_trace_init_to SubPreFreeE is (finite_trace_last is tr') tr').
    { revert Htr_to. apply VLSM_incl_finite_valid_trace_init_to.
      apply seeded_no_equivocation_incl_preloaded.
    }
    pose proof (pre_equivocators_valid_trace_project sub_IM _ _ _
     Hpre_tr_to final_descriptors' Hproper') as Hpr_tr'.
    destruct Hpr_tr' as [_initial_descriptors [_ [_trX' [_Hpr_trX' Heq_final_stateX']]]].
    replace (equivocators_trace_project _ _ _) with (Some (trX', initial_descriptors))
      in _Hpr_trX'.
    inversion _Hpr_trX'. subst _initial_descriptors _trX'.
    apply finite_valid_trace_init_to_last in Heq_final_stateX'.
    simpl in *.
    rewrite <- Heq_final_stateX' in Htx, Hvx.
    repeat split; [done | | done | done].

    destruct input as [input|]
    ; [| apply option_valid_message_None].
    apply proj1 in Hc. simpl in Hc.
    apply or_comm in Hc.
    destruct Hc as [Hinit_input | Hno_equiv]
    ; [by apply initial_message_is_valid, seeded_equivocators_initial_message; right |].
    assert
      (Hs_free : valid_state_prop SubPreFreeE (finite_trace_last is tr')).
    { by apply proj1, finite_valid_trace_from_to_last_pstate in Hpre_tr_to. }
    apply (composite_proper_sent sub_equivocator_IM _ Hs_free) in Hno_equiv.
    specialize (Hno_equiv is tr' Hpre_tr_to).
    apply finite_valid_trace_init_to_forget_last in Hpre_tr_to as Hpre_tr.
    destruct (equivocators_trace_project_output_reflecting_inv _ _ _ (proj1 Hpre_tr) _ Hno_equiv)
      as [final_descriptors_m [initial_descriptors_m [trXm [Hfinal_descriptors_m [Hproject_trXm Hex]]]]].
    specialize (H (length tr')).
    spec H. { rewrite app_length. simpl. lia. }
    specialize (H tr' (conj Htr Hinit) eq_refl).
    assert (Hfinal_descriptors_m_proper : proper_equivocator_descriptors sub_IM final_descriptors_m (finite_trace_last is tr'))
      by (apply not_equivocating_equivocator_descriptors_proper; done).
    specialize (H final_descriptors_m Hfinal_descriptors_m_proper).
    pose proof (pre_equivocators_valid_trace_project _ _ _ _
     Hpre_tr_to final_descriptors_m Hfinal_descriptors_m_proper) as Hpr_tr'.
    destruct Hpr_tr' as [initial_descriptors_m' [Hproper_initial_m [trXm' [Hproject_trXm' HtrXm]]]].
    specialize (H _ _ Hproject_trXm').
    simpl in *. rewrite Hproject_trXm in Hproject_trXm'.
    inversion Hproject_trXm'. subst trXm' initial_descriptors_m'. clear Hproject_trXm'.
    apply option_valid_message_Some.
    apply (valid_trace_output_is_valid _ _ _ (proj1 H) _ Hex).
Qed.

Lemma SeededXE_incl_PreFreeE
  : VLSM_incl SeededXE SubPreFreeE.
Proof.
  apply basic_VLSM_strong_incl.
  - intros s Hn n; itauto.
  - cbv; itauto.
  - by destruct 1.
  - cbv; itauto.
Qed.

Lemma PreSeededXE_incl_PreFreeE
  : VLSM_incl (pre_loaded_with_all_messages_vlsm SeededXE) SubPreFreeE.
Proof.
  apply basic_VLSM_incl_preloaded.
  1, 3: by intro; intros.
  by destruct 1.
Qed.

Lemma SeededXE_SeededX_vlsm_partial_projection
  (final_descriptors : equivocator_descriptors sub_IM)
  : VLSM_partial_projection SeededXE SeededX (equivocators_partial_trace_project sub_IM final_descriptors).
Proof.
  split; [split|].
  - intros s tr sX trX Hpr_tr s_pre pre Hs_lst Hpre_tr.
    assert
      (HPreFree_pre_tr : finite_valid_trace_from SubPreFreeE s_pre (pre ++ tr)).
    { revert Hpre_tr. apply VLSM_incl_finite_valid_trace_from.
      apply SeededXE_incl_PreFreeE.
    }
    clear Hpre_tr. revert s tr sX trX Hpr_tr s_pre pre Hs_lst HPreFree_pre_tr.
    apply equivocators_partial_trace_project_extends_left.
  - intros s tr sX trX Hpr_tr Htr.
    destruct (destruct_equivocators_partial_trace_project sub_IM  Hpr_tr)
      as [Hnot_equiv [initial_descriptors [Htr_project Hs_project]]].
    apply not_equivocating_equivocator_descriptors_proper in Hnot_equiv as Hproper.
    destruct (seeded_equivocators_valid_trace_project _ _ Htr _ Hproper)
      as [_trX [_initial_descriptors [_ [_Htr_project [_ HtrX]]]]].
    rewrite Htr_project in _Htr_project.
    by inversion _Htr_project; subst.
Qed.

End seeded_equivocators_valid_trace_project.

End equivocators_composition_sub_projections.

Section equivocators_composition_vlsm_projection.

Context {message : Type}
  `{finite.Finite index}
  (IM : index -> VLSM message)
  `{forall i : index, HasBeenSentCapability (IM i)}
  (equivocators_no_equivocations_vlsm := equivocators_no_equivocations_vlsm IM)
  (equivocators_state_project := equivocators_state_project IM)
  (equivocator_IM := equivocator_IM IM)
  (equivocator_descriptors_update := equivocator_descriptors_update IM)
  (proper_equivocator_descriptors := proper_equivocator_descriptors IM)
  (FreeE := free_composite_vlsm equivocator_IM)
  (PreFreeE := pre_loaded_with_all_messages_vlsm FreeE)
  (Free := free_composite_vlsm IM)
  (PreFree := pre_loaded_with_all_messages_vlsm Free)
  (sub_IM := sub_IM IM (finite.enum index))
  .

Definition free_sub_free_equivocator_descriptors
  (descriptors : equivocator_descriptors IM)
  : equivocator_descriptors sub_IM
  := fun i => descriptors (dec_proj1_sig i).

Lemma equivocators_no_equivocations_vlsm_X_vlsm_partial_projection
  (final_descriptors : equivocator_descriptors IM)
  : VLSM_partial_projection equivocators_no_equivocations_vlsm Free (equivocators_partial_trace_project IM final_descriptors).
Proof.
  split; [split|].
  - intros s tr sX trX Hpr_tr s_pre pre Hs_lst Hpre_tr.
    assert
      (HPreFree_pre_tr : finite_valid_trace_from PreFreeE s_pre (pre ++ tr)).
    { revert Hpre_tr. apply VLSM_incl_finite_valid_trace_from.
      apply equivocators_no_equivocations_vlsm_incl_PreFree.
    }
    clear Hpre_tr.  revert s tr sX trX Hpr_tr s_pre pre Hs_lst HPreFree_pre_tr.
    apply equivocators_partial_trace_project_extends_left.
  - intros s tr sX trX Hpr_tr Htr.
    destruct (destruct_equivocators_partial_trace_project IM Hpr_tr)
      as [Hnot_equiv [initial_descriptors [Htr_project Hs_project]]].
    apply not_equivocating_equivocator_descriptors_proper in Hnot_equiv as Hproper.

    specialize (sub_composition_all_full_projection equivocator_IM (equivocators_no_equivocations_constraint IM))
      as Hproj.
    apply (VLSM_full_projection_finite_valid_trace Hproj) in Htr.
    specialize
      (false_composite_no_equivocation_vlsm_with_pre_loaded
        (SubProjectionTraces.sub_IM equivocator_IM (enum index))
        (free_constraint _))
      as Heq.
    assert (Htr' :
      finite_valid_trace
        (composite_vlsm
          (SubProjectionTraces.sub_IM equivocator_IM (enum index))
          (no_equivocations_additional_constraint
            (SubProjectionTraces.sub_IM equivocator_IM (enum index))
            (free_constraint _)))
        (composite_state_sub_projection equivocator_IM (finite.enum index) s)
        (VLSM_full_projection_finite_trace_project Hproj tr)
    ).
    { revert Htr.
      apply VLSM_incl_finite_valid_trace.
      clear.
      apply constraint_subsumption_incl.
      apply preloaded_constraint_subsumption_stronger.
      apply strong_constraint_subsumption_strongest.
      intros (i, li) (s, om).
      unfold free_sub_free_constraint, lift_sub_label, free_sub_free_state, free_sub_free_index.
      unfold equivocators_no_equivocations_constraint.
      intros [Hno_equiv _].
      split; [| done ].
      destruct om as [m|]; [| done].
      left. destruct Hno_equiv as [Hno_equiv | Hfalse]; [| done].
      destruct Hno_equiv as [eqv Hno_equiv].
      by exists (dexist eqv (SubProjectionTraces.free_sub_free_index_obligation_1 eqv)).
    }
    apply (VLSM_eq_finite_valid_trace Heq) in Htr'.

    specialize
      (seeded_equivocators_valid_trace_project IM
        (enum index)
        (fun m => False)
        _ _ Htr'
        (free_sub_free_equivocator_descriptors final_descriptors)
        )
      as Hproject.
   spec Hproject.
   { clear -Hproper. intro sub_i.
      destruct_dec_sig sub_i i Hi Heqsub_i. subst.
      rewrite <- (VLSM_full_projection_finite_trace_last Hproj).
      apply Hproper.
    }
    destruct Hproject  as [_trX [_initial_descriptors [_ [_Htr_project [_ HtrX]]]]].

    specialize
      (equivocators_trace_project_finite_trace_sub_projection_commute IM (enum index)
        final_descriptors initial_descriptors _initial_descriptors tr trX _trX
        Htr_project)
      as Hcommute.
    spec Hcommute.
    { replace (finite_trace_sub_projection _ _ _) with (VLSM_full_projection_finite_trace_project Hproj tr)
      ; [done |].
      clear.
      induction tr; [done |].
      simpl.
      unfold pre_VLSM_projection_transition_item_project,
        composite_label_sub_projection_option,
        pre_VLSM_full_projection_transition_item_project.
      simpl.
      case_decide as Hla; [|contradict Hla; apply elem_of_enum].
      f_equal; [| done].
      destruct a, l as (i, li); cbn; f_equal.
      unfold composite_label_sub_projection;
      cbn; unfold free_sub_free_index.
      by apply
        (@dec_sig_sigT_eq _ _
          (sub_index_prop_dec (enum index))
          (fun n => vlabel (Common.equivocator_IM IM n))
          i li li
        ).
    }
    destruct Hcommute as [Heq_initial Heq_trX].
    subst.
    clear -HtrX.
    specialize
      (vlsm_is_pre_loaded_with_False
        (free_composite_vlsm (SubProjectionTraces.sub_IM IM (finite.enum index))))
      as Heq.
    apply (VLSM_eq_finite_valid_trace Heq) in HtrX.
    specialize (sub_composition_all_full_projection_rev IM (free_constraint IM)) as Hproj.
    assert (HtrX' : finite_valid_trace (composite_vlsm (SubProjectionTraces.sub_IM IM (finite.enum index))
      (free_sub_free_constraint IM (free_constraint IM)))
      (Common.equivocators_state_project
        (SubProjectionTraces.sub_IM IM (finite.enum index))
        (λ i : sub_index (finite.enum index), initial_descriptors (` i))
        (composite_state_sub_projection equivocator_IM (finite.enum index) s))
      (finite_trace_sub_projection IM (finite.enum index) trX)).
    { revert HtrX.
      apply VLSM_incl_finite_valid_trace.
      apply constraint_subsumption_incl.
      by intros [] [].
    }
    apply (VLSM_full_projection_finite_valid_trace Hproj) in HtrX'.
    replace (free_sub_free_state _ _)
      with (Common.equivocators_state_project IM initial_descriptors s)
      in HtrX'
    ; [replace (VLSM_full_projection_finite_trace_project _ _) with trX
      in HtrX'|]
    ; [done | | done].
    clear.
    induction trX; [done |].
    simpl.
    unfold pre_VLSM_projection_transition_item_project,
      composite_label_sub_projection_option.
    simpl.
    case_decide as Hla; [|contradict Hla; apply elem_of_enum].
    cbn; f_equal; [| done].
    by destruct a, l as [i li].
Qed.

Lemma equivocators_valid_trace_from_project
  (final_descriptors : equivocator_descriptors IM)
  (is final_state : vstate equivocators_no_equivocations_vlsm)
  (tr : list (composite_transition_item equivocator_IM))
  (Hproper : not_equivocating_equivocator_descriptors IM final_descriptors final_state)
  (Htr : finite_valid_trace_from_to equivocators_no_equivocations_vlsm is final_state tr)
  : exists
    isX final_stateX
    (trX : list (composite_transition_item IM))
    (initial_descriptors : equivocator_descriptors IM),
    isX = equivocators_state_project initial_descriptors is /\
    proper_equivocator_descriptors initial_descriptors is /\
    equivocators_trace_project IM final_descriptors tr = Some (trX, initial_descriptors) /\
    equivocators_state_project final_descriptors final_state = final_stateX /\
    finite_valid_trace_from_to Free isX final_stateX trX.
Proof.
  apply valid_trace_get_last in Htr as Hfinal_state. apply valid_trace_forget_last in Htr.
  subst final_state.
  specialize
    (VLSM_partial_projection_finite_valid_trace_from (equivocators_no_equivocations_vlsm_X_vlsm_partial_projection final_descriptors)
      is tr
    ) as Hsim.
  unfold equivocators_partial_trace_project in Hsim.
  rewrite decide_True in Hsim by done.
  assert (HPreFree_tr : finite_valid_trace_from PreFreeE is tr).
  { revert Htr. apply VLSM_incl_finite_valid_trace_from. apply equivocators_no_equivocations_vlsm_incl_PreFree. }
  apply not_equivocating_equivocator_descriptors_proper in Hproper.
  destruct
    (preloaded_equivocators_valid_trace_from_project _
      _ _ _ Hproper HPreFree_tr
    ) as [trX [initial_descriptors [Htr_project [Hinitial_desciptors Hfinal_project]]]].
  eexists. eexists. eexists. eexists. split; [done |]. split; [apply Hinitial_desciptors|].
  split; [apply Htr_project|]. split; [apply Hfinal_project|].
  apply valid_trace_add_default_last.
  apply Hsim; [| done].
  by rewrite Htr_project.
Qed.

Lemma PreFreeE_Free_vlsm_projection_type
  : VLSM_projection_type PreFreeE _ (equivocators_total_label_project IM) (equivocators_total_state_project IM).
Proof.
  apply basic_VLSM_projection_type.
  intros l Hl s om s' om' [[_ [_ [Hv _]]] Ht].
  destruct l as [i [sn| ji li| ji li]]; cbn in Hv, Ht.
  - inversion_clear Ht. unfold equivocators_total_state_project.
    rewrite (equivocators_state_project_state_update_eqv IM).
    by apply state_update_id.
  - simpl in Hl. destruct ji as [|ji]; [inversion Hl|]. clear Hl.
    destruct (equivocator_state_project _ _) as [si|]; [| done].
    destruct (vtransition _ _ _) as (si', _om').
    inversion_clear Ht.  unfold equivocators_total_state_project.
    rewrite (equivocators_state_project_state_update_eqv IM).
    by apply state_update_id.
  - destruct (equivocator_state_project _ _) as [si|]; [| done].
    destruct (vtransition _ _ _) as (si', _om').
    inversion_clear Ht.  unfold equivocators_total_state_project.
    rewrite (equivocators_state_project_state_update_eqv IM).
    by apply state_update_id.
Qed.

Lemma equivocators_no_equivocations_vlsm_X_vlsm_projection
  : VLSM_projection equivocators_no_equivocations_vlsm Free (equivocators_total_label_project IM) (equivocators_total_state_project IM).
Proof.
  constructor; [constructor|].
  - intros * Htr. apply PreFreeE_Free_vlsm_projection_type.
    apply VLSM_incl_finite_valid_trace_from; [| done].
    apply equivocators_no_equivocations_vlsm_incl_PreFree.
  - intros * Htr.
    assert (Hpre_tr : finite_valid_trace PreFreeE sX trX).
    { apply VLSM_incl_finite_valid_trace; [| done].
      apply equivocators_no_equivocations_vlsm_incl_PreFree.
    }
    specialize
     (VLSM_partial_projection_finite_valid_trace (equivocators_no_equivocations_vlsm_X_vlsm_partial_projection (zero_descriptor IM))
       sX trX (equivocators_total_state_project IM sX) (equivocators_total_trace_project IM trX)
     ) as Hsim.
    spec Hsim.
    { simpl. rewrite decide_True by apply zero_descriptor_not_equivocating.
      by rewrite (equivocators_total_trace_project_characterization IM (proj1 Hpre_tr)).
    }
    apply Hsim in Htr.
<<<<<<< HEAD
    remember (pre_VLSM_projection_finite_trace_project _ _ _ _ _) as tr.
    replace tr with (equivocators_total_trace_project IM trX); [assumption|].
=======
    remember (pre_VLSM_projection_trace_project _ _ _ _ _) as tr.
    replace tr with (equivocators_total_trace_project IM trX); [done |].
>>>>>>> 44d084eb
    subst. symmetry.
    apply (equivocators_total_VLSM_projection_trace_project IM (proj1 Hpre_tr)).
Qed.

Lemma preloaded_equivocators_no_equivocations_vlsm_X_vlsm_projection
  : VLSM_projection PreFreeE PreFree (equivocators_total_label_project IM) (equivocators_total_state_project IM).
Proof.
  constructor; [constructor; intros|].
  - by apply PreFreeE_Free_vlsm_projection_type.
  - intros * Htr.
    specialize
     (VLSM_partial_projection_finite_valid_trace (PreFreeE_PreFree_vlsm_partial_projection IM (zero_descriptor IM))
       sX trX (equivocators_total_state_project IM sX) (equivocators_total_trace_project IM trX)
     ) as Hsim.
    spec Hsim.
    { simpl. rewrite decide_True by apply zero_descriptor_not_equivocating.
      by rewrite (equivocators_total_trace_project_characterization IM (proj1 Htr)).
    }
    apply Hsim in Htr as Hpr.
<<<<<<< HEAD
    remember (pre_VLSM_projection_finite_trace_project _ _ _ _ _) as tr.
    replace tr with (equivocators_total_trace_project IM trX); [assumption|].
=======
    remember (pre_VLSM_projection_trace_project _ _ _ _ _) as tr.
    replace tr with (equivocators_total_trace_project IM trX); [done |].
>>>>>>> 44d084eb
    subst. symmetry.
    apply (equivocators_total_VLSM_projection_trace_project IM (proj1 Htr)).
Qed.

End equivocators_composition_vlsm_projection.<|MERGE_RESOLUTION|>--- conflicted
+++ resolved
@@ -1471,15 +1471,9 @@
   : @pre_VLSM_projection_finite_trace_project _ (type PreFreeE) _ equivocators_total_label_project
       equivocators_total_state_project tr = equivocators_total_trace_project tr.
 Proof.
-<<<<<<< HEAD
-  induction tr using rev_ind; [reflexivity|].
-  rewrite equivocators_total_trace_project_app by (eexists; exact Hpre_tr).
-  rewrite @pre_VLSM_projection_finite_trace_project_app.
-=======
   induction tr using rev_ind; [done |].
   rewrite equivocators_total_trace_project_app by (eexists; done).
-  rewrite @pre_VLSM_projection_trace_project_app.
->>>>>>> 44d084eb
+  rewrite pre_VLSM_projection_finite_trace_project_app.
   apply finite_valid_trace_from_app_iff in Hpre_tr as [Hpre_tr Hpre_x].
   specialize (IHtr Hpre_tr).
   rewrite IHtr.
@@ -2176,13 +2170,8 @@
       by rewrite (equivocators_total_trace_project_characterization IM (proj1 Hpre_tr)).
     }
     apply Hsim in Htr.
-<<<<<<< HEAD
     remember (pre_VLSM_projection_finite_trace_project _ _ _ _ _) as tr.
-    replace tr with (equivocators_total_trace_project IM trX); [assumption|].
-=======
-    remember (pre_VLSM_projection_trace_project _ _ _ _ _) as tr.
     replace tr with (equivocators_total_trace_project IM trX); [done |].
->>>>>>> 44d084eb
     subst. symmetry.
     apply (equivocators_total_VLSM_projection_trace_project IM (proj1 Hpre_tr)).
 Qed.
@@ -2202,13 +2191,8 @@
       by rewrite (equivocators_total_trace_project_characterization IM (proj1 Htr)).
     }
     apply Hsim in Htr as Hpr.
-<<<<<<< HEAD
     remember (pre_VLSM_projection_finite_trace_project _ _ _ _ _) as tr.
-    replace tr with (equivocators_total_trace_project IM trX); [assumption|].
-=======
-    remember (pre_VLSM_projection_trace_project _ _ _ _ _) as tr.
     replace tr with (equivocators_total_trace_project IM trX); [done |].
->>>>>>> 44d084eb
     subst. symmetry.
     apply (equivocators_total_VLSM_projection_trace_project IM (proj1 Htr)).
 Qed.
