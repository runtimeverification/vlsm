From Cdcl Require Import Itauto. #[local] Tactic Notation "itauto" := itauto auto.
From stdpp Require Import prelude.
From VLSM.Core Require Import VLSM VLSMProjections.VLSMEmbedding VLSMProjections.VLSMTotalProjection.

(** * VLSM Inclusion

  When both VLSMs have the same state and label types they also share the
  same [Trace] type, and sets of traces can be compared without conversion.
  Then VLSM <<X>> is _included_ in VLSM <<Y>> if every [valid_trace] available to <<X>>
  is also available to <<Y>>.
*)
Section sec_VLSM_inclusion.

Context
  {message : Type}
  {vtype : VLSMType message}
  .

Definition VLSM_incl_part
  (MX MY : VLSMMachine vtype)
  (X := mk_vlsm MX) (Y := mk_vlsm MY)
  :=
  forall t : Trace,
    valid_trace_prop X t -> valid_trace_prop Y t.
#[local] Notation VLSM_incl X Y := (VLSM_incl_part (machine X) (machine Y)).

Lemma VLSM_incl_refl
  (MX : VLSMMachine vtype)
  (X := mk_vlsm MX)
  : VLSM_incl X X.
Proof.
  by firstorder.
Qed.

Lemma VLSM_incl_trans
  (MX MY MZ : VLSMMachine vtype)
  (X := mk_vlsm MX) (Y := mk_vlsm MY) (Z := mk_vlsm MZ)
  : VLSM_incl X Y -> VLSM_incl Y Z -> VLSM_incl X Z.
Proof.
  by firstorder.
Qed.

Lemma VLSM_incl_finite_traces_characterization
  (MX MY : VLSMMachine vtype)
  (X := mk_vlsm MX) (Y := mk_vlsm MY)
  : VLSM_incl X Y <->
    forall (s : vstate X)
    (tr : list (vtransition_item X)),
    finite_valid_trace X s tr -> finite_valid_trace Y s tr.
Proof.
  split; intros Hincl.
  - by intros; apply (Hincl (Finite s tr)).
  - intros tr Htr.
    destruct tr as [is tr | is tr]; simpl in *.
    + by apply Hincl.
    + destruct Htr as [HtrX HisX].
      assert (His_tr: finite_valid_trace X is []).
      {
        split; [| done].
        by constructor; apply initial_state_is_valid.
      }
      apply Hincl in His_tr.
      destruct His_tr as [_ HisY].
      split; [| done].
      apply infinite_valid_trace_from_prefix_rev.
      intros.
      pose proof (infinite_valid_trace_from_prefix _ _ _ HtrX n) as HfinX.
      by apply Hincl.
Qed.

(**
  A [VLSM_incl]usion is equivalent to a [VLSM_embedding] in which both the
  label and state projection functions are identities.
*)
Lemma VLSM_incl_embedding_iff
  (MX MY : VLSMMachine vtype)
  (X := mk_vlsm MX) (Y := mk_vlsm MY)
  : VLSM_incl X Y <-> VLSM_embedding X Y id id.
Proof.
<<<<<<< HEAD
  assert (Hid : forall tr, tr = pre_VLSM_full_projection_finite_trace_project _ _ id id tr).
  {
    induction tr; [done |].
    by destruct a; cbn; f_equal.
  }
  split.
  - constructor; intros.
    apply (proj1 (VLSM_incl_finite_traces_characterization (machine X) (machine Y)) H) in H0.
    replace (pre_VLSM_full_projection_finite_trace_project _ _ _ _ trX) with trX; [done |].
    by apply Hid.
  - intro Hproject. apply VLSM_incl_finite_traces_characterization.
    intros. apply (VLSM_full_projection_finite_valid_trace Hproject) in H.
    replace (VLSM_full_projection_finite_trace_project Hproject _) with tr in H; [done |].
    by apply Hid.
=======
  assert (Hid : forall tr, tr = pre_VLSM_embedding_finite_trace_project _ _ id id tr).
  { induction tr; [done |]. destruct a. by cbn; f_equal. }
  split.
  - constructor; intros.
    apply (proj1 (VLSM_incl_finite_traces_characterization (machine X) (machine Y)) H) in H0.
    replace (pre_VLSM_embedding_finite_trace_project _ _ _ _ trX) with trX; [done |].
    apply Hid.
  - intro Hproject. apply VLSM_incl_finite_traces_characterization.
    intros. apply (VLSM_embedding_finite_valid_trace Hproject) in H.
    replace (VLSM_embedding_finite_trace_project Hproject _) with tr in H; [done |].
    apply Hid.
>>>>>>> fd475d53
Qed.

Definition VLSM_incl_is_embedding
  {MX MY : VLSMMachine vtype}
  (X := mk_vlsm MX) (Y := mk_vlsm MY)
  (Hincl : VLSM_incl X Y)
  : VLSM_embedding X Y id id
  := proj1 (VLSM_incl_embedding_iff MX MY) Hincl.

Lemma VLSM_incl_is_embedding_finite_trace_project
  {MX MY : VLSMMachine vtype}
  (X := mk_vlsm MX) (Y := mk_vlsm MY)
  (Hincl : VLSM_incl X Y)
  : forall tr,
    VLSM_embedding_finite_trace_project (VLSM_incl_is_embedding Hincl) tr = tr.
Proof.
  induction tr; [done |].
  simpl. f_equal; [| done].
  by destruct a.
Qed.

End sec_VLSM_inclusion.

Notation VLSM_incl X Y := (VLSM_incl_part (machine X) (machine Y)).

Section sec_VLSM_incl_preservation.

(** ** VLSM inclusion preservation *)

Context
  {message : Type}
  {T : VLSMType message}
  (MX MY : VLSMMachine T)
  (X := mk_vlsm MX)
  (Y := mk_vlsm MY)
  .

Definition weak_incl_valid_preservation : Prop :=
  weak_embedding_valid_preservation X Y id id.

Definition strong_incl_valid_preservation : Prop :=
  strong_embedding_valid_preservation X Y id id.

Definition weak_incl_transition_preservation : Prop :=
  weak_embedding_transition_preservation X Y id id.

Definition strong_incl_transition_preservation : Prop :=
  strong_embedding_transition_preservation X Y id id.

Definition strong_incl_initial_state_preservation : Prop :=
  strong_projection_initial_state_preservation X Y id.

Definition weak_incl_initial_message_preservation : Prop :=
  weak_embedding_initial_message_preservation X Y id.

Definition strong_incl_initial_message_preservation : Prop :=
  strong_embedding_initial_message_preservation X Y.

End sec_VLSM_incl_preservation.

Section sec_VLSM_incl_properties.

(** ** VLSM inclusion properties *)

Context
  {message : Type} [vtype : VLSMType message]
  [MX MY : VLSMMachine vtype]
  (Hincl : VLSM_incl_part MX MY)
  (X := mk_vlsm MX)
  (Y := mk_vlsm MY)
  .

(** VLSM inclusion specialized to finite trace. *)

Lemma VLSM_incl_finite_valid_trace
  (s : vstate X)
  (tr : list (vtransition_item X))
  (Htr : finite_valid_trace X s tr)
  : finite_valid_trace Y s tr.
Proof.
  apply (VLSM_embedding_finite_valid_trace (VLSM_incl_is_embedding Hincl))
    in Htr.
  by rewrite (VLSM_incl_is_embedding_finite_trace_project Hincl) in Htr.
Qed.

Lemma VLSM_incl_finite_valid_trace_init_to
  (s f : vstate X)
  (tr : list (vtransition_item X))
  (Htr : finite_valid_trace_init_to X s f tr)
  : finite_valid_trace_init_to Y s f tr.
Proof.
  apply (VLSM_embedding_finite_valid_trace_init_to (VLSM_incl_is_embedding Hincl))
    in Htr.
  by rewrite (VLSM_incl_is_embedding_finite_trace_project Hincl) in Htr.
Qed.

Lemma VLSM_incl_valid_state
  (s : vstate X)
  (Hs : valid_state_prop X s)
  : valid_state_prop Y s.
Proof.
<<<<<<< HEAD
  by apply (VLSM_full_projection_valid_state (VLSM_incl_is_full_projection Hincl)).
=======
  revert Hs. apply (VLSM_embedding_valid_state (VLSM_incl_is_embedding Hincl)).
>>>>>>> fd475d53
Qed.

Lemma VLSM_incl_initial_state
  (is : vstate X)
  : vinitial_state_prop X is -> vinitial_state_prop Y is.
Proof.
<<<<<<< HEAD
  by apply (VLSM_full_projection_initial_state (VLSM_incl_is_full_projection Hincl)).
=======
  apply (VLSM_embedding_initial_state (VLSM_incl_is_embedding Hincl)).
>>>>>>> fd475d53
Qed.

Lemma VLSM_incl_finite_valid_trace_from
  (s : vstate X)
  (tr : list (vtransition_item X))
  (Htr : finite_valid_trace_from X s tr)
  : finite_valid_trace_from Y s tr.
Proof.
  apply (VLSM_embedding_finite_valid_trace_from (VLSM_incl_is_embedding Hincl))
    in Htr.
  by rewrite (VLSM_incl_is_embedding_finite_trace_project Hincl) in Htr.
Qed.

Lemma VLSM_incl_finite_valid_trace_from_to
  (s f : vstate X)
  (tr : list (vtransition_item X))
  (Htr : finite_valid_trace_from_to X s f tr)
  : finite_valid_trace_from_to Y s f tr.
Proof.
  apply (VLSM_embedding_finite_valid_trace_from_to (VLSM_incl_is_embedding Hincl))
    in Htr.
  by rewrite (VLSM_incl_is_embedding_finite_trace_project Hincl) in Htr.
Qed.

Lemma VLSM_incl_in_futures
  (s1 s2 : vstate X)
  : in_futures X s1 s2 -> in_futures Y s1 s2.
Proof.
<<<<<<< HEAD
  by apply (VLSM_full_projection_in_futures (VLSM_incl_is_full_projection Hincl)).
=======
  apply (VLSM_embedding_in_futures (VLSM_incl_is_embedding Hincl)).
>>>>>>> fd475d53
Qed.

Lemma VLSM_incl_input_valid_transition
  : forall l s im s' om,
  input_valid_transition X l (s,im) (s',om) ->
  input_valid_transition Y l (s,im) (s',om).
Proof.
<<<<<<< HEAD
  by apply (VLSM_full_projection_input_valid_transition (VLSM_incl_is_full_projection Hincl)).
=======
  apply
    (VLSM_embedding_input_valid_transition (VLSM_incl_is_embedding Hincl)).
>>>>>>> fd475d53
Qed.

Lemma VLSM_incl_input_valid
  : forall l s im,
  input_valid X l (s,im) ->
  input_valid Y l (s,im).
Proof.
<<<<<<< HEAD
  by apply (VLSM_full_projection_input_valid (VLSM_incl_is_full_projection Hincl)).
=======
  apply
    (VLSM_embedding_input_valid (VLSM_incl_is_embedding Hincl)).
>>>>>>> fd475d53
Qed.

(**
  [VLSM_incl] almost implies inclusion of the [valid_state_message_prop] sets.
  Some additional hypotheses are required because [VLSM_incl] only
  refers to traces, and [valid_initial_state_message] means that
  [valid_state_message_prop] includes some pairs that do not appear in any
  transition.
*)
Lemma VLSM_incl_valid_state_message
  (Hmessage : strong_incl_initial_message_preservation MX MY)
  : forall s om, valid_state_message_prop X s om -> valid_state_message_prop Y s om.
Proof.
  intros s om.
  by apply (VLSM_embedding_valid_state_message (VLSM_incl_is_embedding Hincl)).
Qed.

Lemma VLSM_incl_can_produce
  (s : state)
  (om : option message)
  : option_can_produce X s om -> option_can_produce Y s om.
Proof.
<<<<<<< HEAD
  by apply (VLSM_full_projection_can_produce (VLSM_incl_is_full_projection Hincl)).
=======
  apply (VLSM_embedding_can_produce (VLSM_incl_is_embedding Hincl)).
>>>>>>> fd475d53
Qed.

Lemma VLSM_incl_can_emit
  (m : message)
  : can_emit X m -> can_emit Y m.
Proof.
<<<<<<< HEAD
  by apply (VLSM_full_projection_can_emit (VLSM_incl_is_full_projection Hincl)).
=======
  apply (VLSM_embedding_can_emit (VLSM_incl_is_embedding Hincl)).
>>>>>>> fd475d53
Qed.

Definition VLSM_incl_valid_message
  (Hinitial_valid_message : strong_incl_initial_message_preservation MX MY)
  : forall (m : message),
    valid_message_prop X m -> valid_message_prop Y m.
Proof.
  intros m [s Hm].
  by exists s; revert Hm; apply VLSM_incl_valid_state_message.
Qed.

Lemma VLSM_incl_infinite_valid_trace_from
  s ls
  : infinite_valid_trace_from X s ls ->
    infinite_valid_trace_from Y s ls.
Proof.
  intros Hls.
  apply (VLSM_embedding_infinite_valid_trace_from (VLSM_incl_is_embedding Hincl)) in Hls.
  revert Hls.
  apply infinite_valid_trace_from_EqSt.
  apply Streams.ntheq_eqst.
  unfold VLSM_embedding_infinite_trace_project, pre_VLSM_embedding_infinite_trace_project.
  intro n. rewrite Streams.Str_nth_map.
  by destruct (Streams.Str_nth _ _).
Qed.

Lemma VLSM_incl_infinite_valid_trace
  s ls
  : infinite_valid_trace X s ls -> infinite_valid_trace Y s ls.
Proof.
  intros [Htr His]. split.
  - by apply VLSM_incl_infinite_valid_trace_from.
  - by apply VLSM_incl_initial_state.
Qed.

Lemma VLSM_incl_valid_trace
  : forall t, valid_trace_prop X t -> valid_trace_prop Y t.
Proof.
  intros [s tr | s tr]; simpl.
  - by apply VLSM_incl_finite_valid_trace.
  - by apply VLSM_incl_infinite_valid_trace.
Qed.

End sec_VLSM_incl_properties.

(** We instantiate the above for VLSM inclusions *)
Section sec_basic_VLSM_incl.

Context
  {message : Type}
  {T : VLSMType message}
  (MX MY : VLSMMachine T)
  (X := mk_vlsm MX)
  (Y := mk_vlsm MY)
  .

Lemma basic_VLSM_incl
  (Hinitial_state : strong_incl_initial_state_preservation MX MY)
  (Hinitial_valid_message : weak_incl_initial_message_preservation MX MY)
  (Hvalid : weak_incl_valid_preservation MX MY)
  (Htransition : weak_incl_transition_preservation MX MY)
  : VLSM_incl X Y.
Proof.
  by apply VLSM_incl_embedding_iff, basic_VLSM_embedding.
Qed.

Lemma basic_VLSM_strong_incl
  (Hinitial_state : strong_incl_initial_state_preservation MX MY)
  (Hinitial_valid_message : strong_incl_initial_message_preservation MX MY)
  (Hvalid : strong_incl_valid_preservation MX MY)
  (Htransition : strong_incl_transition_preservation MX MY)
  : VLSM_incl X Y.
Proof.
  by apply VLSM_incl_embedding_iff, basic_VLSM_strong_embedding.
Qed.

Lemma basic_VLSM_incl_preloaded
  (Hinitial_state : strong_incl_initial_state_preservation MX MY)
  (Hvalid : strong_incl_valid_preservation MX MY)
  (Htransition : strong_incl_transition_preservation MX MY)
  : VLSM_incl (pre_loaded_with_all_messages_vlsm X) (pre_loaded_with_all_messages_vlsm Y).
Proof.
  by apply VLSM_incl_embedding_iff, (basic_VLSM_embedding_preloaded X Y id id).
Qed.

Lemma basic_VLSM_incl_preloaded_with
  (P Q : message -> Prop)
  (PimpliesQ : forall m : message, P m -> Q m)
  (Hvalid : strong_incl_valid_preservation MX MY)
  (Htransition : strong_incl_transition_preservation  MX MY)
  (Hstate : strong_incl_initial_state_preservation MX MY)
  (Hmessage : strong_incl_initial_message_preservation MX MY)
  : VLSM_incl (pre_loaded_vlsm X P) (pre_loaded_vlsm Y Q).
Proof.
  by apply VLSM_incl_embedding_iff,
           (basic_VLSM_embedding_preloaded_with X Y _ _ PimpliesQ id id).
Qed.

End sec_basic_VLSM_incl.

Section sec_VLSM_incl_preloaded_properties.

Context
  {message : Type}
  (X : VLSM message)
  .

Lemma vlsm_incl_pre_loaded_with_all_messages_vlsm
  : VLSM_incl X (pre_loaded_with_all_messages_vlsm X).
Proof.
  apply VLSM_incl_finite_traces_characterization.
  intros. split; [| by apply H].
  apply preloaded_weaken_valid_trace_from.
  by destruct X; apply H.
Qed.

Lemma pre_loaded_vlsm_incl_relaxed
  (P Q : message -> Prop)
  (PimpliesQorValid : forall m : message, P m -> Q m \/ valid_message_prop (pre_loaded_vlsm X Q) m)
  : VLSM_incl (pre_loaded_vlsm X P) (pre_loaded_vlsm X Q).
Proof.
  apply basic_VLSM_incl; cycle 1; [| by cbv; itauto..].
  intros _ _ m _ _ [Him | Hp].
  - by apply initial_message_is_valid; left.
  - apply PimpliesQorValid in Hp as [Hq | Hvalid]; [| done].
    by apply initial_message_is_valid; right.
Qed.

Lemma pre_loaded_vlsm_incl
  (P Q : message -> Prop)
  (PimpliesQ : forall m : message, P m -> Q m)
  : VLSM_incl (pre_loaded_vlsm X P) (pre_loaded_vlsm X Q).
Proof.
  by apply pre_loaded_vlsm_incl_relaxed; itauto.
Qed.

Lemma pre_loaded_vlsm_idem_l
  (P : message -> Prop)
  : VLSM_incl (pre_loaded_vlsm (pre_loaded_vlsm X P) P) (pre_loaded_vlsm X P).
Proof.
  by apply basic_VLSM_strong_incl; cbv; itauto.
Qed.

Lemma pre_loaded_vlsm_idem_r
  (P : message -> Prop)
  : VLSM_incl (pre_loaded_vlsm X P) (pre_loaded_vlsm (pre_loaded_vlsm X P) P).
Proof.
  by apply basic_VLSM_incl_preloaded_with; cbv; itauto.
Qed.

Lemma pre_loaded_with_all_messages_vlsm_is_pre_loaded_with_True_l
  : VLSM_incl (pre_loaded_with_all_messages_vlsm X) (pre_loaded_vlsm X (fun m => True)).
Proof.
  by apply basic_VLSM_strong_incl; cbv; itauto.
Qed.

Lemma pre_loaded_with_all_messages_vlsm_is_pre_loaded_with_True_r
  : VLSM_incl (pre_loaded_vlsm X (fun m => True)) (pre_loaded_with_all_messages_vlsm X).
Proof.
  by apply basic_VLSM_strong_incl; cbv; itauto.
Qed.

Lemma pre_loaded_vlsm_incl_pre_loaded_with_all_messages
  (P : message -> Prop)
  : VLSM_incl (pre_loaded_vlsm X P) (pre_loaded_with_all_messages_vlsm X).
Proof.
  by apply basic_VLSM_strong_incl; cbv; itauto.
Qed.

Lemma vlsm_incl_pre_loaded
  (P : message -> Prop)
  : VLSM_incl X (pre_loaded_vlsm X P).
Proof.
  eapply VLSM_incl_trans; [| by apply pre_loaded_vlsm_incl].
  by apply basic_VLSM_strong_incl; cbv; itauto.
Qed.

Lemma pre_loaded_with_all_messages_vlsm_idem_l :
  VLSM_incl
    (pre_loaded_with_all_messages_vlsm (pre_loaded_with_all_messages_vlsm X))
    (pre_loaded_with_all_messages_vlsm X).
Proof.
  by apply basic_VLSM_strong_incl; cbv; itauto.
Qed.

Lemma pre_loaded_with_all_messages_vlsm_idem_r :
  VLSM_incl
    (pre_loaded_with_all_messages_vlsm X)
    (pre_loaded_with_all_messages_vlsm (pre_loaded_with_all_messages_vlsm X)).
Proof.
  by apply basic_VLSM_incl_preloaded; cbv; itauto.
Qed.

Lemma pre_loaded_with_all_messages_can_emit
  (m : message)
  (Hm : can_emit X m)
  : can_emit (pre_loaded_with_all_messages_vlsm X) m.
Proof.
  apply (VLSM_incl_can_emit vlsm_incl_pre_loaded_with_all_messages_vlsm).
  by rewrite mk_vlsm_machine.
Qed.

Lemma preloaded_weaken_finite_valid_trace_from
  (from : state) (tr : list transition_item)
  : finite_valid_trace_from X from tr ->
    finite_valid_trace_from (pre_loaded_with_all_messages_vlsm X) from tr.
Proof.
  by intros; eapply VLSM_incl_finite_valid_trace_from;
    [apply vlsm_incl_pre_loaded_with_all_messages_vlsm | destruct X].
Qed.

Lemma preloaded_weaken_finite_valid_trace_from_to
  (from to : state) (tr : list transition_item)
  : finite_valid_trace_from_to X from to tr ->
    finite_valid_trace_from_to (pre_loaded_with_all_messages_vlsm X) from to tr.
Proof.
  by intros; eapply VLSM_incl_finite_valid_trace_from_to;
    [apply vlsm_incl_pre_loaded_with_all_messages_vlsm | destruct X].
Qed.

End sec_VLSM_incl_preloaded_properties.<|MERGE_RESOLUTION|>--- conflicted
+++ resolved
@@ -77,8 +77,7 @@
   (X := mk_vlsm MX) (Y := mk_vlsm MY)
   : VLSM_incl X Y <-> VLSM_embedding X Y id id.
 Proof.
-<<<<<<< HEAD
-  assert (Hid : forall tr, tr = pre_VLSM_full_projection_finite_trace_project _ _ id id tr).
+  assert (Hid : forall tr, tr = pre_VLSM_embedding_finite_trace_project _ _ id id tr).
   {
     induction tr; [done |].
     by destruct a; cbn; f_equal.
@@ -86,25 +85,12 @@
   split.
   - constructor; intros.
     apply (proj1 (VLSM_incl_finite_traces_characterization (machine X) (machine Y)) H) in H0.
-    replace (pre_VLSM_full_projection_finite_trace_project _ _ _ _ trX) with trX; [done |].
+    replace (pre_VLSM_embedding_finite_trace_project _ _ _ _ trX) with trX; [done |].
     by apply Hid.
-  - intro Hproject. apply VLSM_incl_finite_traces_characterization.
-    intros. apply (VLSM_full_projection_finite_valid_trace Hproject) in H.
-    replace (VLSM_full_projection_finite_trace_project Hproject _) with tr in H; [done |].
-    by apply Hid.
-=======
-  assert (Hid : forall tr, tr = pre_VLSM_embedding_finite_trace_project _ _ id id tr).
-  { induction tr; [done |]. destruct a. by cbn; f_equal. }
-  split.
-  - constructor; intros.
-    apply (proj1 (VLSM_incl_finite_traces_characterization (machine X) (machine Y)) H) in H0.
-    replace (pre_VLSM_embedding_finite_trace_project _ _ _ _ trX) with trX; [done |].
-    apply Hid.
   - intro Hproject. apply VLSM_incl_finite_traces_characterization.
     intros. apply (VLSM_embedding_finite_valid_trace Hproject) in H.
     replace (VLSM_embedding_finite_trace_project Hproject _) with tr in H; [done |].
-    apply Hid.
->>>>>>> fd475d53
+    by apply Hid.
 Qed.
 
 Definition VLSM_incl_is_embedding
@@ -206,22 +192,14 @@
   (Hs : valid_state_prop X s)
   : valid_state_prop Y s.
 Proof.
-<<<<<<< HEAD
-  by apply (VLSM_full_projection_valid_state (VLSM_incl_is_full_projection Hincl)).
-=======
-  revert Hs. apply (VLSM_embedding_valid_state (VLSM_incl_is_embedding Hincl)).
->>>>>>> fd475d53
+  by apply (VLSM_embedding_valid_state (VLSM_incl_is_embedding Hincl)).
 Qed.
 
 Lemma VLSM_incl_initial_state
   (is : vstate X)
   : vinitial_state_prop X is -> vinitial_state_prop Y is.
 Proof.
-<<<<<<< HEAD
-  by apply (VLSM_full_projection_initial_state (VLSM_incl_is_full_projection Hincl)).
-=======
-  apply (VLSM_embedding_initial_state (VLSM_incl_is_embedding Hincl)).
->>>>>>> fd475d53
+  by apply (VLSM_embedding_initial_state (VLSM_incl_is_embedding Hincl)).
 Qed.
 
 Lemma VLSM_incl_finite_valid_trace_from
@@ -250,11 +228,7 @@
   (s1 s2 : vstate X)
   : in_futures X s1 s2 -> in_futures Y s1 s2.
 Proof.
-<<<<<<< HEAD
-  by apply (VLSM_full_projection_in_futures (VLSM_incl_is_full_projection Hincl)).
-=======
-  apply (VLSM_embedding_in_futures (VLSM_incl_is_embedding Hincl)).
->>>>>>> fd475d53
+  by apply (VLSM_embedding_in_futures (VLSM_incl_is_embedding Hincl)).
 Qed.
 
 Lemma VLSM_incl_input_valid_transition
@@ -262,12 +236,7 @@
   input_valid_transition X l (s,im) (s',om) ->
   input_valid_transition Y l (s,im) (s',om).
 Proof.
-<<<<<<< HEAD
-  by apply (VLSM_full_projection_input_valid_transition (VLSM_incl_is_full_projection Hincl)).
-=======
-  apply
-    (VLSM_embedding_input_valid_transition (VLSM_incl_is_embedding Hincl)).
->>>>>>> fd475d53
+  by apply (VLSM_embedding_input_valid_transition (VLSM_incl_is_embedding Hincl)).
 Qed.
 
 Lemma VLSM_incl_input_valid
@@ -275,12 +244,7 @@
   input_valid X l (s,im) ->
   input_valid Y l (s,im).
 Proof.
-<<<<<<< HEAD
-  by apply (VLSM_full_projection_input_valid (VLSM_incl_is_full_projection Hincl)).
-=======
-  apply
-    (VLSM_embedding_input_valid (VLSM_incl_is_embedding Hincl)).
->>>>>>> fd475d53
+  by apply (VLSM_embedding_input_valid (VLSM_incl_is_embedding Hincl)).
 Qed.
 
 (**
@@ -303,22 +267,14 @@
   (om : option message)
   : option_can_produce X s om -> option_can_produce Y s om.
 Proof.
-<<<<<<< HEAD
-  by apply (VLSM_full_projection_can_produce (VLSM_incl_is_full_projection Hincl)).
-=======
-  apply (VLSM_embedding_can_produce (VLSM_incl_is_embedding Hincl)).
->>>>>>> fd475d53
+  by apply (VLSM_embedding_can_produce (VLSM_incl_is_embedding Hincl)).
 Qed.
 
 Lemma VLSM_incl_can_emit
   (m : message)
   : can_emit X m -> can_emit Y m.
 Proof.
-<<<<<<< HEAD
-  by apply (VLSM_full_projection_can_emit (VLSM_incl_is_full_projection Hincl)).
-=======
-  apply (VLSM_embedding_can_emit (VLSM_incl_is_embedding Hincl)).
->>>>>>> fd475d53
+  by apply (VLSM_embedding_can_emit (VLSM_incl_is_embedding Hincl)).
 Qed.
 
 Definition VLSM_incl_valid_message
