--- conflicted
+++ resolved
@@ -195,12 +195,7 @@
 Definition forget_annotations_projection
   : VLSM_embedding AnnotatedX X id original_state.
 Proof.
-<<<<<<< HEAD
-  apply basic_VLSM_strong_full_projection; cycle 1; [| by cbv; itauto..].
-=======
-  apply basic_VLSM_strong_embedding.
-  1, 3-4: cbv; itauto.
->>>>>>> fd475d53
+  apply basic_VLSM_strong_embedding; cycle 1; [| by cbv; itauto..].
   intros l [s a] om [s' a'] om'.
   cbn; unfold annotated_transition; cbn
   ; destruct (vtransition _ _ _) as (_s', _om').
