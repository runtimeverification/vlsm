From stdpp Require Import prelude.
From VLSM.Lib Require Import Preamble ListExtras StdppListSet ListSetExtras.
From VLSM.Core Require Import VLSM VLSMProjections Composition.
From VLSM.Core Require Import SubProjectionTraces MessageDependencies Equivocation.
From VLSM.Core Require Import NoEquivocation FixedSetEquivocation TraceWiseEquivocation.

(** * Witnessed equivocation

Although [is_equivocating_tracewise] provides a very precise notion of
equivocation, it does not guarantee the monotonicity of the set of equivocators
along a trace.

The witnessed equivocation assumption is a possible way to address this issue.

Starting from the (reasonable) assumption that for any state <<s>>, there is
a trace ending in <<s>> whose [equivocating_senders_in_trace] are precisely
the equivocators of <<s>> (the [WitnessedEquivocationCapability]),
we can show that for each Free valid state there exists
a valid trace with the [strong_trace_witnessing_equivocation_prop]erty,
i.e., a trace whose every prefix is a witness for its corresponding end state
(Lemma [free_has_strong_trace_witnessing_equivocation_prop]).
In particular, the set of equivocators is monotonically increasing for such a
trace (Lemma [strong_witness_equivocating_validators_prefix_monotonicity]).

We then use this result to show that any Free valid state is also a valid
state for the composition of nodes under the [fixed_equivocation_constraint]
induced by its set of equivocators.
*)
Section witnessed_equivocation.

Context
  `{EqDecision message}
  `{finite.Finite index}
  (IM : index -> VLSM message)
  `{forall i : index, HasBeenSentCapability (IM i)}
  `{forall i : index, HasBeenReceivedCapability (IM i)}
  `{finite.Finite validator}
  (A : validator -> index)
  (sender : message -> option validator)
  (Free := free_composite_vlsm IM)
  (PreFree := pre_loaded_with_all_messages_vlsm Free)
  `{ReachableThreshold validator Cm}
  `{RelDecision _ _ (is_equivocating_tracewise_no_has_been_sent IM A sender)}
  (Htracewise_BasicEquivocation : BasicEquivocation (composite_state IM) validator Cm
    := equivocation_dec_tracewise IM A sender)
  (equivocating_validators := equivocating_validators (BasicEquivocation := Htracewise_BasicEquivocation))
  .

(** A trace witnesses the equivocation of its final state <<s>> if its set of
equivocators is precisely that of the [equivocating_validators] of <<s>>.
*)
Definition trace_witnessing_equivocation_prop
  is tr
  (s := finite_trace_last is tr)
  : Prop :=
  forall v, v ∈ equivocating_validators s <->
    exists (m : message), (sender m = Some v) /\ equivocation_in_trace PreFree m tr.

Lemma equivocating_senders_in_trace_witnessing_equivocation_prop
  is tr
  (Htr : trace_witnessing_equivocation_prop is tr)
  (s := finite_trace_last is tr)
  : set_eq (elements (equivocating_validators s)) (equivocating_senders_in_trace IM sender tr).
Proof.
  split; intros v Hv; [apply elem_of_elements, Htr in Hv | apply elem_of_elements, Htr].
  - by apply elem_of_equivocating_senders_in_trace.
  - by eapply elem_of_equivocating_senders_in_trace.
Qed.

(**
A composition of VLSMs has the witnessed equivocation capability if towards any
valid states there exist a trace witnessing its equivocation.
*)
Class WitnessedEquivocationCapability
  :=
  { is_equivocating_tracewise_witness :
    forall s, valid_state_prop PreFree s ->
    exists is tr, finite_valid_trace_init_to PreFree is s tr /\
      trace_witnessing_equivocation_prop is tr
  }.

Section witnessed_equivocation_properties.

Context
  (Hke : WitnessedEquivocationCapability)
  (Hsender_safety : sender_safety_alt_prop IM A sender)
  .

Lemma initial_state_witnessing_equivocation_prop
  s
  (Hs : composite_initial_state_prop IM s)
  : trace_witnessing_equivocation_prop s [].
Proof.
  intros v.
  unfold finite_trace_last. simpl.
  rewrite <- elem_of_elements.
  replace (elements (equivocating_validators s)) with (@nil validator).
  simpl.
  split; [inversion 1|].
  intros [m [_ Hmsg]].
  - by elim (no_equivocation_in_empty_trace PreFree m).
  - by symmetry; apply elements_empty_iff, equivocating_validators_empty_in_initial_state.
Qed.

(** For any trace having the [trace_witnessing_equivocation_prop]erty,
its final transition is monotonic w.r.t. the [equivocating_validators].
*)
Lemma equivocating_validators_witness_monotonicity
  (is s : composite_state IM)
  (tr : list (composite_transition_item IM))
  (Htr : finite_valid_trace_init_to PreFree is s tr)
  (item : composite_transition_item IM)
  (Hwitness : trace_witnessing_equivocation_prop is (tr ++ [item]))
  (s' := destination item)
  : equivocating_validators s ⊆ equivocating_validators s'.
Proof.
  intros v Hv.
  specialize (Hwitness v).
  rewrite finite_trace_last_is_last in Hwitness.
  apply Hwitness.
  apply equivocating_validators_is_equivocating_tracewise_iff in Hv.
  specialize (Hv _ _ Htr) as [m [Hmsg Heqv]].
  exists m. split; [done |].
  by apply equivocation_in_trace_prefix.
Qed.

(**
Given a trace with the [trace_witnessing_equivocation_prop]erty,
if the [equivocating_validators] for the destination of its last transition
are  included in the [equivocating_validators] for the source of its last
transition, the the trace without its last transition also has the
[trace_witnessing_equivocation_prop]erty.
*)
Lemma input_valid_transition_reflects_trace_witnessing_equivocation_prop
  (is s: composite_state IM)
  (tr: list (composite_transition_item IM))
  (Htr: finite_valid_trace_init_to PreFree is s tr)
  (item : composite_transition_item IM)
  (Hwitness : trace_witnessing_equivocation_prop is (tr ++ [item]))
  (s' := destination item)
  (Hincl : equivocating_validators s' ⊆ equivocating_validators s)
  : trace_witnessing_equivocation_prop is tr.
Proof.
  apply finite_valid_trace_init_to_last in Htr as Hlst.
  intros v; split; simpl in *; rewrite Hlst in *.
  - by intros Hv; eapply equivocating_validators_is_equivocating_tracewise_iff with (Cm := Cm).
  - intros (msg & Hsender & Heqv).
    apply Hincl.
    spec Hwitness v;
    rewrite finite_trace_last_is_last in Hwitness;
    apply Hwitness.
    exists msg. split; [done |].
    by apply equivocation_in_trace_prefix.
Qed.

(**
An equivocator for the destination of a transition is either an equivocation
for the source as well, or it is the sender of the received message and that
message is not sent by any trace witnessing the source of the transition.
*)
Lemma equivocating_validators_step_update
    l s om s' om'
    (Ht : input_valid_transition PreFree l (s, om) (s', om'))
    v
    : v ∈ equivocating_validators s' ->
      v ∈ equivocating_validators s \/
      (exists m, om = Some m /\
      sender m = Some v /\
      forall is tr
      (Htr : finite_valid_trace_init_to PreFree is s tr)
      (Hwitness : trace_witnessing_equivocation_prop is tr),
      ~ trace_has_message (field_selector output) m tr).
Proof.
  intro Hv.
  destruct (decide (v ∈ elements (equivocating_validators s))) as [Hnv | Hnv]
  ; rewrite elem_of_elements in Hnv; [by left | right].
  apply equivocating_validators_is_equivocating_tracewise_iff in Hv.
  destruct (transition_is_equivocating_tracewise_char IM A sender  _ _ _ _ _ Ht _ Hv)
    as [| Hom];
    [by contradict Hnv; apply equivocating_validators_is_equivocating_tracewise_iff |].
  destruct om as [m|]; simpl in Hom; [|congruence].
  exists m; split_and!; [done.. |].
  intros is tr [Htr Hinit] Hwitness.
  specialize (extend_right_finite_trace_from_to _ Htr Ht) as Htr'.
  specialize (Hv _ _ (conj Htr' Hinit)).
  destruct Hv as [m' [Hm' [prefix [item [suffix [Heq Heqv]]]]]].
  destruct_list_last suffix suffix' item' Heqsuffix.
  - apply app_inj_tail in Heq. destruct Heq; subst.
    simpl in Heqv. destruct Heqv as [Heq_m Heqv].
    by inversion Heq_m.
  - elim Hnv.
    spec Hwitness v.
    apply finite_valid_trace_from_to_last in Htr as Hs.
    simpl in Hs, Hwitness. rewrite Hs in Hwitness.
    apply Hwitness. exists m'. split; [done |].
    exists prefix, item, suffix'.
    split; [| done].
    change (item :: suffix' ++ [item']) with ([item] ++ suffix' ++ [item']) in Heq.
    rewrite !app_assoc in Heq; apply app_inj_tail in Heq; rewrite <- !app_assoc in Heq.
    by destruct Heq as [-> _].
Qed.

(**
Given a non-empty trace with the [trace_witnessing_equivocation_prop]erty,
there are two disjoint possibilities concerning its last transition.

(1) either it preserves the set of [equivocating_validators] and, in that case,
the trace without the last transition has the
[trace_witnessing_equivocation_prop]erty as well; or

(2) The set of [equivocating_validators] of its destination is obtained
by adding the sender of the message received in the transition to the
set of [equivocating_validators] of its source, and, in that case, that message
is not sent by any trace witnessing the source of the transition.
*)
Lemma equivocating_validators_witness_last_char
  (is : composite_state IM)
  (tr : list (composite_transition_item IM))
  (l : composite_label IM)
  (om : option message)
  (s' : composite_state IM)
  (om' : option message)
  (item  := {| l := l; input := om; destination := s'; output := om' |})
  (Htr_item : finite_valid_trace_init_to PreFree is s' (tr ++ [item]))
  (Hwitness : trace_witnessing_equivocation_prop is (tr ++ [item]))
  (s := finite_trace_last is tr)
  : equivocating_validators s ≡@{Cm} equivocating_validators s'
    /\ trace_witnessing_equivocation_prop is tr
    \/
    (exists m, om = Some m /\
     exists v, sender m = Some v /\
     v ∉ equivocating_validators s /\
     equivocating_validators s' ≡@{Cm} {[ v ]} ∪ (equivocating_validators s) /\
     forall (is : composite_state IM) (tr : list transition_item),
        finite_valid_trace_init_to PreFree is s tr ->
        trace_witnessing_equivocation_prop is tr ->
        ~ trace_has_message (field_selector output) m tr
    ).
Proof.
  destruct Htr_item as [Htr Hinit].
  apply finite_valid_trace_from_to_app_split in Htr.
  destruct Htr as [Htr Hitem].
  inversion_clear Hitem. clear Htl. subst s.
  apply equivocating_validators_witness_monotonicity with (s := (finite_trace_last is tr))
    in Hwitness as Hincl
  ; [| by split].
  remember (finite_trace_last is tr) as s.
  destruct (option_bind _ _ sender om) as [v|] eqn:Heq_v.
  - destruct om as [m|]; [|inversion Heq_v]. simpl in Heq_v.
    destruct (decide (set_eq (elements (equivocating_validators s)) (elements (equivocating_validators s'))))
    ; [apply set_eq_fin_set in s0; left;split; [done |]|].
    + by apply
        (input_valid_transition_reflects_trace_witnessing_equivocation_prop
          _ _ _ (conj Htr Hinit) _ Hwitness);
      subst; intros ? ?; apply s0.
    + right. exists m; split; [done |]. exists v; split; [done |].
      specialize (equivocating_validators_step_update _ _ _ _ _ Ht) as Honly_v.
      simpl in Honly_v.
      assert (Hv : exists v, v ∈ equivocating_validators s' /\ v ∉ equivocating_validators s).
      {
        setoid_rewrite <- elem_of_elements.
        apply Exists_exists.
        apply neg_Forall_Exists_neg; [intro; apply elem_of_list_dec|].
        intro all. elim n.
        split; [| by rewrite Forall_forall in all].
        by unfold set_eq, subseteq, list_subseteq; setoid_rewrite elem_of_elements.
      }
      destruct Hv as [v' [Heqv Hneqv]].
      apply Honly_v in Heqv as Heq_v'.
      destruct Heq_v' as [|[_m [Heq_m [Heq_v' Hweqv]]]]; [by subst |].
      inversion Heq_m. subst _m. clear Heq_m.
      assert (v' = v) by congruence. subst v'. clear Heq_v'.
      split; [done |]. split; [| by subst].
      intro v'; split; intro Hv'.
      * apply elem_of_union.
        destruct (decide (v' ∈ elements (equivocating_validators s)))
          as [Hveqv | Hveqv]; rewrite elem_of_elements in Hveqv;
        [by right | left].
        apply elem_of_singleton.
        by apply Honly_v in Hv';
        destruct Hv' as [|[_m [Heq_m [Heq_v' _]]]]; [by subst |];
        congruence.
      * by apply elem_of_union in Hv' as [Heq_v' | Hs'0]
        ; [by apply elem_of_singleton in Heq_v'; subst v' | by apply Hincl].
  - left; split.
    + subst; intro v; split; [by apply Hincl |].
      intros Hvs'.
      by eapply input_valid_transition_receiving_no_sender_reflects_equivocating_validators.
    + eapply input_valid_transition_reflects_trace_witnessing_equivocation_prop; [done | done |].
      by eapply input_valid_transition_receiving_no_sender_reflects_equivocating_validators.
Qed.

(** ** Strongly witnessed equivocation *)

(** A stronger [trace_witnessing_equivocation_prop]erty requires that any
prefix of a trace is witnessing equivocation for its corresponding final state.
*)
Definition strong_trace_witnessing_equivocation_prop is tr :=
    forall prefix suffix, prefix ++ suffix = tr ->
      trace_witnessing_equivocation_prop is prefix.

(** An advantage of the [strong_trace_witnessing_equivocation_prop]erty
is that it guarantees monotonicity of [equivocating_validators] along the trace.
*)
Lemma strong_witness_equivocating_validators_prefix_monotonicity
  (is s : composite_state IM)
  (tr : list (composite_transition_item IM))
  (Htr : finite_valid_trace_init_to PreFree is s tr)
  (Hwitness : strong_trace_witnessing_equivocation_prop is tr)
  prefix suffix
  (Heqtr : prefix ++ suffix = tr)
  (ps := finite_trace_last is prefix)
  : equivocating_validators ps ⊆ equivocating_validators s.
Proof.
  revert prefix suffix Heqtr ps.
  induction Htr using finite_valid_trace_init_to_rev_ind; intros.
  - by apply app_eq_nil in Heqtr as []; subst.
  - remember {| input := iom |} as item.
    spec IHHtr.
    { intros pre suf Heq.
      specialize (Hwitness pre (suf ++ [item])).
      apply Hwitness.
      subst. apply app_assoc.
    }
    destruct_list_last suffix suffix' _item Heqsuffix.
    + rewrite app_nil_r in Heqtr. subst. subst ps.
      by rewrite finite_trace_last_is_last.
    + rewrite app_assoc in Heqtr. apply app_inj_tail in Heqtr.
      destruct Heqtr as [Heqtr Heq_item]. subst _item.
      specialize (IHHtr _ _ Heqtr).
      transitivity (equivocating_validators s)
      ; [done |].
      specialize (Hwitness (tr ++ [item]) []).
      spec Hwitness. { apply app_nil_r. }
      replace sf with (destination item) by (subst; done).
      apply (equivocating_validators_witness_monotonicity _ _ _ Htr _ Hwitness).
Qed.

(**
The next two lemmas show that the [strong_trace_witnessing_equivocation_prop]erty
is preserved by transitions in both the cases yielded by Lemma
[equivocating_validators_witness_last_char] as part of the induction step in
the proof of Lemma [preloaded_has_strong_trace_witnessing_equivocation_prop].
*)
Lemma strong_trace_witnessing_equivocation_prop_extend_eq
  s
  is tr'
  (Htr': finite_valid_trace_init_to PreFree is s tr')
  is' tr''
  (Htr'': finite_valid_trace_init_to PreFree is' s tr'')
  (Hprefix : strong_trace_witnessing_equivocation_prop is' tr'')
  item
  (Hwitness : trace_witnessing_equivocation_prop is (tr' ++ [item]))
  (Heq: equivocating_validators s ≡@{Cm} equivocating_validators (destination item))
  : strong_trace_witnessing_equivocation_prop is' (tr'' ++ [item]).
Proof.
  intros prefix suffix Heq_tr''_item.
  destruct_list_last suffix suffix' sitem Hsuffix_eq.
  - rewrite app_nil_r in Heq_tr''_item.
    subst.
    intro v. rewrite finite_trace_last_is_last.
    specialize (Hprefix tr'' []).
    spec Hprefix; [apply app_nil_r|].
    apply valid_trace_get_last in Htr'' as Hlst'.
    split.
    + intros Hv. apply Heq in Hv.
      rewrite <- Hlst' in Hv.
      apply Hprefix in Hv.
      destruct Hv as [m [Hmsg Heqv]].
      exists m. split; [done |].
      by apply equivocation_in_trace_prefix.
    + intros [m [Hmsg Heqv]].
      apply equivocation_in_trace_last_char in Heqv.
      destruct Heqv as [Heqv | Heqv].
      * apply Heq. rewrite <- Hlst'.
        apply Hprefix.
        by exists m.
      * destruct Heqv as [Heq_om Heqv].
        assert (Heqv' : ~ trace_has_message (field_selector output) m tr').
        { intro Heqv'. elim Heqv.
          apply valid_trace_last_pstate in Htr' as Htr'_lst.
          destruct
            (has_been_sent_consistency Free
              _ Htr'_lst m
            ) as [Hconsistency _].
          spec Hconsistency; [by exists is, tr', Htr' |].
          by spec Hconsistency is' tr'' Htr''.
        }
        spec Hwitness v.
        rewrite finite_trace_last_is_last in Hwitness.
        simpl in Hwitness.
        apply Hwitness.
        subst. exists m. split; [done |].
        by eexists tr', _, [].
  - rewrite app_assoc in Heq_tr''_item. apply app_inj_tail in Heq_tr''_item.
    destruct Heq_tr''_item as [Heq_tr'' Heq_item].
    apply (Hprefix _ _ Heq_tr'').
Qed.

Lemma strong_trace_witnessing_equivocation_prop_extend_neq
  s
  is tr
  (Htr: finite_valid_trace_init_to PreFree is s tr)
  (Hprefix : strong_trace_witnessing_equivocation_prop is tr)
  item
  msg
  (Hmsg : input item = Some msg)
  (Hwneq: ¬ trace_has_message (field_selector output) msg tr)
  v
  (Hsender: sender msg = Some v)
  (Hneq: equivocating_validators (destination item) ≡@{Cm} {[ v ]} ∪ (equivocating_validators s))
  : strong_trace_witnessing_equivocation_prop is (tr ++ [item]).
Proof.
  intros prefix suffix Heq_tr''_item.
  destruct_list_last suffix suffix' sitem Hsuffix_eq.
  - rewrite app_nil_r in Heq_tr''_item.
    subst prefix suffix.
    intro v'. rewrite finite_trace_last_is_last. simpl.
    specialize (Hprefix tr []).
    spec Hprefix; [apply app_nil_r|].
    apply valid_trace_get_last in Htr as Hlst'.
    split.
    + intros Hv'. apply Hneq in Hv'.
      apply elem_of_union in Hv'; rewrite elem_of_singleton in Hv'.
      rewrite <- Hlst' in Hv'.
      destruct Hv' as [Heq_v | Hv'].
      * subst.
        exists msg. split; [done |].
        by eexists tr, _, [].
      * apply Hprefix in Hv'.
        destruct Hv' as [m [? Heqv]].
        exists m. split; [done |].
        by apply equivocation_in_trace_prefix.
    + intros [m [? Heqv]].
      apply equivocation_in_trace_last_char in Heqv.
      apply Hneq, elem_of_union; rewrite elem_of_singleton.
      destruct Heqv as [Heqv | Heqv].
      * rewrite <- Hlst'.
        right.
        apply Hprefix.
        by exists m.
      * left. simpl in Heqv.
        destruct Heqv as [Heq_om Heqv].
        congruence.
  - rewrite app_assoc in Heq_tr''_item. apply app_inj_tail in Heq_tr''_item.
    destruct Heq_tr''_item as [Heq_tr'' Heq_item].
    apply (Hprefix _ _ Heq_tr'').
Qed.

(** Proving that any state <<s>> has the [strong_trace_witnessing_equivocation_prop]erty
proceeds via a more technical double induction over both:

(1) the length of a trace witnessing the equivocation of <<s>>; and
(2) the size of the set of equivocators of <<s>>.

For the induction step we assume that the witnessing trace leading to <<s>> is
of the form <<tr ++ [item>>. By Lemma [equivocating_validators_witness_last_char]
we know that either <<tr>> is also a witnessing trace, in which case we can use
the induction hypothesis via property (1), or the set of equivocators for the
last state of <<tr>> is strictly included in that of <<s>>, allowing us to use
the induction hypothesis via property (2).

The conclusion then follows by the two helper lemmas above.
*)
Lemma preloaded_has_strong_trace_witnessing_equivocation_prop s
  (Hs : valid_state_prop PreFree s)
  : exists is' tr',
    finite_valid_trace_init_to PreFree is' s tr' /\
    strong_trace_witnessing_equivocation_prop is' tr'.
Proof.
  apply is_equivocating_tracewise_witness in Hs.
  destruct Hs as [is [tr [Htr Hwitness]]].
  apply finite_valid_trace_init_to_last in Htr as Hlst.
  subst s.
  apply finite_valid_trace_init_to_forget_last in Htr.
  remember (length tr) as n.
  remember (set_size (equivocating_validators (finite_trace_last is tr))) as m.
  revert m n is tr Heqm Heqn Htr Hwitness.
  pose
    (fun m n =>
    forall is tr,
    m = set_size (equivocating_validators (finite_trace_last is tr)) ->
    n = length tr ->
    finite_valid_trace PreFree is tr ->
    trace_witnessing_equivocation_prop is tr ->
    let s := finite_trace_last is tr in
    exists (is' : state) (tr' : list transition_item),
      finite_valid_trace_init_to PreFree is' s tr' /\
      (forall prefix suffix : list transition_item,
       prefix ++ suffix = tr' ->
       trace_witnessing_equivocation_prop is' prefix))
    as Pr.
  apply (Wf_nat.lt_wf_double_ind Pr).
  intros m n IHm IHn. intros is tr.
  destruct_list_last tr tr' item Htr_eq.
  - subst.
    intros _ _ Htr _.
    exists is, [].
    split.
    + by apply finite_valid_trace_init_add_last.
    + intros prefix suffix Heq_tr.
      apply app_eq_nil in Heq_tr. destruct Heq_tr. subst.
      apply initial_state_witnessing_equivocation_prop. apply Htr.
  - rewrite finite_trace_last_is_last.
    intros ? Hn Htr'_item Hwitness.
    apply finite_valid_trace_init_add_last
      with (sf := destination item)
      in Htr'_item
    ; [|apply finite_trace_last_is_last].
    destruct item as [l om s' om']. simpl in *.
    destruct
      (equivocating_validators_witness_last_char _ _ _ _ _ _ Htr'_item Hwitness)
      as [[Heq Hwitness'] | [msg [Heq_om [v [Hsender [Hnv Hneq]]]]]].
    + spec IHn (length tr').
      rewrite app_length in Hn. simpl in Hn.
      spec IHn; [lia|].
      spec IHn is tr'.
      spec IHn; [by subst m; setoid_rewrite Heq |].
      specialize (IHn eq_refl).
      destruct Htr'_item as [Htr'_item Hinit].
      apply finite_valid_trace_from_to_app_split in Htr'_item.
      destruct Htr'_item as [Htr' Hitem].
      spec IHn.
      { split; [| done].
        by apply finite_valid_trace_from_to_forget_last in Htr'.
      }
      spec IHn Hwitness'.
      destruct IHn as [is' [tr'' [[Htr'' Hinit'] Hprefix]]].
      specialize
        (finite_valid_trace_from_to_app PreFree _ _ _ _ _ Htr'' Hitem)
        as Htr''_item.
      eexists is', _.
      split; [done |].
      apply (strong_trace_witnessing_equivocation_prop_extend_eq _ is tr' (conj Htr' Hinit))
      ; [by split | done..].
    + subst. destruct Hneq as [Hneq Hwneq].
      match type of Hnv with
      | _ ∉ equivocating_validators ?st =>
        remember st as s
      end.
      specialize (is_equivocating_tracewise_witness s) as Hwitness'.
      spec Hwitness'.
      { apply proj1, finite_valid_trace_from_to_app_split, proj1
          , finite_valid_trace_from_to_last_pstate
          in Htr'_item.
        by subst.
      }
      destruct Hwitness' as [is' [tr''[Htr'' Hwitness']]].
      spec IHm (set_size (equivocating_validators s)) (length tr'').
      spec IHm.
      {
        rewrite Hneq.
        setoid_rewrite size_union; [by rewrite size_singleton; unfold size; lia |].
        by intro v'; rewrite elem_of_singleton; intros ->.
      }
      spec IHm is' tr''.
      apply finite_valid_trace_init_to_last in Htr'' as Htr''_lst.
      simpl in *.
      rewrite Htr''_lst in IHm.
      specialize (IHm eq_refl eq_refl).
      spec IHm.
      { by apply finite_valid_trace_init_to_forget_last in Htr''. }
      spec IHm Hwitness'.
      destruct IHm as [is'' [tr''' [[Htr''' Hinit'] Hprefix]]].
      apply proj1, finite_valid_trace_from_to_app_split, proj2 in Htr'_item as Hitem.
      simpl in *.
      rewrite <- Heqs in Hitem.
      specialize
        (finite_valid_trace_from_to_app PreFree _ _ _ _ _ Htr''' Hitem)
        as Htr'''_item.
      eexists is'', _.
      split; [done |].
      specialize (Hprefix tr''' []) as Hwitness'''.
      spec Hwitness'''; [apply app_nil_r|].
      specialize (Hwneq _ _ (conj Htr''' Hinit') Hwitness''').
      remember {| input := Some msg |} as item.
      specialize
        (strong_trace_witnessing_equivocation_prop_extend_neq _ _ _ (conj Htr''' Hinit') Hprefix item msg)
        as Hextend.
      spec Hextend; [by subst |].
      specialize (Hextend Hwneq _ Hsender).
      by apply Hextend; subst.
Qed.

(** A version of Lemma [preloaded_has_strong_trace_witnessing_equivocation_prop]
guaranteeing that for any [valid_state] w.r.t. the Free composition there is
a trace ending in that state which is valid w.r.t. the Free composition and
it has the [strong_trace_witnessing_equivocation_prop]erty.
*)
Lemma free_has_strong_trace_witnessing_equivocation_prop s
  (Hs : valid_state_prop Free s)
  : exists is' tr',
    finite_valid_trace_init_to Free is' s tr' /\
    strong_trace_witnessing_equivocation_prop is' tr'.
Proof.
  apply (VLSM_incl_valid_state (vlsm_incl_pre_loaded_with_all_messages_vlsm Free))
    in Hs as Hpre_s.
  apply preloaded_has_strong_trace_witnessing_equivocation_prop in Hpre_s.
  destruct Hpre_s as [is [tr [Htr Hwitness]]].
  apply (all_pre_traces_to_valid_state_are_valid IM) in Htr
  ; [| done].
  by exists is, tr.
Qed.

End witnessed_equivocation_properties.

End witnessed_equivocation.

(** ** Witnessed equivocation and fixed-set equivocation

The main result of this module is that, under witnessed equivocation
assumptions, any trace with the [strong_trace_witnessing_equivocation_prop]erty
which is valid for the free composition (guaranteed to exist by
Lemma [free_has_strong_trace_witnessing_equivocation_prop]) is also valid
for the composition constrained by the [fixed_equivocation_constrained] induced
by the [equivocating_validators] of its final state.
*)
Section witnessed_equivocation_fixed_set.

Context
<<<<<<< HEAD
  `{FinSet message Cm}
  `{ReachableThreshold index Ci}
  `{@finite.Finite index _}
=======
  `{EqDecision message}
  `{FinSet index Ci}
  `{!finite.Finite index}
>>>>>>> 101613f9
  (IM : index -> VLSM message)
  `{forall i, HasBeenSentCapability (IM i)}
  `{forall i, HasBeenReceivedCapability (IM i)}
  (Free := free_composite_vlsm IM)
  `{RelDecision _ _ (is_equivocating_tracewise_no_has_been_sent IM id sender)}
  (Htracewise_BasicEquivocation : BasicEquivocation (composite_state IM) index Ci
    := equivocation_dec_tracewise IM id sender)
<<<<<<< HEAD
  (Hke : WitnessedEquivocationCapability IM id sender)
  (message_dependencies : message -> Cm)
=======
  (message_dependencies : message -> set message)
>>>>>>> 101613f9
  `{!Irreflexive (msg_dep_happens_before message_dependencies)}
  `{forall i, MessageDependencies (IM i) message_dependencies}
  (Hfull : forall i, message_dependencies_full_node_condition_prop (IM i) message_dependencies)
  (no_initial_messages_in_IM : no_initial_messages_in_IM_prop IM)
  (can_emit_signed : channel_authentication_prop IM id sender)
  (Hsender_safety : sender_safety_alt_prop IM id sender :=
    channel_authentication_sender_safety IM id sender can_emit_signed)
  (Free_has_sender :=
    composite_no_initial_valid_messages_have_sender IM id sender
      can_emit_signed no_initial_messages_in_IM (free_constraint IM))
  (equivocating_validators := equivocating_validators (BasicEquivocation := Htracewise_BasicEquivocation))
  .

Existing Instance Htracewise_BasicEquivocation.

(**
Given the fact that the set of [equivocating_validators] can be empty,
and the definition of the [fixed_equivocation_constraint] requires
a non-empty set (to allow the composition of equivocators to exist),
we default the constraint to the [composite_no_equivocation] one
when there are no [equivocating_validators].
*)
Definition equivocating_validators_fixed_equivocation_constraint
  (s : composite_state IM)
  :=
  fixed_equivocation_constraint IM (equivocating_validators s).

Lemma equivocators_can_emit_free m
  (Hmsg : valid_message_prop Free m)
  v
  (Hsender: sender m = Some v)
  sf
  (Hequivocating_v: v ∈ equivocating_validators sf)
  l s
  (Hv : composite_valid IM l (s, Some m))
  : can_emit
    (equivocators_composition_for_directly_observed IM (equivocating_validators sf) s)
    m.
Proof.
    apply emitted_messages_are_valid_iff in Hmsg
      as [(_v & [_im Him] & Heqim) | Hiom]
    ; [by elim (no_initial_messages_in_IM _v _im) |].
    apply (VLSM_incl_can_emit (vlsm_incl_pre_loaded_with_all_messages_vlsm (free_composite_vlsm IM)))
      in Hiom.
    apply can_emit_composite_project in Hiom as [_v Hiom].
    specialize (Hsender_safety _ _ Hsender _ Hiom) as Heq_v. simpl in Heq_v.
    subst _v.
    eapply message_dependencies_are_sufficient in Hiom.
    unfold pre_loaded_free_equivocating_vlsm_composition, free_equivocating_vlsm_composition.
      specialize
        (@lift_to_composite_generalized_preloaded_vlsm_full_projection
          message (sub_index (elements(equivocating_validators sf))) _ (sub_IM IM (elements(equivocating_validators sf)))
          (λ msg : message, msg ∈ message_dependencies m)
          (composite_has_been_directly_observed IM s))
        as Hproj.
      spec Hproj.
      { intros dm Hdm.
        destruct l as (i, li). simpl in Hv.
        apply (Hfull _ _ _ _ Hv) in Hdm.
        by exists i.
      }
      apply elem_of_elements in Hequivocating_v.
      spec Hproj (@dexist _ _ (fun v => sub_index_prop_dec (elements(equivocating_validators sf)) v) v Hequivocating_v).
      by apply (VLSM_full_projection_can_emit Hproj).
Qed.

(** *** Main result of the section

Any Free valid trace with the
[strong_trace_witnessing_equivocation_prop]erty is also valid w.r.t. the
composition using the [equivocating_validators_fixed_equivocation_constraint]
induced by its final state.

The proof proceeds by induction on the valid trace property.
Lemmas [equivocating_validators_witness_monotonicity] and
[fixed_equivocation_vlsm_composition_index_incl] are used to restate the
induction hypothesis in terms of the final state after the last transition.
*)
Lemma strong_witness_has_fixed_equivocation is s tr
  (Htr : finite_valid_trace_init_to (free_composite_vlsm IM) is s tr)
<<<<<<< HEAD
  (Heqv: strong_trace_witnessing_equivocation_prop IM id sender is tr)
  : finite_valid_trace_init_to (fixed_equivocation_vlsm_composition IM (equivocating_validators s)) is s tr.
=======
  (Heqv: strong_trace_witnessing_equivocation_prop (Cm := Ci) IM id sender is tr)
  : finite_valid_trace_init_to (fixed_equivocation_vlsm_composition IM (elements(equivocating_validators s))) is s tr.
>>>>>>> 101613f9
Proof.
  split; [|apply Htr].
  induction Htr using finite_valid_trace_init_to_rev_ind.
  - eapply (finite_valid_trace_from_to_empty (fixed_equivocation_vlsm_composition IM (equivocating_validators si))).
    by apply initial_state_is_valid.
  - spec IHHtr.
    { intros prefix. intros.
      apply (Heqv prefix (suffix ++  [{| l := l; input := iom; destination := sf; output := oom |}])).
      subst. apply app_assoc.
    }
    apply (VLSM_incl_finite_valid_trace_init_to (vlsm_incl_pre_loaded_with_all_messages_vlsm Free))
      in Htr as Hpre_tr.
    assert
      (Htr_sf : finite_valid_trace_from_to
        (fixed_equivocation_vlsm_composition IM (equivocating_validators sf)) si s tr).
    { revert IHHtr.
      apply VLSM_incl_finite_valid_trace_from_to,
               fixed_equivocation_vlsm_composition_index_incl.
      intro; rewrite !elem_of_elements.
      remember {| destination := sf |} as item.
      replace sf with (destination item) by (subst; done).
      eapply equivocating_validators_witness_monotonicity; [done |].
      apply Heqv with (suffix := []), app_nil_r.
    }
    clear IHHtr.
    apply (extend_right_finite_trace_from_to _ Htr_sf).
    destruct Ht as [[Hs [Hiom [Hv _]]] Ht].
    apply finite_valid_trace_from_to_last_pstate in Htr_sf as Hs'.
    specialize
      (Heqv
        (tr ++ [{| l := l; input := iom; destination := sf; output := oom |}])
        []).
    spec Heqv; [apply app_nil_r|].
    destruct iom as [im|].
    2:{
      repeat split
      ; [done | apply option_valid_message_None | done..].
    }
    apply Free_has_sender in Hiom as _Hsender.
    destruct (sender im) as [v|] eqn:Hsender; [|congruence].
    clear _Hsender.
    spec Heqv v.
    rewrite finite_trace_last_is_last in Heqv.
    simpl in Heqv.
    assert (Hpre_s : valid_state_prop (pre_loaded_with_all_messages_vlsm Free) s).
    { by apply proj1, finite_valid_trace_from_to_last_pstate in Hpre_tr. }
    destruct (@decide _ (composite_has_been_directly_observed_dec IM s im)).
    { repeat split
      ; [done | apply option_valid_message_Some | done | | done].
      - by apply (composite_directly_observed_valid IM _ s).
      - by left.
    }
    assert (Hequivocating_v : v ∈ equivocating_validators sf).
    { apply Heqv. exists im. split; [done |].
      eexists tr, _, [].
      split; [done |].
      split; [done |].
      intros Him_output.
      elim n.
      apply composite_has_been_directly_observed_sent_received_iff.
      left.
      specialize (proper_sent Free _ Hpre_s im) as Hsent_s.
      apply proj2 in Hsent_s. apply Hsent_s. clear Hsent_s.
      apply (has_been_sent_consistency Free _ Hpre_s im).
      by exists si, tr, Hpre_tr.
    }
    specialize (equivocators_can_emit_free _ Hiom _ Hsender _ Hequivocating_v  _ _ Hv) as Hemit_im.
    repeat split
    ; [done | | done | by right | done].
    apply emitted_messages_are_valid.
    specialize
      (EquivPreloadedBase_Fixed_weak_full_projection IM _ _ Hs') as Hproj.
    spec Hproj.
    { intros.  apply no_initial_messages_in_IM. }
    apply (VLSM_weak_full_projection_can_emit Hproj).
    by apply (VLSM_incl_can_emit (Equivocators_Fixed_Strong_incl IM _  _ Hs')).
Qed.

(**
As a corollary of the above, every valid state for the free composition is
also a valid state for the composition with the
[equivocating_validators_fixed_equivocation_constraint] induced by it.
*)
Lemma equivocating_validators_fixed_equivocation_characterization
  (Hke : WitnessedEquivocationCapability IM id sender (Cm := Ci))
  : forall s,
    valid_state_prop Free s ->
    valid_state_prop
      (composite_vlsm IM (equivocating_validators_fixed_equivocation_constraint s)) s.
Proof.
  intros s Hs.
  destruct
    (free_has_strong_trace_witnessing_equivocation_prop IM id sender _ s Hs)
    as [is [tr [Htr Heqv]]].
  cut (finite_valid_trace_from_to (composite_vlsm IM (equivocating_validators_fixed_equivocation_constraint s)) is s tr).
  { by intro Htr'; apply finite_valid_trace_from_to_last_pstate in Htr'. }
  by apply strong_witness_has_fixed_equivocation.
Qed.

End witnessed_equivocation_fixed_set.<|MERGE_RESOLUTION|>--- conflicted
+++ resolved
@@ -618,15 +618,9 @@
 Section witnessed_equivocation_fixed_set.
 
 Context
-<<<<<<< HEAD
   `{FinSet message Cm}
   `{ReachableThreshold index Ci}
-  `{@finite.Finite index _}
-=======
-  `{EqDecision message}
-  `{FinSet index Ci}
   `{!finite.Finite index}
->>>>>>> 101613f9
   (IM : index -> VLSM message)
   `{forall i, HasBeenSentCapability (IM i)}
   `{forall i, HasBeenReceivedCapability (IM i)}
@@ -634,12 +628,7 @@
   `{RelDecision _ _ (is_equivocating_tracewise_no_has_been_sent IM id sender)}
   (Htracewise_BasicEquivocation : BasicEquivocation (composite_state IM) index Ci
     := equivocation_dec_tracewise IM id sender)
-<<<<<<< HEAD
-  (Hke : WitnessedEquivocationCapability IM id sender)
   (message_dependencies : message -> Cm)
-=======
-  (message_dependencies : message -> set message)
->>>>>>> 101613f9
   `{!Irreflexive (msg_dep_happens_before message_dependencies)}
   `{forall i, MessageDependencies (IM i) message_dependencies}
   (Hfull : forall i, message_dependencies_full_node_condition_prop (IM i) message_dependencies)
@@ -720,13 +709,8 @@
 *)
 Lemma strong_witness_has_fixed_equivocation is s tr
   (Htr : finite_valid_trace_init_to (free_composite_vlsm IM) is s tr)
-<<<<<<< HEAD
-  (Heqv: strong_trace_witnessing_equivocation_prop IM id sender is tr)
+  (Heqv: strong_trace_witnessing_equivocation_prop (Cm := Ci) IM id sender is tr)
   : finite_valid_trace_init_to (fixed_equivocation_vlsm_composition IM (equivocating_validators s)) is s tr.
-=======
-  (Heqv: strong_trace_witnessing_equivocation_prop (Cm := Ci) IM id sender is tr)
-  : finite_valid_trace_init_to (fixed_equivocation_vlsm_composition IM (elements(equivocating_validators s))) is s tr.
->>>>>>> 101613f9
 Proof.
   split; [|apply Htr].
   induction Htr using finite_valid_trace_init_to_rev_ind.
