--- conflicted
+++ resolved
@@ -280,14 +280,9 @@
   rewrite Htr in Htrv.
   intro Hbs_m. elim Hnbs_m. clear Hnbs_m.
   revert Hbs_m.
-<<<<<<< HEAD
-  apply in_futures_preserving_oracle_from_stepwise with (field_selector output)
-  ; [apply has_been_sent_stepwise_props|].
-  by eexists.
-=======
-  apply in_futures_preserving_oracle_from_stepwise with (field_selector output); [| by eexists].
-  by apply has_been_sent_stepwise_from_trace.
->>>>>>> ff8c6e04
+  apply in_futures_preserving_oracle_from_stepwise with (field_selector output).
+  - by apply has_been_sent_stepwise_props.
+  - by eexists.
 Qed.
 
 Lemma initial_state_not_is_equivocating_tracewise
