From Cdcl Require Import Itauto. #[local] Tactic Notation "itauto" := itauto auto.
From stdpp Require Import prelude.
From Coq Require Import FunctionalExtensionality.
From VLSM.Core Require Import VLSM.
From VLSM.Core Require Export VLSMPartialProjection VLSMTotalProjection.
From VLSM.Core Require Export VLSMEmbedding VLSMInclusion VLSMEquality.

(** * VLSM Projection Properties *)

Section sec_same_VLSM_embedding.

(** ** Same VLSM embedding *)

Context
  {message : Type}
  (X1 X2 : VLSM message)
  (Heq : X1 = X2)
  .

Lemma same_VLSM_embedding
  : VLSM_embedding X1 X2 (same_VLSM_label_rew Heq) (same_VLSM_state_rew Heq).
Proof.
<<<<<<< HEAD
  apply basic_VLSM_strong_full_projection; intro.
  - by apply same_VLSM_valid_preservation.
  - by apply same_VLSM_transition_preservation.
  - by apply same_VLSM_initial_state_preservation.
=======
  apply basic_VLSM_strong_embedding; intro.
  - apply same_VLSM_valid_preservation.
  - apply same_VLSM_transition_preservation.
  - apply same_VLSM_initial_state_preservation.
>>>>>>> fd475d53
  - by apply same_VLSM_initial_message_preservation.
Qed.

End sec_same_VLSM_embedding.

Section sec_transitivity_props.

(** ** Transitivity properties *)

Lemma pre_VLSM_projection_finite_trace_project_trans
  {message : Type}
  (TX TY TZ : VLSMType message)
  (project_labelXY : @label _ TX -> option (@label _ TY))
  (project_stateXY : @state _ TX -> @state _ TY)
  (project_labelYZ : @label _ TY -> option (@label _ TZ))
  (project_stateYZ : @state _ TY -> @state _ TZ)
  : forall trX,
    pre_VLSM_projection_finite_trace_project TX TZ
      (mbind project_labelYZ ∘ project_labelXY)
      (project_stateYZ ∘ project_stateXY)
      trX
      =
    pre_VLSM_projection_finite_trace_project TY TZ project_labelYZ project_stateYZ
      (pre_VLSM_projection_finite_trace_project TX TY project_labelXY project_stateXY
        trX).
Proof.
  induction trX; [done |]; destruct a; cbn;
    unfold pre_VLSM_projection_transition_item_project; cbn;
    unfold mbind, option_bind; cbn.
  destruct (project_labelXY l) as [lY |]; [| done]; cbn;
    unfold pre_VLSM_projection_transition_item_project; cbn.
  destruct (project_labelYZ lY) as [lZ |]; [| done]; cbn.
  by f_equal.
Qed.

Lemma VLSM_projection_trans
  {message}
  (X Y Z : VLSM message)
  (project_labelXY : vlabel X -> option (vlabel Y))
  (project_stateXY : vstate X -> vstate Y)
  (ProjXY : VLSM_projection X Y project_labelXY project_stateXY)
  (project_labelYZ : vlabel Y -> option (vlabel Z))
  (project_stateYZ : vstate Y -> vstate Z)
  (ProjYZ : VLSM_projection Y Z project_labelYZ project_stateYZ)
  : VLSM_projection X Z
    (mbind project_labelYZ ∘ project_labelXY)
    (project_stateYZ ∘ project_stateXY).
Proof.
  constructor; [split |]; intros sX trX HtrX; cbn;
    setoid_rewrite pre_VLSM_projection_finite_trace_project_trans.
  - rewrite <- !final_state_project; [done | apply ProjXY | done | apply ProjYZ |].
    by eapply (VLSM_projection_finite_valid_trace_from ProjXY).
  - by eapply (VLSM_projection_finite_valid_trace ProjYZ),
              (VLSM_projection_finite_valid_trace ProjXY).
Qed.

Lemma VLSM_projection_embedding_trans
  {message}
  (X Y Z : VLSM message)
  (project_labelXY : vlabel X -> option (vlabel Y))
  (project_stateXY : vstate X -> vstate Y)
  (ProjXY : VLSM_projection X Y project_labelXY project_stateXY)
  (project_labelYZ : vlabel Y -> vlabel Z)
  (project_stateYZ : vstate Y -> vstate Z)
  (ProjYZ : VLSM_embedding Y Z project_labelYZ project_stateYZ)
  : VLSM_projection X Z
    (fmap project_labelYZ ∘ project_labelXY)
    (project_stateYZ ∘ project_stateXY).
Proof.
  apply VLSM_embedding_is_projection in ProjYZ.
  replace (fmap project_labelYZ ∘ project_labelXY)
     with (mbind (Some ∘ project_labelYZ) ∘ project_labelXY).
  - by apply VLSM_projection_trans.
  - by extensionality x.
Qed.

Lemma VLSM_embedding_projection_trans
  {message}
  (X Y Z : VLSM message)
  (project_labelXY : vlabel X -> vlabel Y)
  (project_stateXY : vstate X -> vstate Y)
  (ProjXY : VLSM_embedding X Y project_labelXY project_stateXY)
  (project_labelYZ : vlabel Y -> option (vlabel Z))
  (project_stateYZ : vstate Y -> vstate Z)
  (ProjYZ : VLSM_projection Y Z project_labelYZ project_stateYZ)
  : VLSM_projection X Z
    (project_labelYZ ∘ project_labelXY)
    (project_stateYZ ∘ project_stateXY).
Proof.
  apply VLSM_embedding_is_projection in ProjXY.
  replace (project_labelYZ ∘ project_labelXY)
     with (mbind project_labelYZ ∘ (Some ∘ project_labelXY)).
  - by apply VLSM_projection_trans.
  - by extensionality x.
Qed.

Lemma pre_VLSM_embedding_finite_trace_project_trans
  {message}
  (TX TY TZ : VLSMType message)
  (project_labelXY : @label _ TX -> @label _ TY)
  (project_stateXY : @state _ TX -> @state _ TY)
  (project_labelYZ : @label _ TY -> @label _ TZ)
  (project_stateYZ : @state _ TY -> @state _ TZ)
  : forall trX,
    pre_VLSM_embedding_finite_trace_project TX TZ
      (project_labelYZ ∘ project_labelXY)
      (project_stateYZ ∘ project_stateXY)
      trX
      =
    pre_VLSM_embedding_finite_trace_project  TY TZ project_labelYZ project_stateYZ
      (pre_VLSM_embedding_finite_trace_project  TX TY project_labelXY project_stateXY
        trX).
Proof. by induction trX; [| destruct a; cbn; f_equal]. Qed.

Lemma VLSM_embedding_trans
  {message}
  (X Y Z : VLSM message)
  (project_labelXY : vlabel X -> vlabel Y)
  (project_stateXY : vstate X -> vstate Y)
  (ProjXY : VLSM_embedding X Y project_labelXY project_stateXY)
  (project_labelYZ : vlabel Y -> vlabel Z)
  (project_stateYZ : vstate Y -> vstate Z)
  (ProjYZ : VLSM_embedding Y Z project_labelYZ project_stateYZ)
  : VLSM_embedding X Z
    (project_labelYZ ∘ project_labelXY)
    (project_stateYZ ∘ project_stateXY).
Proof.
  constructor; intros sX trX HtrX.
  setoid_rewrite pre_VLSM_embedding_finite_trace_project_trans.
  by eapply (VLSM_embedding_finite_valid_trace ProjYZ),
            (VLSM_embedding_finite_valid_trace ProjXY).
Qed.

Lemma VLSM_projection_incl_trans
  {message}
  (X : VLSM message)
  {T : VLSMType message}
  {MY MZ : VLSMMachine T}
  (Y := mk_vlsm MY)
  (Z := mk_vlsm MZ)
  (project_labelXY : vlabel X -> option (vlabel Y))
  (project_stateXY : vstate X -> vstate Y)
  (ProjXY : VLSM_projection X Y project_labelXY project_stateXY)
  (ProjYZ : VLSM_incl Y Z)
  : VLSM_projection X Z project_labelXY project_stateXY.
Proof.
  replace project_labelXY with (fmap id ∘ project_labelXY)
    by (extensionality lX; cbv; destruct (project_labelXY lX); done).
  change project_stateXY with (id ∘ project_stateXY).
  by apply (VLSM_projection_embedding_trans X Y Z); [| apply VLSM_incl_is_embedding].
Qed.

Lemma VLSM_embedding_incl_trans
  {message}
  (X : VLSM message)
  {T : VLSMType message}
  {MY MZ : VLSMMachine T}
  (Y := mk_vlsm MY)
  (Z := mk_vlsm MZ)
  (project_labelXY : vlabel X -> vlabel Y)
  (project_stateXY : vstate X -> vstate Y)
  (ProjXY : VLSM_embedding X Y project_labelXY project_stateXY)
  (ProjYZ : VLSM_incl Y Z)
  : VLSM_embedding X Z project_labelXY project_stateXY.
Proof.
  change project_labelXY with (id ∘ project_labelXY).
  change project_stateXY with (id ∘ project_stateXY).
  by apply (VLSM_embedding_trans X Y Z); [| apply VLSM_incl_is_embedding].
Qed.

Lemma VLSM_incl_projection_trans
  {message}
  {T : VLSMType message}
  {MX MY : VLSMMachine T}
  (X := mk_vlsm MX)
  (Y := mk_vlsm MY)
  (Z : VLSM message)
  (ProjXY : VLSM_incl X Y)
  (project_labelYZ : vlabel Y -> option (vlabel Z))
  (project_stateYZ : vstate Y -> vstate Z)
  (ProjYZ : VLSM_projection Y Z project_labelYZ project_stateYZ)
  : VLSM_projection X Z project_labelYZ project_stateYZ.
Proof.
  apply (VLSM_embedding_projection_trans X Y Z); [| done].
  by apply VLSM_incl_is_embedding in ProjXY.
Qed.

Lemma VLSM_incl_embedding_trans
  {message}
  {T : VLSMType message}
  {MX MY : VLSMMachine T}
  (X := mk_vlsm MX)
  (Y := mk_vlsm MY)
  (Z : VLSM message)
  (ProjXY : VLSM_incl X Y)
  (project_labelYZ : vlabel Y -> vlabel Z)
  (project_stateYZ : vstate Y -> vstate Z)
  (ProjYZ : VLSM_embedding Y Z project_labelYZ project_stateYZ)
  : VLSM_embedding X Z project_labelYZ project_stateYZ.
Proof.
  apply (VLSM_embedding_trans X Y Z); [| done].
  by apply VLSM_incl_is_embedding in ProjXY.
Qed.

Lemma VLSM_projection_eq_trans
  {message}
  (X : VLSM message)
  {T : VLSMType message}
  {MY MZ : VLSMMachine T}
  (Y := mk_vlsm MY)
  (Z := mk_vlsm MZ)
  (project_labelXY : vlabel X -> option (vlabel Y))
  (project_stateXY : vstate X -> vstate Y)
  (ProjXY : VLSM_projection X Y project_labelXY project_stateXY)
  (ProjYZ : VLSM_eq Y Z)
  : VLSM_projection X Z project_labelXY project_stateXY.
Proof. by apply VLSM_projection_incl_trans; [| apply VLSM_eq_proj1]. Qed.

Lemma VLSM_embedding_eq_trans
  {message}
  (X : VLSM message)
  {T : VLSMType message}
  {MY MZ : VLSMMachine T}
  (Y := mk_vlsm MY)
  (Z := mk_vlsm MZ)
  (project_labelXY : vlabel X -> vlabel Y)
  (project_stateXY : vstate X -> vstate Y)
  (ProjXY : VLSM_embedding X Y project_labelXY project_stateXY)
  (ProjYZ : VLSM_eq Y Z)
  : VLSM_embedding X Z project_labelXY project_stateXY.
Proof. by apply VLSM_embedding_incl_trans; [| apply VLSM_eq_proj1]. Qed.

Lemma VLSM_eq_projection_trans
  {message}
  {T : VLSMType message}
  {MX MY : VLSMMachine T}
  (X := mk_vlsm MX)
  (Y := mk_vlsm MY)
  (Z : VLSM message)
  (ProjXY : VLSM_eq X Y)
  (project_labelYZ : vlabel Y -> option (vlabel Z))
  (project_stateYZ : vstate Y -> vstate Z)
  (ProjYZ : VLSM_projection Y Z project_labelYZ project_stateYZ)
  : VLSM_projection X Z project_labelYZ project_stateYZ.
Proof. by apply VLSM_incl_projection_trans; [apply VLSM_eq_proj1 |]. Qed.

Lemma VLSM_eq_embedding_trans
  {message}
  {T : VLSMType message}
  {MX MY : VLSMMachine T}
  (X := mk_vlsm MX)
  (Y := mk_vlsm MY)
  (Z : VLSM message)
  (ProjXY : VLSM_eq X Y)
  (project_labelYZ : vlabel Y -> vlabel Z)
  (project_stateYZ : vstate Y -> vstate Z)
  (ProjYZ : VLSM_embedding Y Z project_labelYZ project_stateYZ)
  : VLSM_embedding X Z project_labelYZ project_stateYZ.
Proof. by apply VLSM_incl_embedding_trans; [apply VLSM_eq_proj1 |]. Qed.

End sec_transitivity_props.<|MERGE_RESOLUTION|>--- conflicted
+++ resolved
@@ -20,17 +20,10 @@
 Lemma same_VLSM_embedding
   : VLSM_embedding X1 X2 (same_VLSM_label_rew Heq) (same_VLSM_state_rew Heq).
 Proof.
-<<<<<<< HEAD
-  apply basic_VLSM_strong_full_projection; intro.
+  apply basic_VLSM_strong_embedding; intro.
   - by apply same_VLSM_valid_preservation.
   - by apply same_VLSM_transition_preservation.
   - by apply same_VLSM_initial_state_preservation.
-=======
-  apply basic_VLSM_strong_embedding; intro.
-  - apply same_VLSM_valid_preservation.
-  - apply same_VLSM_transition_preservation.
-  - apply same_VLSM_initial_state_preservation.
->>>>>>> fd475d53
   - by apply same_VLSM_initial_message_preservation.
 Qed.
 
