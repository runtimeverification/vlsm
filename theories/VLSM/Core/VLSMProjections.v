--- conflicted
+++ resolved
@@ -1036,16 +1036,6 @@
   reflexivity.
 Qed.
 
-<<<<<<< HEAD
-Lemma pre_VLSM_full_projection_finite_trace_last_output
-  : forall trX,
-    finite_trace_last_output trX = finite_trace_last_output (pre_VLSM_full_projection_finite_trace_project trX).
-Proof.
-  intros.
-  destruct_list_last trX trX' lst HtrX
-  ; [reflexivity|].
-  setoid_rewrite map_app. simpl. rewrite !finite_trace_last_output_is_last.
-=======
 Lemma pre_VLSM_full_projection_finite_trace_last_output :
   forall trX,
     finite_trace_last_output trX
@@ -1055,7 +1045,6 @@
   intros trX.
   destruct_list_last trX trX' lst HtrX; [reflexivity|].
   setoid_rewrite map_app; simpl; rewrite !finite_trace_last_output_is_last.
->>>>>>> 207b8a79
   reflexivity.
 Qed.
 
@@ -2710,15 +2699,9 @@
   apply basic_VLSM_incl.
   1, 3-4: cbv; intuition.
   intros _ _ m _ _ [Him | Hp].
-<<<<<<< HEAD
-  - apply initial_message_is_valid. left. assumption.
-  - apply PimpliesQorValid in Hp as [Hq | Hvalid]; [|assumption].
-    apply initial_message_is_valid. right. assumption.
-=======
   - apply initial_message_is_valid; left; assumption.
   - apply PimpliesQorValid in Hp as [Hq | Hvalid]; [|assumption].
     apply initial_message_is_valid; right; assumption.
->>>>>>> 207b8a79
 Qed.
 
 Lemma pre_loaded_vlsm_incl
@@ -2726,11 +2709,7 @@
   (PimpliesQ : forall m : message, P m -> Q m)
   : VLSM_incl (pre_loaded_vlsm X P) (pre_loaded_vlsm X Q).
 Proof.
-<<<<<<< HEAD
-  apply pre_loaded_vlsm_incl_relaxed. intuition.
-=======
   apply pre_loaded_vlsm_incl_relaxed; intuition.
->>>>>>> 207b8a79
 Qed.
 
 Lemma pre_loaded_vlsm_with_valid_eq
@@ -2739,13 +2718,8 @@
   : VLSM_eq (pre_loaded_vlsm X (fun m => P m \/ Q m)) (pre_loaded_vlsm X P).
 Proof.
   apply VLSM_eq_incl_iff; split.
-<<<<<<< HEAD
-  - apply pre_loaded_vlsm_incl_relaxed. intuition.
-  - cbv; apply pre_loaded_vlsm_incl. intuition.
-=======
   - apply pre_loaded_vlsm_incl_relaxed; intuition.
   - cbv; apply pre_loaded_vlsm_incl; intuition.
->>>>>>> 207b8a79
 Qed.
 
 Lemma pre_loaded_vlsm_idem_l
