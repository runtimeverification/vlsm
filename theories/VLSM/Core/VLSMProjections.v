From Cdcl Require Import Itauto. Local Tactic Notation "itauto" := itauto auto.
From stdpp Require Import prelude.
From Coq Require Import FunctionalExtensionality.
From VLSM Require Import Core.VLSM.
From VLSM.Lib Require Import Preamble ListExtras StreamExtras StreamFilters.

(** * VLSM (partial) projections and inclusions

This section introduces several types VLSM projections: [VLSM_partial_projection],
[VLSM_projection], [VLSM_full_projection], as well as [VLSM_incl]usion and
[VLSM_eq]uality.
*)

Section VLSM_partial_projection.

(** ** VLSM partial projections

A generic notion of VLSM projection. We say that VLSM X partially projects to
VLSM Y (sharing the same messages) if there exists a partial map <<partial_trace_project>>
from traces over X (pairs of state and list of transitions from that state)
to traces over Y such that:

- [partial_trace_project_preserves_valid_trace]s, if the projection is defined.

- The projection operation is stable to adding valid prefixes (property
[partial_trace_project_extends_left]). More precisely, if the projection of a
trace (sX, tX) yields (sY, tY), then for any trace (s'X, preX) ending in sX
such that (s'X, preX ++ tX) is a valid trace, then there exists a
trace (s'Y, preY) ending in sY such that (s'X, preX ++ tX) projects
to (s'Y, preY ++ tY).

Proper examples of partial projections (which are not [VLSM_projection]s) are
the projections from the compositions of equivocators to the composition
of regular nodes guided by a specific start [MachineDescriptor] (see, e.g.,
[equivocators_no_equivocations_vlsm_X_vlsm_partial_projection]).
*)

Record VLSM_partial_projection_type
  {message : Type}
  (X Y : VLSM message)
  (partial_trace_project : vstate X * list (vtransition_item X) -> option (vstate Y * list (vtransition_item Y)))
  :=
  { partial_trace_project_extends_left :
      forall sX trX sY trY,
      partial_trace_project (sX, trX) = Some (sY, trY) ->
      forall s'X preX,
        finite_trace_last s'X preX = sX ->
        finite_valid_trace_from X s'X (preX ++ trX) ->
        exists s'Y preY,
          partial_trace_project (s'X, preX ++ trX) = Some (s'Y, preY ++ trY) /\
          finite_trace_last s'Y preY = sY
  }.

(** We define two kinds of partial projection: [VLSM_weak_partial_projection]
and [VLSM_partial_projection], the main difference between them being that the
"weak" one is not required to preserve initial states.

Although there are no current examples of proper [VLSM_weak_partial_projection]s,
their definition serves as a support base for [VLSM_weak_projection]s.
*)
Record VLSM_weak_partial_projection
  {message : Type}
  (X Y : VLSM message)
  (partial_trace_project : vstate X * list (vtransition_item X) -> option (vstate Y * list (vtransition_item Y)))
  :=
  { weak_partial_projection_type :> VLSM_partial_projection_type X Y partial_trace_project
  ; weak_partial_trace_project_preserves_valid_trace :
      forall sX trX sY trY,
        partial_trace_project (sX, trX) = Some (sY, trY) ->
        finite_valid_trace_from X sX trX -> finite_valid_trace_from Y sY trY
  }.

Record VLSM_partial_projection
  {message : Type}
  (X Y : VLSM message)
  (partial_trace_project : vstate X * list (vtransition_item X) -> option (vstate Y * list (vtransition_item Y)))
  :=
  { partial_projection_type :> VLSM_partial_projection_type X Y partial_trace_project
  ; partial_trace_project_preserves_valid_trace :
      forall sX trX sY trY,
        partial_trace_project (sX, trX) = Some (sY, trY) ->
        finite_valid_trace X sX trX -> finite_valid_trace Y sY trY
  }.

Section weak_partial_projection_properties.

Context
  {message : Type}
  {X Y : VLSM message}
  {trace_project : vstate X * list (vtransition_item X) -> option (vstate Y * list (vtransition_item Y))}
  (Hsimul : VLSM_weak_partial_projection X Y trace_project)
  .

Definition VLSM_weak_partial_projection_finite_valid_trace_from
  : forall sX trX sY trY,
    trace_project (sX, trX) = Some (sY, trY) ->
    finite_valid_trace_from X sX trX -> finite_valid_trace_from Y sY trY
  := weak_partial_trace_project_preserves_valid_trace _ _ _ Hsimul.

Lemma VLSM_weak_partial_projection_valid_state
  : forall sX sY trY,
    trace_project (sX, []) = Some (sY, trY) ->
    valid_state_prop X sX -> valid_state_prop Y sY.
Proof.
  intros sX sY trY Hpr HsX.
  apply valid_state_has_trace in HsX.
  destruct HsX as [isX [trX HtrX]].
  apply finite_valid_trace_init_to_last in HtrX as HsX.
  apply finite_valid_trace_init_to_forget_last, proj1 in HtrX.
  specialize (partial_trace_project_extends_left _ _ _ Hsimul _ _ _ _ Hpr _ _ HsX)
    as Hpr_extends_left.
  spec Hpr_extends_left.
  { by rewrite app_nil_r. }
  destruct Hpr_extends_left as [isY [preY [Hpr_tr HsY]]].
  rewrite !app_nil_r in Hpr_tr.
  specialize (VLSM_weak_partial_projection_finite_valid_trace_from _ _ _ _ Hpr_tr HtrX)
    as Hinit_to.
  apply finite_valid_trace_from_app_iff, proj1, finite_valid_trace_last_pstate in Hinit_to.
  by subst sY.
Qed.

Lemma VLSM_weak_partial_projection_input_valid_transition
  : forall sX itemX sY itemY,
    trace_project (sX, [itemX]) = Some (sY, [itemY]) ->
    input_valid_transition X (l itemX) (sX, input itemX) (destination itemX, output itemX) ->
    input_valid_transition Y (l itemY) (sY, input itemY) (destination itemY, output itemY).
Proof.
  intros sX itemX sY itemY Hpr HtX.
  apply finite_valid_trace_singleton in HtX.
  apply VLSM_weak_partial_projection_finite_valid_trace_from with (sY := sY) (trY := [itemY]) in HtX
  ; [| by destruct itemX].
  by inversion_clear HtX.
Qed.

Lemma VLSM_weak_partial_projection_input_valid
  : forall sX itemX, input_valid_transition_item X sX itemX ->
    forall sY itemY, trace_project (sX, [itemX]) = Some (sY, [itemY]) ->
    input_valid Y (l itemY) (sY, input itemY).
Proof.
  intros sX itemX HitemX sY itemY Hpr.
  by eapply VLSM_weak_partial_projection_input_valid_transition.
Qed.

End weak_partial_projection_properties.

Section partial_projection_properties.

Context
  {message : Type}
  {X Y : VLSM message}
  {trace_project : vstate X * list (vtransition_item X) -> option (vstate Y * list (vtransition_item Y))}
  (Hsimul : VLSM_partial_projection X Y trace_project)
  .

Definition VLSM_partial_projection_finite_valid_trace
  : forall sX trX sY trY,
    trace_project (sX, trX) = Some (sY, trY) ->
    finite_valid_trace X sX trX -> finite_valid_trace Y sY trY
  := partial_trace_project_preserves_valid_trace _ _ _ Hsimul.

Lemma VLSM_partial_projection_finite_valid_trace_from
  : forall sX trX sY trY,
    trace_project (sX, trX) = Some (sY, trY) ->
    finite_valid_trace_from X sX trX -> finite_valid_trace_from Y sY trY.
Proof.
  intros sX trX sY trY Hpr_tr HtrX.
  apply (finite_valid_trace_from_complete_left X) in HtrX
    as [isX [preX [Htr'X HsX]]].
  specialize (partial_trace_project_extends_left _ _ _ Hsimul _ _ _ _ Hpr_tr _ _ HsX)
    as Hpr_extends_left.
  spec Hpr_extends_left; [by apply proj1 in Htr'X |].
  destruct Hpr_extends_left as [isY [preY [Hpr_tr' HsY]]].
  specialize (VLSM_partial_projection_finite_valid_trace _ _ _ _ Hpr_tr' Htr'X)
    as Hinit_to.
  by apply proj1, finite_valid_trace_from_app_iff, proj2 in Hinit_to; subst.
Qed.

Lemma VLSM_partial_projection_initial_state
  : forall sX sY trY,
    trace_project (sX, []) = Some (sY, trY) ->
    vinitial_state_prop X sX -> vinitial_state_prop Y sY.
Proof.
  intros sX sY trY Hpr HsX.
  assert (HtrX : finite_valid_trace X sX []).
  { split; [| done]. constructor. by apply initial_state_is_valid. }
  apply (VLSM_partial_projection_finite_valid_trace _ _ _ _ Hpr HtrX).
Qed.

Definition VLSM_partial_projection_weaken : VLSM_weak_partial_projection X Y trace_project :=
  {| weak_partial_projection_type := partial_projection_type _ _ _ Hsimul
  ;  weak_partial_trace_project_preserves_valid_trace := VLSM_partial_projection_finite_valid_trace_from
  |}.

Definition VLSM_partial_projection_valid_state
  : forall sX sY trY,
    trace_project (sX, []) = Some (sY, trY) ->
    valid_state_prop X sX -> valid_state_prop Y sY
  := VLSM_weak_partial_projection_valid_state VLSM_partial_projection_weaken.

Definition VLSM_partial_projection_input_valid_transition
  : forall sX itemX sY itemY,
    trace_project (sX, [itemX]) = Some (sY, [itemY]) ->
    input_valid_transition X (l itemX) (sX, input itemX) (destination itemX, output itemX) ->
    input_valid_transition Y (l itemY) (sY, input itemY) (destination itemY, output itemY)
  := VLSM_weak_partial_projection_input_valid_transition VLSM_partial_projection_weaken.

Definition VLSM_partial_projection_input_valid
  := VLSM_weak_partial_projection_input_valid VLSM_partial_projection_weaken.

End partial_projection_properties.

End VLSM_partial_projection.

Section VLSM_projection.

(** ** VLSM (total) projections

A VLSM projection guaranteeing the existence of projection for all states and
traces. We say that VLSM X projects to VLSM Y (sharing the same messages) if
there exists maps <<state_project>> taking X-states to Y-states,
and <<trace_project>>, taking list of transitions from X to Y, such that:

- state and [trace_project_preserves_valid_trace]s.

- [trace_project_app]: trace projection commutes with concatenation of traces

- [final_state_project]: state projection commutes with [finite_trace_last]

Proper examples of total projections (which are not [VLSM_full_projection]s)
are projections in which some of transitions might be dropped, such as
the projection of a composition to one of the components ([component_projection])
or the projection of the compositions of equivocators to the composition of
regular nodes using the particular [MachineDescriptor] which select the
first (original) node instance for each equivocator (e.g.,
[equivocators_no_equivocations_vlsm_X_vlsm_projection]).
*)

Section pre_definitions.

Context
  {message : Type}
  (TX TY : VLSMType message)
  (label_project : @label _ TX -> option (@label _ TY))
  (state_project : @state _ TX -> @state _ TY)
  .

Definition pre_VLSM_projection_in_projection
  (item : @transition_item _ TX)
  : Prop :=
  is_Some (label_project (l item)).

Definition pre_VLSM_projection_transition_item_project
  (item : @transition_item _ TX)
  : option (@transition_item _ TY)
  :=
  match label_project (l item) with
  | None => None
  | Some lY =>
    Some {| l := lY; input := input item; destination := state_project (destination item); output := output item |}
  end.

Lemma pre_VLSM_projection_transition_item_project_is_Some
  (item : @transition_item _ TX)
  : pre_VLSM_projection_in_projection item ->
    is_Some (pre_VLSM_projection_transition_item_project item).
Proof.
  intros [lY HlY].
  unfold pre_VLSM_projection_transition_item_project.
  rewrite HlY.
  by eexists.
Qed.

Lemma pre_VLSM_projection_transition_item_project_is_Some_rev
  (item : @transition_item _ TX)
  : is_Some (pre_VLSM_projection_transition_item_project item) ->
    pre_VLSM_projection_in_projection item.
Proof.
  intros [itemY HitemY].
  unfold pre_VLSM_projection_transition_item_project in HitemY.
  destruct (label_project (l item)) as [lY|] eqn:HlY; [|congruence].
  by exists lY.
Qed.

Lemma pre_VLSM_projection_transition_item_project_infinitely_often
  (s : Streams.Stream (@transition_item _ TX))
  : InfinitelyOften pre_VLSM_projection_in_projection s ->
    InfinitelyOften (is_Some ∘ pre_VLSM_projection_transition_item_project) s.
Proof.
  apply InfinitelyOften_impl.
  intro item.
  apply pre_VLSM_projection_transition_item_project_is_Some.
Qed.

Lemma pre_VLSM_projection_transition_item_project_finitely_many
  (s : Streams.Stream (@transition_item _ TX))
  : FinitelyManyBound pre_VLSM_projection_in_projection s ->
    FinitelyManyBound (is_Some ∘ pre_VLSM_projection_transition_item_project ) s.
Proof.
  apply FinitelyManyBound_impl_rev.
  intro item.
  apply pre_VLSM_projection_transition_item_project_is_Some_rev.
Qed.

Definition pre_VLSM_projection_finite_trace_project
  : list (@transition_item _ TX) -> list (@transition_item _ TY)
  :=
  map_option pre_VLSM_projection_transition_item_project.

Definition pre_VLSM_projection_infinite_trace_project
  (s : Streams.Stream (@transition_item _ TX))
  (Hs : InfinitelyOften  pre_VLSM_projection_in_projection s)
  : Streams.Stream (@transition_item _ TY) :=
  stream_map_option pre_VLSM_projection_transition_item_project s
    (pre_VLSM_projection_transition_item_project_infinitely_often _ Hs).

Definition pre_VLSM_projection_infinite_finite_trace_project
  (s : Streams.Stream (@transition_item _ TX))
  (Hs : FinitelyManyBound pre_VLSM_projection_in_projection s)
  : list (@transition_item _ TY) :=
  pre_VLSM_projection_finite_trace_project (stream_prefix s (proj1_sig Hs)).

Definition pre_VLSM_projection_finite_trace_project_app
  : forall l1 l2, pre_VLSM_projection_finite_trace_project (l1 ++ l2) =
    pre_VLSM_projection_finite_trace_project l1 ++ pre_VLSM_projection_finite_trace_project l2
  := map_option_app _.

Definition pre_VLSM_projection_finite_trace_project_app_rev
  : forall l l1' l2', pre_VLSM_projection_finite_trace_project l = l1' ++ l2' ->
    exists l1 l2, l = l1 ++ l2 /\
      pre_VLSM_projection_finite_trace_project l1 = l1' /\
      pre_VLSM_projection_finite_trace_project l2 = l2'
  := map_option_app_rev _.

Definition pre_VLSM_projection_finite_trace_project_in_iff
  : forall trX itemY, In itemY (pre_VLSM_projection_finite_trace_project trX) <->
    exists itemX, In itemX trX /\ pre_VLSM_projection_transition_item_project itemX = Some itemY
  := in_map_option _.

Definition elem_of_pre_VLSM_projection_trace_project
  : forall trX itemY, itemY ∈ pre_VLSM_projection_finite_trace_project trX <->
    exists itemX, itemX ∈ trX /\ pre_VLSM_projection_transition_item_project itemX = Some itemY
  := elem_of_map_option _.

Definition pre_VLSM_projection_trace_project_in
  : forall itemX itemY, pre_VLSM_projection_transition_item_project itemX = Some itemY ->
    forall trX, In itemX trX -> In itemY (pre_VLSM_projection_finite_trace_project trX)
  := in_map_option_rev _.

End pre_definitions.

Record VLSM_projection_type
  {message : Type}
  (X : VLSM message)
  (TY : VLSMType message)
  (label_project : vlabel X -> option (@label _ TY))
  (state_project : vstate X -> @state _ TY)
  (trace_project := pre_VLSM_projection_finite_trace_project (type X) TY label_project state_project)
  :=
  { final_state_project :
      forall sX trX,
        finite_valid_trace_from X sX trX ->
        state_project (finite_trace_last sX trX) = finite_trace_last (state_project sX) (trace_project trX)
  }.

Section projection_type_properties.

Definition VLSM_partial_trace_project_from_projection
  {message : Type}
  {X : VLSM message}
  {TY : VLSMType message}
  (label_project : vlabel X -> option (@label _ TY))
  (state_project : vstate X -> @state _ TY)
  (trace_project := pre_VLSM_projection_finite_trace_project _ _ label_project state_project)
  := fun str : vstate X * list (vtransition_item X) =>
      let (s, tr) := str in Some (state_project s, trace_project tr).

Context
  {message : Type}
  {X Y : VLSM message}
  {label_project : vlabel X -> option (vlabel Y)}
  {state_project : vstate X -> vstate Y}
  (trace_project := pre_VLSM_projection_finite_trace_project _ _ label_project state_project)
  (Hsimul : VLSM_projection_type X (type Y) label_project state_project)
  .

(** Any [VLSM_projection_type] determines a [VLSM_partial_projection_type], allowing us
to lift to VLSM projection the generic results proved about VLSM partial projections.
*)
Lemma VLSM_partial_projection_type_from_projection
  : VLSM_partial_projection_type X Y (VLSM_partial_trace_project_from_projection label_project state_project).
Proof.
  split; intros; inversion H; subst; clear H.
  exists (state_project s'X), (trace_project preX).  split.
  + simpl. f_equal. f_equal. apply pre_VLSM_projection_finite_trace_project_app.
  + symmetry. apply (final_state_project _ _ _ _ Hsimul).
    apply (finite_valid_trace_from_app_iff  X) in H1.
    apply H1.
Qed.

End projection_type_properties.

Section projection_transition_consistency_None.

Context
  {message : Type}
  (X : VLSM message)
  (TY : VLSMType message)
  (label_project : vlabel X -> option (@label _ TY))
  (state_project : vstate X -> @state _ TY)
  (trace_project := pre_VLSM_projection_finite_trace_project _ _ label_project state_project)
  .

(** When a label cannot be projected, and thus the transition will not be
preserved by the projection, the state projections of the states between and
after the transition must coincide.
*)
Definition weak_projection_transition_consistency_None : Prop :=
  forall lX, label_project lX = None ->
  forall s om s' om', input_valid_transition X lX (s, om) (s', om') ->
      state_project s' = state_project s.

Definition strong_projection_transition_consistency_None : Prop :=
  forall lX, label_project lX = None ->
  forall s om s' om', vtransition X lX (s, om) = (s', om') ->
    state_project s' = state_project s.

Lemma strong_projection_transition_consistency_None_weaken
  : strong_projection_transition_consistency_None ->
    weak_projection_transition_consistency_None.
Proof.
  intros Hstrong lX Hl s om s' om' Ht.
  apply (Hstrong lX Hl _ _ _ _ (proj2 Ht)).
Qed.

End projection_transition_consistency_None.


Section VLSM_projection_definitions.

Context
  {message : Type}
  (X Y : VLSM message)
  (label_project : vlabel X -> option (vlabel Y))
  (state_project : vstate X -> vstate Y)
  (trace_project := pre_VLSM_projection_finite_trace_project _ _ label_project state_project)
  .

(** Similarly to the [VLSM_partial_projection] case we distinguish two types of
projections: [VLSM_weak_projection] and [VLSM_projection], distinguished by the
fact that the weak projections are not required to preserve initial states.

Although we don't have proper examples of [VLSM_weak_projection]s, they are a
support base for [VLSM_weak_full_projection]s for which we have proper examples.
*)
Record VLSM_weak_projection :=
  { weak_projection_type :> VLSM_projection_type X (type Y) label_project state_project
  ; weak_trace_project_preserves_valid_trace :
      forall sX trX,
        finite_valid_trace_from X sX trX -> finite_valid_trace_from Y (state_project sX) (trace_project trX)
  }.

Record VLSM_projection :=
  { projection_type :> VLSM_projection_type X (type Y) label_project state_project
  ; trace_project_preserves_valid_trace :
      forall sX trX,
        finite_valid_trace X sX trX -> finite_valid_trace Y (state_project sX) (trace_project trX)
  }.

Definition weak_projection_valid_preservation : Prop :=
  forall lX lY (HlX : label_project lX = Some lY),
  forall s om
    (Hv : input_valid X lX (s, om))
    (HsY : valid_state_prop Y (state_project s))
    (HomY : option_valid_message_prop Y om),
    vvalid Y lY ((state_project s), om).

Definition strong_projection_valid_preservation : Prop :=
  forall lX lY, label_project lX = Some lY ->
  forall s om,
  vvalid X lX (s, om) -> vvalid Y lY ((state_project s), om).

Lemma strong_projection_valid_preservation_weaken
  : strong_projection_valid_preservation ->
    weak_projection_valid_preservation.
Proof.
  intros Hstrong lX lY Hl s om Hpv Hs Hom.
  apply (Hstrong lX lY Hl). apply Hpv.
Qed.

Definition weak_projection_transition_preservation_Some : Prop :=
  forall lX lY, label_project lX = Some lY ->
  forall s om s' om', input_valid_transition X lX (s, om) (s', om') ->
    vtransition Y lY (state_project s, om) = (state_project s', om').

Definition strong_projection_transition_preservation_Some : Prop :=
  forall lX lY, label_project lX = Some lY ->
  forall s om s' om', vtransition X lX (s, om) = (s', om') ->
    vtransition Y lY (state_project s, om) = (state_project s', om').

Lemma strong_projection_transition_preservation_Some_weaken
  : strong_projection_transition_preservation_Some ->
    weak_projection_transition_preservation_Some.
Proof.
  intros Hstrong lX lY Hl s om s' om' Ht.
  apply (Hstrong lX lY Hl). apply Ht.
Qed.

Definition weak_projection_valid_message_preservation : Prop :=
  forall lX lY (HlX : label_project lX = Some lY),
  forall s m
    (Hv : input_valid X lX (s, Some m))
    (HsY : valid_state_prop Y (state_project s)),
    valid_message_prop Y m.

Definition strong_projection_valid_message_preservation : Prop :=
  forall m : message,
    valid_message_prop X m -> valid_message_prop Y m.

Lemma strong_projection_valid_message_preservation_weaken
  : strong_projection_valid_message_preservation ->
    weak_projection_valid_message_preservation.
Proof.
  by intros Hstrong lX lY Hl  s m [_ [Hm%Hstrong _]] HsY.
Qed.

End VLSM_projection_definitions.

Section weak_projection_properties.

Definition VLSM_weak_projection_trace_project
  {message : Type}
  {X Y : VLSM message}
  {label_project : vlabel X -> option (vlabel Y)}
  {state_project : vstate X -> vstate Y}
  (Hsimul : VLSM_weak_projection X Y label_project state_project)
  : list (vtransition_item X) -> list (vtransition_item Y)
  := pre_VLSM_projection_finite_trace_project _ _ label_project state_project.

Definition VLSM_weak_projection_in
  {message : Type}
  {X Y : VLSM message}
  {label_project : vlabel X -> option (vlabel Y)}
  {state_project : vstate X -> vstate Y}
  (Hsimul : VLSM_weak_projection X Y label_project state_project)
  := pre_VLSM_projection_in_projection _ _ label_project.

Definition VLSM_weak_projection_infinite_trace_project
  {message : Type}
  {X Y : VLSM message}
  {label_project : vlabel X -> option (vlabel Y)}
  {state_project : vstate X -> vstate Y}
  (Hsimul : VLSM_weak_projection X Y label_project state_project)
  (s : Streams.Stream (vtransition_item X))
  (Hinf : InfinitelyOften (VLSM_weak_projection_in Hsimul) s)
  : Streams.Stream (vtransition_item Y)
  := pre_VLSM_projection_infinite_trace_project _ _ label_project state_project s Hinf.

Definition VLSM_weak_projection_infinite_finite_trace_project
  {message : Type}
  {X Y : VLSM message}
  {label_project : vlabel X -> option (vlabel Y)}
  {state_project : vstate X -> vstate Y}
  (Hsimul : VLSM_weak_projection X Y label_project state_project)
  (s : Streams.Stream (vtransition_item X))
  (Hfin : FinitelyManyBound (VLSM_weak_projection_in Hsimul) s)
  : list (vtransition_item Y)
  := pre_VLSM_projection_infinite_finite_trace_project _ _ label_project state_project s Hfin.

Context
  {message : Type}
  {X Y : VLSM message}
  {label_project : vlabel X -> option (vlabel Y)}
  {state_project : vstate X -> vstate Y}
  (Hsimul : VLSM_weak_projection X Y label_project state_project)
  .

Definition VLSM_weak_projection_trace_project_app
  : forall l1 l2, VLSM_weak_projection_trace_project Hsimul (l1 ++ l2) =
    VLSM_weak_projection_trace_project Hsimul l1 ++ VLSM_weak_projection_trace_project Hsimul l2
  := pre_VLSM_projection_finite_trace_project_app _ _ label_project state_project.

Definition VLSM_weak_projection_trace_project_app_rev
  : forall l l1' l2', VLSM_weak_projection_trace_project Hsimul l = l1' ++ l2' ->
    exists l1 l2, l = l1 ++ l2 /\
      VLSM_weak_projection_trace_project Hsimul l1 = l1' /\
      VLSM_weak_projection_trace_project Hsimul l2 = l2'
  := pre_VLSM_projection_finite_trace_project_app_rev _ _ label_project state_project.

Definition VLSM_weak_projection_finite_trace_last
  : forall sX trX,
    finite_valid_trace_from X sX trX ->
    state_project (finite_trace_last sX trX) = finite_trace_last (state_project sX) (VLSM_weak_projection_trace_project Hsimul trX)
  := final_state_project _ _ _ _ Hsimul.

Definition VLSM_weak_projection_finite_valid_trace_from
  : forall sX trX,
    finite_valid_trace_from X sX trX -> finite_valid_trace_from Y (state_project sX) (VLSM_weak_projection_trace_project Hsimul trX)
  := weak_trace_project_preserves_valid_trace _ _ _ _ Hsimul.

Lemma VLSM_weak_projection_infinite_valid_trace_from
  : forall sX trX (Hinf : InfinitelyOften (VLSM_weak_projection_in Hsimul) trX),
    infinite_valid_trace_from X sX trX ->
    infinite_valid_trace_from Y (state_project sX) (VLSM_weak_projection_infinite_trace_project Hsimul trX Hinf).
Proof.
  intros sX trX Hinf HtrX.
  apply infinite_valid_trace_from_prefix_rev.
  intros n.

  specialize
    (stream_map_option_prefix_ex (pre_VLSM_projection_transition_item_project _ _ label_project state_project) trX
    (pre_VLSM_projection_transition_item_project_infinitely_often _ _ label_project state_project trX Hinf)
    n)
    as [m Hrew].
  unfold VLSM_weak_projection_infinite_trace_project, pre_VLSM_projection_infinite_trace_project.
  replace (stream_prefix _ _) with (VLSM_weak_projection_trace_project Hsimul (stream_prefix trX m)).
  by apply VLSM_weak_projection_finite_valid_trace_from, infinite_valid_trace_from_prefix.
Qed.

Lemma VLSM_weak_projection_infinite_finite_valid_trace_from
  : forall sX trX (Hfin : FinitelyManyBound (VLSM_weak_projection_in Hsimul) trX),
    infinite_valid_trace_from X sX trX ->
    finite_valid_trace_from Y (state_project sX) (VLSM_weak_projection_infinite_finite_trace_project Hsimul trX Hfin).
Proof.
  intros sX trX Hfin HtrX.
  apply VLSM_weak_projection_finite_valid_trace_from.
  by apply infinite_valid_trace_from_prefix with (n := `Hfin) in HtrX.
Qed.

(** Any [VLSM_projection] determines a [VLSM_partial_projection], allowing us
to lift to VLSM projection the generic results proved about VLSM partial projections.
*)
Lemma VLSM_weak_partial_projection_from_projection
  : VLSM_weak_partial_projection X Y (VLSM_partial_trace_project_from_projection label_project state_project).
Proof.
  split.
  - apply VLSM_partial_projection_type_from_projection. apply Hsimul.
  - simpl. intros sX trX sY trY Heq.
    inversion Heq.
    apply VLSM_weak_projection_finite_valid_trace_from.
Qed.

Lemma VLSM_weak_projection_valid_state
  : forall sX,
    valid_state_prop X sX -> valid_state_prop Y (state_project sX).
Proof.
  specialize VLSM_weak_partial_projection_from_projection as Hpart_simul.
  specialize (VLSM_weak_partial_projection_valid_state Hpart_simul) as Hps.
  by intro sX; eapply Hps.
Qed.

Lemma VLSM_weak_projection_input_valid_transition
  : forall lX lY, label_project lX = Some lY ->
    forall s im s' om,
    input_valid_transition X lX (s, im) (s', om ) ->
    input_valid_transition Y lY (state_project s, im) (state_project s', om).
Proof.
  specialize VLSM_weak_partial_projection_from_projection as Hpart_simul.
  specialize (VLSM_weak_partial_projection_input_valid_transition Hpart_simul) as Hivt.
  intros.
  apply
    (Hivt s {| l := lX; input := im; destination := s'; output := om|}
      (state_project s) {| l := lY; input := im; destination := state_project s'; output := om|})
  ; [| done].
  by cbn; unfold pre_VLSM_projection_transition_item_project; cbn; rewrite H.
Qed.

Lemma VLSM_weak_projection_input_valid
  : forall lX lY, label_project lX = Some lY ->
    forall s im, input_valid X lX (s, im) -> input_valid Y lY (state_project s, im).
Proof.
  intros lX lY Hpr sX im HvX.
  destruct (vtransition X lX (sX, im)) eqn:HtX.
  by eapply VLSM_weak_projection_input_valid_transition, input_valid_can_transition.
Qed.

Lemma VLSM_weak_projection_finite_valid_trace_from_to
  : forall sX s'X trX,
    finite_valid_trace_from_to X sX s'X trX -> finite_valid_trace_from_to Y (state_project sX) (state_project s'X) (VLSM_weak_projection_trace_project Hsimul trX).
Proof.
  specialize VLSM_weak_partial_projection_from_projection as Hpart_simul.
  specialize (VLSM_weak_partial_projection_finite_valid_trace_from Hpart_simul) as Htr.
  intros sX s'X trX HtrX.
  apply valid_trace_get_last in HtrX as Hs'X.
  apply valid_trace_forget_last in HtrX. subst.
  rewrite (final_state_project _ _ _ _ Hsimul); [| done].
  apply valid_trace_add_default_last. eauto.
Qed.

Lemma VLSM_weak_projection_in_futures
  : forall s1 s2,
    in_futures X s1 s2 -> in_futures Y (state_project s1) (state_project s2).
Proof.
  intros s1 s2 [tr Htr].
  exists (VLSM_weak_projection_trace_project Hsimul tr).
  revert Htr.
  apply VLSM_weak_projection_finite_valid_trace_from_to.
Qed.

End weak_projection_properties.

Section projection_properties.

Definition VLSM_projection_trace_project
  {message : Type}
  {X Y : VLSM message}
  {label_project : vlabel X -> option (vlabel Y)}
  {state_project : vstate X -> vstate Y}
  (Hsimul : VLSM_projection X Y label_project state_project)
  : list (vtransition_item X) -> list (vtransition_item Y)
  := pre_VLSM_projection_finite_trace_project _ _ label_project state_project.

Definition VLSM_projection_in
  {message : Type}
  {X Y : VLSM message}
  {label_project : vlabel X -> option (vlabel Y)}
  {state_project : vstate X -> vstate Y}
  (Hsimul : VLSM_projection X Y label_project state_project)
  := pre_VLSM_projection_in_projection _ _ label_project.

Definition VLSM_projection_infinite_trace_project
  {message : Type}
  {X Y : VLSM message}
  {label_project : vlabel X -> option (vlabel Y)}
  {state_project : vstate X -> vstate Y}
  (Hsimul : VLSM_projection X Y label_project state_project)
  (s : Streams.Stream (vtransition_item X))
  (Hinf : InfinitelyOften (VLSM_projection_in Hsimul) s)
  : Streams.Stream (vtransition_item Y)
  := pre_VLSM_projection_infinite_trace_project _ _ label_project state_project s Hinf.

Definition VLSM_projection_infinite_finite_trace_project
  {message : Type}
  {X Y : VLSM message}
  {label_project : vlabel X -> option (vlabel Y)}
  {state_project : vstate X -> vstate Y}
  (Hsimul : VLSM_projection X Y label_project state_project)
  (s : Streams.Stream (vtransition_item X))
  (Hfin : FinitelyManyBound (VLSM_projection_in Hsimul) s)
  : list (vtransition_item Y)
  := pre_VLSM_projection_infinite_finite_trace_project _ _ label_project state_project s Hfin.

Context
  {message : Type}
  {X Y : VLSM message}
  {label_project : vlabel X -> option (vlabel Y)}
  {state_project : vstate X -> vstate Y}
  (Hsimul : VLSM_projection X Y label_project state_project)
  .

Definition VLSM_projection_trace_project_app
  : forall l1 l2, VLSM_projection_trace_project Hsimul (l1 ++ l2) =
    VLSM_projection_trace_project Hsimul l1 ++ VLSM_projection_trace_project Hsimul l2
  := pre_VLSM_projection_finite_trace_project_app _ _ label_project state_project.

Definition VLSM_projection_trace_project_app_rev
  : forall l l1' l2', VLSM_projection_trace_project Hsimul l = l1' ++ l2' ->
    exists l1 l2, l = l1 ++ l2 /\
      VLSM_projection_trace_project Hsimul l1 = l1' /\
      VLSM_projection_trace_project Hsimul l2 = l2'
  := pre_VLSM_projection_finite_trace_project_app_rev _ _ label_project state_project.

Definition VLSM_projection_trace_project_in
  : forall itemX itemY, pre_VLSM_projection_transition_item_project _ _ label_project state_project itemX = Some itemY ->
    forall trX, In itemX trX -> In itemY (VLSM_projection_trace_project Hsimul trX)
  := pre_VLSM_projection_trace_project_in _ _ label_project state_project.

Definition VLSM_projection_finite_trace_last
  : forall sX trX,
    finite_valid_trace_from X sX trX ->
    state_project (finite_trace_last sX trX) = finite_trace_last (state_project sX) (VLSM_projection_trace_project Hsimul trX)
  := final_state_project _ _ _ _ Hsimul.

Definition VLSM_projection_finite_valid_trace
  : forall sX trX,
    finite_valid_trace X sX trX -> finite_valid_trace Y (state_project sX) (VLSM_projection_trace_project Hsimul trX)
  := trace_project_preserves_valid_trace _ _ _ _ Hsimul.

(** Any [VLSM_projection] determines a [VLSM_partial_projection], allowing us
to lift to VLSM projection the generic results proved about VLSM partial projections.
*)
Lemma VLSM_partial_projection_from_projection
  : VLSM_partial_projection X Y (VLSM_partial_trace_project_from_projection label_project state_project).
Proof.
  split.
  - apply VLSM_partial_projection_type_from_projection. apply Hsimul.
  - simpl. intros sX trX sY trY Heq.
    inversion Heq.
    apply VLSM_projection_finite_valid_trace.
Qed.

Lemma VLSM_projection_finite_valid_trace_from
  : forall sX trX,
    finite_valid_trace_from X sX trX -> finite_valid_trace_from Y (state_project sX) (VLSM_projection_trace_project Hsimul trX).
Proof.
  specialize VLSM_partial_projection_from_projection as Hpart_simul.
  specialize (VLSM_partial_projection_finite_valid_trace_from Hpart_simul) as Hivt.
  intros sX trX.
  by apply Hivt.
Qed.

Definition VLSM_projection_weaken : VLSM_weak_projection X Y label_project state_project :=
  {| weak_projection_type := projection_type _ _ _ _ Hsimul
  ;  weak_trace_project_preserves_valid_trace := VLSM_projection_finite_valid_trace_from
  |}.

Definition VLSM_projection_valid_state
  : forall sX,
    valid_state_prop X sX -> valid_state_prop Y (state_project sX)
  := VLSM_weak_projection_valid_state VLSM_projection_weaken.

Definition VLSM_projection_input_valid_transition
  : forall lX lY, label_project lX = Some lY ->
    forall s im s' om,
    input_valid_transition X lX (s, im) (s', om ) ->
    input_valid_transition Y lY (state_project s, im) (state_project s', om)
  := VLSM_weak_projection_input_valid_transition VLSM_projection_weaken.

Definition VLSM_projection_input_valid
  := VLSM_weak_projection_input_valid VLSM_projection_weaken.

Definition VLSM_projection_finite_valid_trace_from_to
  : forall sX s'X trX,
    finite_valid_trace_from_to X sX s'X trX -> finite_valid_trace_from_to Y (state_project sX) (state_project s'X) (VLSM_projection_trace_project Hsimul trX)
  := VLSM_weak_projection_finite_valid_trace_from_to VLSM_projection_weaken.

Definition VLSM_projection_in_futures
  : forall s1 s2,
    in_futures X s1 s2 -> in_futures Y (state_project s1) (state_project s2)
  := VLSM_weak_projection_in_futures VLSM_projection_weaken.

Definition VLSM_projection_infinite_valid_trace_from
  : forall sX trX (Hinf : InfinitelyOften (VLSM_projection_in Hsimul) trX),
    infinite_valid_trace_from X sX trX ->
    infinite_valid_trace_from Y (state_project sX) (VLSM_projection_infinite_trace_project Hsimul trX Hinf)
    := VLSM_weak_projection_infinite_valid_trace_from VLSM_projection_weaken.

Definition VLSM_projection_infinite_finite_valid_trace_from
  : forall sX trX (Hfin : FinitelyManyBound (VLSM_projection_in Hsimul) trX),
    infinite_valid_trace_from X sX trX ->
    finite_valid_trace_from Y (state_project sX) (VLSM_projection_infinite_finite_trace_project Hsimul trX Hfin)
    := VLSM_weak_projection_infinite_finite_valid_trace_from VLSM_projection_weaken.

Lemma VLSM_projection_initial_state
  : forall sX, vinitial_state_prop X sX -> vinitial_state_prop Y (state_project sX).
Proof.
  specialize VLSM_partial_projection_from_projection as Hpart_simul.
  specialize (VLSM_partial_projection_initial_state Hpart_simul) as His.
  by intro sX; eapply His.
Qed.

Lemma VLSM_projection_finite_valid_trace_init_to
  : forall sX s'X trX,
    finite_valid_trace_init_to X sX s'X trX -> finite_valid_trace_init_to Y (state_project sX) (state_project s'X) (VLSM_projection_trace_project Hsimul trX).
Proof.
  intros. destruct H as [H Hinit]. split.
  - revert H. apply VLSM_projection_finite_valid_trace_from_to.
  - revert Hinit. apply VLSM_projection_initial_state.
Qed.

Lemma VLSM_projection_infinite_valid_trace
  : forall sX trX (Hinf : InfinitelyOften (VLSM_projection_in Hsimul) trX),
    infinite_valid_trace X sX trX ->
    infinite_valid_trace Y (state_project sX) (VLSM_projection_infinite_trace_project Hsimul trX Hinf).
Proof.
  intros sX trX Hinf [HtrX HsX].
  split.
  - by apply VLSM_projection_infinite_valid_trace_from.
  - by apply VLSM_projection_initial_state.
Qed.

Lemma VLSM_projection_infinite_finite_valid_trace
  : forall sX trX (Hfin : FinitelyManyBound (VLSM_projection_in Hsimul) trX),
    infinite_valid_trace X sX trX ->
    finite_valid_trace Y (state_project sX) (VLSM_projection_infinite_finite_trace_project Hsimul trX Hfin).
Proof.
  intros sX trX Hfin [HtrX HsX].
  split.
  - by apply VLSM_projection_infinite_finite_valid_trace_from.
  - by apply VLSM_projection_initial_state.
Qed.

(** ** Projection Friendliness

A projection is friendly if all the valid traces of the projection are
projections of the valid traces of the source VLSM.
*)

Section projection_friendliness.

(** We axiomatize projection friendliness as the converse of
[VLSM_projection_finite_valid_trace] *)
Definition projection_friendly_prop
  := forall
    (sY : vstate Y)
    (trY : list (vtransition_item Y))
    (HtrY : finite_valid_trace Y sY trY),
    exists (sX : vstate X) (trX : list (vtransition_item X)),
      finite_valid_trace X sX trX
      /\ state_project sX = sY
      /\ VLSM_projection_trace_project Hsimul trX = trY.

Lemma projection_friendly_in_futures
  (Hfr : projection_friendly_prop)
  (s1 s2 : vstate Y)
  (Hfuture : in_futures Y s1 s2)
  : exists (sX1 sX2 : vstate X),
    state_project sX1 = s1 /\ state_project sX2 = s2 /\ in_futures X sX1 sX2.
Proof.
  destruct Hfuture as [tr_s2 Hfuture].
  apply finite_valid_trace_from_to_complete_left in Hfuture
    as [is [tr_s1 [Htr Heq_s1]]].
  apply valid_trace_get_last in Htr as Heq_s2.
  apply valid_trace_forget_last in Htr.
  apply Hfr in Htr as [isX [trX [Htr [His Htr_pr]]]].
  apply VLSM_projection_trace_project_app_rev in Htr_pr
    as [trX_s1 [trX_s2 [HeqtrX [Htr_s1_pr Htr_s2_pr]]]].
  subst.
  destruct Htr as [HtrX HisX].
  apply finite_valid_trace_from_app_iff in HtrX as HtrX12.
  destruct HtrX12 as [HtrX1 HtrX2].
  apply valid_trace_add_default_last in HtrX2.
  exists (finite_trace_last isX trX_s1).
  exists (finite_trace_last isX  (trX_s1 ++ trX_s2)).
  rewrite !VLSM_projection_finite_trace_last,
    VLSM_projection_trace_project_app; [| done | done].
  repeat split.
  by rewrite finite_trace_last_app; eexists.
Qed.

(** A consequence of the [projection_friendly_prop]erty is that the valid
traces of the projection are precisely the projections of all the valid traces
of the source VLSM.
*)
Lemma projection_friendly_trace_char
  (Hfriendly : projection_friendly_prop)
  : forall sY trY, finite_valid_trace Y sY trY <->
    exists (sX : vstate X) (trX : list (vtransition_item X)),
      finite_valid_trace X sX trX
      /\ state_project sX = sY
      /\ VLSM_projection_trace_project Hsimul trX = trY.
Proof.
  split; [apply Hfriendly|].
  intros [sX [trX [HtrX [<- <-]]]].
  by apply VLSM_projection_finite_valid_trace.
Qed.

End projection_friendliness.

End projection_properties.

End VLSM_projection.

Section VLSM_full_projection.

(** ** VLSM full projections

A VLSM projection guaranteeing the existence of projection for all labels and
states, and the full correspondence between [transition_item]s.
We say that VLSM X fully projects to VLSM Y (sharing the same messages)
if there exists maps <<label_project>> taking X-labels to Y-labels
and <<state_project>> taking X-states to Y-states, such that the
[finite_valid_trace_prop]erty is preserved bu the trace
transformation induced by the label and state projection functions,
in which each X-[transition_item] is projected to an Y-[transition_item]
preserving the messages and transforming labels and states accordingly.

Besides [VLSM_incl]usions, which are a prototypical example of VLSM full
projections, we can also prove "lifting" relations between components and the
composition that they are part of as being full projections (see, e.g.,
[lift_to_composite_vlsm_full_projection] or [projection_friendliness_lift_to_composite_vlsm_full_projection]).
*)

Section pre_definitions.

Context
  {message : Type}
  (TX TY : VLSMType message)
  (label_project : @label _ TX -> @label _ TY)
  (state_project : @state _ TX -> @state _ TY)
  .

Definition pre_VLSM_full_projection_transition_item_project
  : @transition_item _ TX -> @transition_item _ TY
  :=
  fun item =>
  {| l := label_project (l item)
   ; input := input item
   ; destination := state_project (destination item)
   ; output := output item
  |}.

Definition pre_VLSM_full_projection_finite_trace_project
  : list (@transition_item _ TX) -> list (@transition_item _ TY)
  := map pre_VLSM_full_projection_transition_item_project.

Definition pre_VLSM_full_projection_infinite_trace_project
  : Streams.Stream (@transition_item _ TX) -> Streams.Stream (@transition_item _ TY)
  := Streams.map pre_VLSM_full_projection_transition_item_project.

Lemma pre_VLSM_full_projection_infinite_trace_project_infinitely_often
  : forall s, InfinitelyOften (is_Some ∘ (Some ∘ label_project ∘ l)) s.
Proof.
  cofix H. intros (a, s). constructor; simpl; [|apply H].
  apply Streams.Here. by eexists.
Qed.

Lemma pre_VLSM_full_projection_infinite_trace_project_EqSt
  : forall s (Hinf := pre_VLSM_full_projection_infinite_trace_project_infinitely_often s),
  Streams.EqSt (pre_VLSM_full_projection_infinite_trace_project s) (pre_VLSM_projection_infinite_trace_project _ _ (Some ∘ label_project) state_project s Hinf).
Proof.
  intros.
  apply stream_map_option_EqSt.
Qed.

Lemma pre_VLSM_full_projection_finite_trace_last
  : forall sX trX,
    state_project (finite_trace_last sX trX) = finite_trace_last (state_project sX) (pre_VLSM_full_projection_finite_trace_project trX).
Proof.
  intros.
  destruct_list_last trX trX' lst HtrX; [done |].
  by setoid_rewrite map_app; cbn; rewrite !finite_trace_last_is_last.
Qed.

Lemma pre_VLSM_full_projection_finite_trace_last_output :
  forall trX,
    finite_trace_last_output trX
      =
    finite_trace_last_output (pre_VLSM_full_projection_finite_trace_project trX).
Proof.
  intros trX.
  destruct_list_last trX trX' lst HtrX; [done |].
  by setoid_rewrite map_app; simpl; rewrite !finite_trace_last_output_is_last.
Qed.

End pre_definitions.

Section pre_definitions_projection_relation.

Context
  {message : Type}
  (TX TY : VLSMType message)
  (label_project : @label _ TX -> @label _ TY)
  (state_project : @state _ TX -> @state _ TY)
  .

Section pre_definitions_projection_relation_right.

Context
  (TZ : VLSMType message)
  (label_projectYZ : @label _ TY -> option (@label _ TZ))
  (state_projectYZ : @state _ TY -> @state _ TZ)
  .

Lemma pre_definitions_projection_relation_right_item
  : pre_VLSM_projection_transition_item_project TX TZ (label_projectYZ ∘ label_project) (state_projectYZ ∘ state_project) =
  pre_VLSM_projection_transition_item_project TY TZ label_projectYZ state_projectYZ ∘
  pre_VLSM_full_projection_transition_item_project TX TY label_project state_project.
Proof.
  extensionality item.
  reflexivity.
Qed.

Lemma pre_definitions_projection_relation_right_trace
  : pre_VLSM_projection_finite_trace_project TX TZ (label_projectYZ ∘ label_project) (state_projectYZ ∘ state_project) =
  pre_VLSM_projection_finite_trace_project TY TZ label_projectYZ state_projectYZ ∘
  pre_VLSM_full_projection_finite_trace_project TX TY label_project state_project.
Proof.
  unfold pre_VLSM_projection_finite_trace_project at 1.
  rewrite pre_definitions_projection_relation_right_item.
  apply map_option_comp_r.
Qed.

End pre_definitions_projection_relation_right.

Section pre_definitions_projection_relation_left.

Context
  (TW : VLSMType message)
  (label_projectWX : @label _ TW -> option (@label _ TX))
  (state_projectWX : @state _ TW -> @state _ TX)
  .

Lemma pre_definitions_projection_relation_left_item
  : pre_VLSM_projection_transition_item_project TW TY (option_map label_project ∘ label_projectWX) (state_project ∘ state_projectWX) =
  option_map (pre_VLSM_full_projection_transition_item_project TX TY label_project state_project) ∘
  pre_VLSM_projection_transition_item_project TW TX label_projectWX state_projectWX.
Proof.
  extensionality item.
  destruct item.
  unfold pre_VLSM_projection_transition_item_project; cbn.
  destruct (label_projectWX l) as [lX|]; cbn; reflexivity.
Qed.

Lemma pre_definitions_projection_relation_left_trace
  : pre_VLSM_projection_finite_trace_project TW TY (option_map label_project ∘ label_projectWX) (state_project ∘ state_projectWX) =
  pre_VLSM_full_projection_finite_trace_project TX TY label_project state_project ∘
  pre_VLSM_projection_finite_trace_project TW TX label_projectWX state_projectWX.
Proof.
  unfold pre_VLSM_projection_finite_trace_project at 1.
  rewrite pre_definitions_projection_relation_left_item.
  apply map_option_comp_l.
Qed.

End pre_definitions_projection_relation_left.

End pre_definitions_projection_relation.

Section basic_definitions.

Context
  {message : Type}
  (X Y : VLSM message)
  (label_project : vlabel X -> vlabel Y)
  (state_project : vstate X -> vstate Y)
  .

(** Similarly to [VLSM_partial_projection]s and [VLSM_projection]s, we
distinguish two types of projections: [VLSM_weak_full_projection] and
[VLSM_full_projection], distinguished by the fact that the weak projections
are not required to preserve initial states.

Proper examples of [VLSM_weak_full_projection] are presented in Lemmas
[PreSubFree_PreFree_weak_full_projection] and
[EquivPreloadedBase_Fixed_weak_full_projection], which show that a trace over
a subset of nodes can be replayed on top of a valid state for the full
composition. Note that in this case, the initial state of the trace not
translated to an initial state but rather to a regular valid state.
*)
Record VLSM_weak_full_projection
  :=
  { weak_full_trace_project_preserves_valid_trace :
      forall sX trX,
        finite_valid_trace_from X sX trX -> finite_valid_trace_from Y (state_project sX) (pre_VLSM_full_projection_finite_trace_project _ _ label_project state_project trX)
  }.

Record VLSM_full_projection
  :=
  { full_trace_project_preserves_valid_trace :
      forall sX trX,
        finite_valid_trace X sX trX -> finite_valid_trace Y (state_project sX) (pre_VLSM_full_projection_finite_trace_project _ _ label_project state_project trX)
  }.

Definition weak_full_projection_valid_preservation : Prop :=
  forall (l : label) (s : state) (om : option message)
    (Hv : input_valid X l (s, om))
    (HsY : valid_state_prop Y (state_project s))
    (HomY : option_valid_message_prop Y om),
    vvalid Y (label_project l) ((state_project s), om).

Lemma weak_projection_valid_preservation_from_full
  : weak_full_projection_valid_preservation ->
    weak_projection_valid_preservation X Y (fun l => Some (label_project l)) state_project.
Proof.
  intros Hvalid lX lY Hl.
  inversion_clear Hl. apply Hvalid.
Qed.

Definition strong_full_projection_valid_preservation : Prop :=
  forall (l : label) (s : state) (om : option message),
    vvalid X l (s, om) -> vvalid Y (label_project l) ((state_project s), om).

Lemma strong_projection_valid_preservation_from_full
  : strong_full_projection_valid_preservation ->
    strong_projection_valid_preservation X Y (fun l => Some (label_project l)) state_project.
Proof.
  intros Hvalid lX lY Hl.
  inversion_clear Hl. apply Hvalid.
Qed.

Lemma strong_full_projection_valid_preservation_weaken
  : strong_full_projection_valid_preservation ->
    weak_full_projection_valid_preservation.
Proof.
  intros Hstrong l s om Hpv Hs Hom.
  apply Hstrong. apply Hpv.
Qed.

Definition weak_full_projection_transition_preservation : Prop :=
  forall l s om s' om',
    input_valid_transition X l (s, om) (s', om') ->
    vtransition Y (label_project l) (state_project s, om) = (state_project s', om').

Lemma weak_projection_transition_preservation_Some_from_full
  : weak_full_projection_transition_preservation ->
    weak_projection_transition_preservation_Some X Y (fun l => Some (label_project l)) state_project.
Proof.
  intros Htransition lX lY Hl.
  inversion_clear Hl. apply Htransition.
Qed.

Lemma weak_projection_transition_consistency_None_from_full
  : weak_projection_transition_consistency_None _ _ (fun l => Some (label_project l)) state_project.
Proof.
  congruence.
Qed.

Definition strong_full_projection_transition_preservation : Prop :=
  forall l s om s' om',
      vtransition X l (s, om) = (s', om') ->
      vtransition Y (label_project l) (state_project s, om) = (state_project s', om').

Lemma strong_projection_transition_preservation_Some_from_full
  : strong_full_projection_transition_preservation ->
    strong_projection_transition_preservation_Some X Y (fun l => Some (label_project l)) state_project.
Proof.
  intros Htransition lX lY Hl.
  inversion_clear Hl. apply Htransition.
Qed.

Lemma strong_projection_transition_consistency_None_from_full
  : strong_projection_transition_consistency_None _ _ (fun l => Some (label_project l)) state_project.
Proof.
  congruence.
Qed.

Lemma strong_full_projection_transition_preservation_weaken
  : strong_full_projection_transition_preservation ->
    weak_full_projection_transition_preservation.
Proof.
  intros Hstrong l s om s' om' Ht.
  apply Hstrong. apply Ht.
Qed.

Definition weak_full_projection_initial_state_preservation : Prop :=
  forall s : state,
    vinitial_state_prop X s -> valid_state_prop Y (state_project s).

Definition strong_full_projection_initial_state_preservation : Prop :=
  forall s : state,
    vinitial_state_prop X s -> vinitial_state_prop Y (state_project s).

Lemma strong_full_projection_initial_state_preservation_weaken
  : strong_full_projection_initial_state_preservation ->
    weak_full_projection_initial_state_preservation.
Proof.
  intros Hstrong s Hs. apply Hstrong in Hs.
  by apply initial_state_is_valid.
Qed.

Definition weak_full_projection_initial_message_preservation : Prop :=
  forall (l : label) (s : state) (m : message)
    (Hv : input_valid X l (s, Some m))
    (HsY : valid_state_prop Y (state_project s))
    (HmX : vinitial_message_prop X m),
    valid_message_prop Y m.

Definition strong_full_projection_initial_message_preservation : Prop :=
  forall m : message,
    vinitial_message_prop X m -> vinitial_message_prop Y m.

Lemma strong_full_projection_initial_message_preservation_weaken
  : strong_full_projection_initial_message_preservation ->
    weak_full_projection_initial_message_preservation.
Proof.
  intros Hstrong l s m Hv HsY Him. apply Hstrong in Him.
  by apply initial_message_is_valid.
Qed.

End basic_definitions.

Definition VLSM_full_projection_transition_item_project
  {message : Type}
  {X Y : VLSM message}
  {label_project : vlabel X -> vlabel Y}
  {state_project : vstate X -> vstate Y}
  (Hsimul : VLSM_full_projection X Y label_project state_project)
  := pre_VLSM_full_projection_transition_item_project _ _  label_project state_project
  .

Definition VLSM_full_projection_finite_trace_project
  {message : Type}
  {X Y : VLSM message}
  {label_project : vlabel X -> vlabel Y}
  {state_project : vstate X -> vstate Y}
  (Hsimul : VLSM_full_projection X Y label_project state_project)
  := pre_VLSM_full_projection_finite_trace_project _ _  label_project state_project.

Definition VLSM_full_projection_infinite_trace_project
  {message : Type}
  {X Y : VLSM message}
  {label_project : vlabel X -> vlabel Y}
  {state_project : vstate X -> vstate Y}
  (Hsimul : VLSM_full_projection X Y label_project state_project)
  := pre_VLSM_full_projection_infinite_trace_project _ _  label_project state_project.

Definition VLSM_weak_full_projection_finite_trace_project
  {message : Type}
  {X Y : VLSM message}
  {label_project : vlabel X -> vlabel Y}
  {state_project : vstate X -> vstate Y}
  (Hsimul : VLSM_weak_full_projection X Y label_project state_project)
  := pre_VLSM_full_projection_finite_trace_project _ _ label_project state_project.

Definition VLSM_weak_full_projection_infinite_trace_project
  {message : Type}
  {X Y : VLSM message}
  {label_project : vlabel X -> vlabel Y}
  {state_project : vstate X -> vstate Y}
  (Hsimul : VLSM_weak_full_projection X Y label_project state_project)
  := pre_VLSM_full_projection_infinite_trace_project _ _  label_project state_project.

Lemma VLSM_full_projection_projection_type
  {message : Type}
  (X Y : VLSM message)
  (label_project : vlabel X -> vlabel Y)
  (state_project : vstate X -> vstate Y)
  : VLSM_projection_type X (type Y) (fun l => Some (label_project l)) state_project.
Proof.
  split; intros.
  - destruct_list_last trX trX' lstX Heq; [done |].
    apply (pre_VLSM_full_projection_finite_trace_last _).
Qed.

Section weak_projection_properties.

Context
  {message : Type}
  {X Y : VLSM message}
  {label_project : vlabel X -> vlabel Y}
  {state_project : vstate X -> vstate Y}
  (Hsimul : VLSM_weak_full_projection X Y label_project state_project)
  .

Definition VLSM_weak_full_projection_finite_trace_last
  : forall sX trX,
    state_project (finite_trace_last sX trX) = finite_trace_last (state_project sX) (VLSM_weak_full_projection_finite_trace_project Hsimul trX)
  := pre_VLSM_full_projection_finite_trace_last _ _ label_project state_project.

Definition VLSM_weak_full_projection_finite_valid_trace_from
  : forall s tr,
    finite_valid_trace_from X s tr ->
    finite_valid_trace_from Y (state_project s) (VLSM_weak_full_projection_finite_trace_project Hsimul tr)
  :=
  (weak_full_trace_project_preserves_valid_trace _ _ _ _ Hsimul).

(** Any [VLSM_full_projection] determines a [VLSM_projection], allowing us
to lift to VLSM full projections the generic results proved about VLSM projections.
*)
Lemma VLSM_weak_full_projection_is_projection
  : VLSM_weak_projection X Y (fun l => Some (label_project l)) state_project.
Proof.
  split.
  - apply VLSM_full_projection_projection_type.
  - apply VLSM_weak_full_projection_finite_valid_trace_from.
Qed.

Definition VLSM_weak_full_projection_valid_state
  : forall (s : vstate X) (Hs : valid_state_prop X s),  valid_state_prop Y (state_project s)
  := VLSM_weak_projection_valid_state VLSM_weak_full_projection_is_projection.

Definition VLSM_weak_full_projection_finite_valid_trace_from_to
  : forall
    (s f : vstate X)
    (tr : list (vtransition_item X))
    (Htr : finite_valid_trace_from_to X s f tr),
    finite_valid_trace_from_to Y (state_project s) (state_project f) (VLSM_weak_full_projection_finite_trace_project Hsimul tr)
  := VLSM_weak_projection_finite_valid_trace_from_to VLSM_weak_full_projection_is_projection.

Definition VLSM_weak_full_projection_in_futures
  : forall (s1 s2 : vstate X),
    in_futures X s1 s2 -> in_futures Y (state_project s1) (state_project s2)
  := VLSM_weak_projection_in_futures VLSM_weak_full_projection_is_projection.

Lemma VLSM_weak_full_projection_input_valid_transition
  : forall l s im s' om,
  input_valid_transition X l (s,im) (s',om) ->
  input_valid_transition Y (label_project l) (state_project s,im) (state_project s',om).
Proof.
  intros.
  by apply (VLSM_weak_projection_input_valid_transition VLSM_weak_full_projection_is_projection)
      with (lY := label_project l) in H.
Qed.

Lemma VLSM_weak_full_projection_input_valid l s im
  : input_valid X l (s,im) -> input_valid Y (label_project l) (state_project s,im).
Proof.
  by intros; eapply (VLSM_weak_projection_input_valid VLSM_weak_full_projection_is_projection).
Qed.

Lemma VLSM_weak_full_projection_infinite_valid_trace_from
  : forall sX trX,
    infinite_valid_trace_from X sX trX ->
    infinite_valid_trace_from Y (state_project sX) (VLSM_weak_full_projection_infinite_trace_project Hsimul trX).
Proof.
  intros.
  specialize (pre_VLSM_full_projection_infinite_trace_project_EqSt _ _ label_project state_project trX)
    as Heq.
  apply Streams.sym_EqSt in Heq.
  apply (infinite_valid_trace_from_EqSt Y _ _ _ Heq).
  by apply (VLSM_weak_projection_infinite_valid_trace_from VLSM_weak_full_projection_is_projection sX trX).
Qed.

Lemma VLSM_weak_full_projection_can_produce
  (s : state)
  (om : option message)
  : option_can_produce X s om -> option_can_produce Y (state_project s) om.
Proof.
  intros [(s0, im) [l Ht]].
  apply VLSM_weak_full_projection_input_valid_transition in Ht.
  by do 2 eexists.
Qed.

Lemma VLSM_weak_full_projection_can_emit
  (m : message)
  : can_emit X m -> can_emit Y m.
Proof.
  repeat rewrite can_emit_iff.
  intros [s Hsm]. exists (state_project s). revert Hsm.
  apply VLSM_weak_full_projection_can_produce.
Qed.

Lemma VLSM_weak_full_projection_valid_message
  (Hinitial_valid_message : strong_full_projection_initial_message_preservation X Y)
  (m : message)
  : valid_message_prop X m -> valid_message_prop Y m.
Proof.
  intros Hm.
  apply emitted_messages_are_valid_iff in Hm as [Hinit | Hemit].
  - apply Hinitial_valid_message in Hinit. by apply initial_message_is_valid.
  - apply emitted_messages_are_valid. revert Hemit. apply VLSM_weak_full_projection_can_emit.
Qed.

End weak_projection_properties.

Section full_projection_properties.

Context
  {message : Type}
  {X Y : VLSM message}
  {label_project : vlabel X -> vlabel Y}
  {state_project : vstate X -> vstate Y}
  (Hsimul : VLSM_full_projection X Y label_project state_project)
  .

Definition VLSM_full_projection_finite_trace_last
  : forall sX trX,
    state_project (finite_trace_last sX trX) = finite_trace_last (state_project sX) (VLSM_full_projection_finite_trace_project Hsimul trX)
  := pre_VLSM_full_projection_finite_trace_last _ _ label_project state_project.

Definition VLSM_full_projection_finite_valid_trace
  : forall s tr,
    finite_valid_trace X s tr ->
    finite_valid_trace Y (state_project s) (VLSM_full_projection_finite_trace_project Hsimul tr)
  := full_trace_project_preserves_valid_trace _ _ _ _ Hsimul.

(** Any [VLSM_full_projection] determines a [VLSM_projection], allowing us
to lift to VLSM full projections the generic results proved about VLSM projections.
*)
Lemma VLSM_full_projection_is_projection
  : VLSM_projection X Y (Some ∘ label_project) state_project.
Proof.
  split.
  - apply VLSM_full_projection_projection_type.
  - apply VLSM_full_projection_finite_valid_trace.
Qed.

Definition VLSM_full_projection_finite_valid_trace_from
  : forall
    (s : vstate X)
    (tr : list (vtransition_item X))
    (Htr : finite_valid_trace_from X s tr),
    finite_valid_trace_from Y (state_project s) (VLSM_full_projection_finite_trace_project Hsimul tr)
  := VLSM_projection_finite_valid_trace_from VLSM_full_projection_is_projection.

Definition VLSM_full_projection_finite_valid_trace_init_to
  : forall
    (s f : vstate X)
    (tr : list (vtransition_item X))
    (Htr : finite_valid_trace_init_to X s f tr),
    finite_valid_trace_init_to Y (state_project s) (state_project f) (VLSM_full_projection_finite_trace_project Hsimul tr)
  := VLSM_projection_finite_valid_trace_init_to VLSM_full_projection_is_projection.

Definition VLSM_full_projection_initial_state
  : forall (is : vstate X),
    vinitial_state_prop X is -> vinitial_state_prop Y (state_project is)
  := VLSM_projection_initial_state VLSM_full_projection_is_projection.

Lemma VLSM_full_projection_weaken
  : VLSM_weak_full_projection X Y label_project state_project.
Proof.
  constructor. apply VLSM_full_projection_finite_valid_trace_from.
Qed.

Definition VLSM_full_projection_valid_state
  : forall (s : vstate X) (Hs : valid_state_prop X s),  valid_state_prop Y (state_project s)
  := VLSM_weak_full_projection_valid_state VLSM_full_projection_weaken.

Definition VLSM_full_projection_finite_valid_trace_from_to
  : forall
    (s f : vstate X)
    (tr : list (vtransition_item X))
    (Htr : finite_valid_trace_from_to X s f tr),
    finite_valid_trace_from_to Y (state_project s) (state_project f) (VLSM_full_projection_finite_trace_project Hsimul tr)
  := VLSM_weak_full_projection_finite_valid_trace_from_to VLSM_full_projection_weaken.

Definition VLSM_full_projection_in_futures
  : forall (s1 s2 : vstate X),
    in_futures X s1 s2 -> in_futures Y (state_project s1) (state_project s2)
  := VLSM_weak_full_projection_in_futures VLSM_full_projection_weaken.

Definition VLSM_full_projection_input_valid_transition
  : forall l s im s' om,
  input_valid_transition X l (s,im) (s',om) ->
  input_valid_transition Y (label_project l) (state_project s,im) (state_project s',om)
  := VLSM_weak_full_projection_input_valid_transition VLSM_full_projection_weaken.

Definition VLSM_full_projection_input_valid
  : forall l s im,
  input_valid X l (s,im) ->
  input_valid Y (label_project l) (state_project s,im)
  := VLSM_weak_full_projection_input_valid VLSM_full_projection_weaken.

Definition VLSM_full_projection_can_produce
  : forall
    (s : state)
    (om : option message),
    option_can_produce X s om -> option_can_produce Y (state_project s) om
  := VLSM_weak_full_projection_can_produce VLSM_full_projection_weaken.

Definition VLSM_full_projection_can_emit
  : forall (m : message), can_emit X m -> can_emit Y m
  := VLSM_weak_full_projection_can_emit VLSM_full_projection_weaken.

Definition VLSM_full_projection_valid_message
  (Hinitial_valid_message : strong_full_projection_initial_message_preservation X Y)
  : forall (m : message),
    valid_message_prop X m -> valid_message_prop Y m
  := VLSM_weak_full_projection_valid_message VLSM_full_projection_weaken Hinitial_valid_message.

Definition VLSM_full_projection_trace_project (t : vTrace X) : vTrace Y :=
  match t with
  | Finite s tr => Finite (state_project s) (VLSM_full_projection_finite_trace_project Hsimul tr)
  | Infinite s tr => Infinite (state_project s) (VLSM_full_projection_infinite_trace_project Hsimul tr)
  end.

Definition VLSM_full_projection_infinite_valid_trace_from
  s ls
  : infinite_valid_trace_from X s ls ->
    infinite_valid_trace_from Y (state_project s) (VLSM_full_projection_infinite_trace_project Hsimul ls)
  := VLSM_weak_full_projection_infinite_valid_trace_from VLSM_full_projection_weaken s ls.

Lemma VLSM_full_projection_infinite_valid_trace
  s ls
  : infinite_valid_trace X s ls ->
    infinite_valid_trace Y (state_project s) (VLSM_full_projection_infinite_trace_project Hsimul ls).
Proof.
  intros [Htr His]. split.
  - revert Htr. apply VLSM_full_projection_infinite_valid_trace_from.
  - revert His. apply VLSM_full_projection_initial_state.
Qed.

Lemma VLSM_full_projection_valid_trace
  : forall t,
    valid_trace_prop X t ->
    valid_trace_prop Y (VLSM_full_projection_trace_project t).
Proof.
  intros [s tr | s tr]; simpl.
  - apply VLSM_full_projection_finite_valid_trace.
  - apply VLSM_full_projection_infinite_valid_trace.
Qed.

(**
  [VLSM_full_projection] almost implies inclusion of the [valid_state_message_prop] sets.
  Some additional hypotheses are required because [VLSM_full_projection] only
  refers to traces, and [valid_initial_state_message] means that
  [valid_state_message_prop] includes some pairs that do not appear in any
  transition.
 *)
Lemma VLSM_full_projection_valid_state_message
  (Hmessage : strong_full_projection_initial_message_preservation X Y)
  : forall s om, valid_state_message_prop X s om -> valid_state_message_prop Y (state_project s) om.
Proof.
  intros s om Hsom.
  apply option_can_produce_valid_iff.
  apply option_can_produce_valid_iff in Hsom as [Hgen | [His Him]].
  - left. revert Hgen. apply VLSM_full_projection_can_produce.
  - right. split.
    + revert His. apply VLSM_full_projection_initial_state.
    + destruct om as [m|]; [| done]. by apply Hmessage.
Qed.

End full_projection_properties.

End VLSM_full_projection.

(** ** VLSM Inclusion and Equality

We can also define VLSM _inclusion_  and _equality_ in terms of traces.
When both VLSMs have the same state and label types they also share the
same [Trace] type, and sets of traces can be compared without conversion.
- VLSM X is _included_ in VLSM Y if every [valid_trace] available to X
is also available to Y.
- VLSM X and VLSM Y are _equal_ if their [valid_trace]s are exactly the same.
*)

Section VLSM_equality.
  Context
    {message : Type}
    {vtype : VLSMType message}
    .

Definition VLSM_eq_part
  (MX MY : VLSMMachine vtype)
  (X := mk_vlsm MX) (Y := mk_vlsm MY)
  :=
  forall t : Trace,
    valid_trace_prop X t <-> valid_trace_prop Y t .
Local Notation VLSM_eq X Y := (VLSM_eq_part (machine X) (machine Y)).

Definition VLSM_incl_part
  (MX MY : VLSMMachine vtype)
  (X := mk_vlsm MX) (Y := mk_vlsm MY)
  :=
  forall t : Trace,
    valid_trace_prop X t -> valid_trace_prop Y t.
Local Notation VLSM_incl X Y := (VLSM_incl_part (machine X) (machine Y)).

Lemma VLSM_incl_refl
  (MX : VLSMMachine vtype)
  (X := mk_vlsm MX)
  : VLSM_incl X X.
Proof.
  firstorder.
Qed.

Lemma VLSM_incl_trans
  (MX MY MZ : VLSMMachine vtype)
  (X := mk_vlsm MX) (Y := mk_vlsm MY) (Z := mk_vlsm MZ)
  : VLSM_incl X Y -> VLSM_incl Y Z -> VLSM_incl X Z.
Proof.
  firstorder.
Qed.

(* begin hide *)

Lemma VLSM_eq_incl_l
  (MX MY : VLSMMachine vtype)
  (X := mk_vlsm MX) (Y := mk_vlsm MY)
  : VLSM_eq X Y -> VLSM_incl X Y.
Proof.
  intros Heq t Hxt. by apply Heq.
Qed.

Lemma VLSM_eq_incl_r
  (MX MY : VLSMMachine vtype)
  (X := mk_vlsm MX) (Y := mk_vlsm MY)
  : VLSM_eq X Y -> VLSM_incl Y X.
Proof.
  intros Heq t Hyt. by apply Heq.
Qed.

Lemma VLSM_eq_incl_iff
  (MX MY : VLSMMachine vtype)
  (X := mk_vlsm MX) (Y := mk_vlsm MY)
  : VLSM_eq X Y <-> VLSM_incl X Y /\ VLSM_incl Y X.
Proof. firstorder. Qed.

Lemma VLSM_incl_finite_traces_characterization
  (MX MY : VLSMMachine vtype)
  (X := mk_vlsm MX) (Y := mk_vlsm MY)
  : VLSM_incl X Y <->
    forall (s : vstate X)
    (tr : list (vtransition_item X)),
    finite_valid_trace X s tr -> finite_valid_trace Y s tr.
Proof.
  split; intros Hincl.
  - intros. by apply (Hincl (Finite s tr)).
  - intros tr Htr.
    destruct tr as [is tr | is tr]; simpl in *.
    + revert Htr. apply Hincl.
    + destruct Htr as [HtrX HisX].
      assert (His_tr: finite_valid_trace X is []).
      { split; [| done]. constructor.
        by apply initial_state_is_valid.
      }
      apply Hincl in His_tr.
      destruct His_tr as [_ HisY].
      split; [| done].
      apply infinite_valid_trace_from_prefix_rev.
      intros.
      pose proof (infinite_valid_trace_from_prefix _ _ _ HtrX n) as HfinX.
      apply (Hincl _ _ (conj HfinX HisX)).
Qed.

(** A [VLSM_incl]usion is equivalent to a [VLSM_full_projection] in which both the
label and state projection functions are identities.
*)
Lemma VLSM_incl_full_projection_iff
  (MX MY : VLSMMachine vtype)
  (X := mk_vlsm MX) (Y := mk_vlsm MY)
  : VLSM_incl X Y <-> VLSM_full_projection X Y id id.
Proof.
  assert (Hid : forall tr, tr = pre_VLSM_full_projection_finite_trace_project _ _ id id tr).
  { induction tr; [done |]. destruct a. by cbn; f_equal. }
  split.
  - constructor; intros.
    apply (proj1 (VLSM_incl_finite_traces_characterization (machine X) (machine Y)) H) in H0.
    replace (pre_VLSM_full_projection_finite_trace_project _ _ _ _ trX) with trX; [done |].
    apply Hid.
  - intro Hproject. apply VLSM_incl_finite_traces_characterization.
    intros. apply (VLSM_full_projection_finite_valid_trace Hproject) in H.
    replace (VLSM_full_projection_finite_trace_project Hproject _) with tr in H; [done |].
    apply Hid.
Qed.

Definition VLSM_incl_is_full_projection
  {MX MY : VLSMMachine vtype}
  (X := mk_vlsm MX) (Y := mk_vlsm MY)
  (Hincl : VLSM_incl X Y)
  : VLSM_full_projection X Y id id
  := proj1 (VLSM_incl_full_projection_iff MX MY) Hincl.

Lemma VLSM_incl_is_full_projection_finite_trace_project
  {MX MY : VLSMMachine vtype}
  (X := mk_vlsm MX) (Y := mk_vlsm MY)
  (Hincl : VLSM_incl X Y)
  : forall tr,
    VLSM_full_projection_finite_trace_project (VLSM_incl_is_full_projection Hincl) tr = tr.
Proof.
  induction tr; [done |].
  simpl. f_equal; [| done].
  by destruct a.
Qed.

End VLSM_equality.

Notation VLSM_eq X Y := (VLSM_eq_part (machine X) (machine Y)).
Notation VLSM_incl X Y := (VLSM_incl_part (machine X) (machine Y)).

Lemma VLSM_eq_refl
  {message : Type}
  {vtype : VLSMType message}
  (MX : VLSMMachine vtype)
  (X := mk_vlsm MX)
  : VLSM_eq X X.
Proof.
  firstorder.
Qed.

Lemma VLSM_eq_sym
  {message : Type}
  {vtype : VLSMType message}
  (MX MY : VLSMMachine vtype)
  (X := mk_vlsm MX) (Y := mk_vlsm MY)
  : VLSM_eq X Y -> VLSM_eq Y X.
Proof.
  firstorder.
Qed.

Lemma VLSM_eq_trans
  {message : Type}
  {vtype : VLSMType message}
  (MX MY MZ : VLSMMachine vtype)
  (X := mk_vlsm MX) (Y := mk_vlsm MY) (Z := mk_vlsm MZ)
  : VLSM_eq X Y -> VLSM_eq Y Z -> VLSM_eq X Z.
Proof.
  firstorder.
Qed.

Section VLSM_incl_preservation.

Context
  {message : Type}
  {T : VLSMType message}
  (MX MY : VLSMMachine T)
  (X := mk_vlsm MX)
  (Y := mk_vlsm MY)
  .

Definition weak_incl_valid_preservation : Prop :=
  weak_full_projection_valid_preservation X Y id id.

Definition strong_incl_valid_preservation : Prop :=
  strong_full_projection_valid_preservation X Y id id.

Definition weak_incl_transition_preservation : Prop :=
  weak_full_projection_transition_preservation X Y id id.

Definition strong_incl_transition_preservation : Prop :=
  strong_full_projection_transition_preservation X Y id id.

Definition strong_incl_initial_state_preservation : Prop :=
  strong_full_projection_initial_state_preservation X Y id.

Definition weak_incl_initial_message_preservation : Prop :=
  weak_full_projection_initial_message_preservation X Y id.

Definition strong_incl_initial_message_preservation : Prop :=
  strong_full_projection_initial_message_preservation X Y.

End VLSM_incl_preservation.

Section VLSM_incl_properties.

Context
  {message : Type} [vtype : VLSMType message]
  [MX MY : VLSMMachine vtype]
  (Hincl : VLSM_incl_part MX MY)
  (X := mk_vlsm MX)
  (Y := mk_vlsm MY)
  .

(** VLSM inclusion specialized to finite trace. *)

Lemma VLSM_incl_finite_valid_trace
  (s : vstate X)
  (tr : list (vtransition_item X))
  (Htr : finite_valid_trace X s tr)
  : finite_valid_trace Y s tr.
Proof.
  apply (VLSM_full_projection_finite_valid_trace (VLSM_incl_is_full_projection Hincl))
    in Htr.
  by rewrite (VLSM_incl_is_full_projection_finite_trace_project Hincl) in Htr.
Qed.

Lemma VLSM_incl_finite_valid_trace_init_to
  (s f : vstate X)
  (tr : list (vtransition_item X))
  (Htr : finite_valid_trace_init_to X s f tr)
  : finite_valid_trace_init_to Y s f tr.
Proof.
  apply (VLSM_full_projection_finite_valid_trace_init_to (VLSM_incl_is_full_projection Hincl))
    in Htr.
  by rewrite (VLSM_incl_is_full_projection_finite_trace_project Hincl) in Htr.
Qed.

Lemma VLSM_incl_valid_state
  (s : vstate X)
  (Hs : valid_state_prop X s)
  : valid_state_prop Y s.
Proof.
  revert Hs. apply (VLSM_full_projection_valid_state (VLSM_incl_is_full_projection Hincl)).
Qed.

Lemma VLSM_incl_initial_state
  (is : vstate X)
  : vinitial_state_prop X is -> vinitial_state_prop Y is.
Proof.
  apply (VLSM_full_projection_initial_state (VLSM_incl_is_full_projection Hincl)).
Qed.

Lemma VLSM_incl_finite_valid_trace_from
  (s : vstate X)
  (tr : list (vtransition_item X))
  (Htr : finite_valid_trace_from X s tr)
  : finite_valid_trace_from Y s tr.
Proof.
  apply (VLSM_full_projection_finite_valid_trace_from (VLSM_incl_is_full_projection Hincl))
    in Htr.
  by rewrite (VLSM_incl_is_full_projection_finite_trace_project Hincl) in Htr.
Qed.

Lemma VLSM_incl_finite_valid_trace_from_to
  (s f : vstate X)
  (tr : list (vtransition_item X))
  (Htr : finite_valid_trace_from_to X s f tr)
  : finite_valid_trace_from_to Y s f tr.
Proof.
  apply (VLSM_full_projection_finite_valid_trace_from_to (VLSM_incl_is_full_projection Hincl))
    in Htr.
  by rewrite (VLSM_incl_is_full_projection_finite_trace_project Hincl) in Htr.
Qed.

Lemma VLSM_incl_in_futures
  (s1 s2 : vstate X)
  : in_futures X s1 s2 -> in_futures Y s1 s2.
Proof.
  apply (VLSM_full_projection_in_futures (VLSM_incl_is_full_projection Hincl)).
Qed.

Lemma VLSM_incl_input_valid_transition
  : forall l s im s' om,
  input_valid_transition X l (s,im) (s',om) ->
  input_valid_transition Y l (s,im) (s',om).
Proof.
  apply
    (VLSM_full_projection_input_valid_transition (VLSM_incl_is_full_projection Hincl)).
Qed.

Lemma VLSM_incl_input_valid
  : forall l s im,
  input_valid X l (s,im) ->
  input_valid Y l (s,im).
Proof.
  apply
    (VLSM_full_projection_input_valid (VLSM_incl_is_full_projection Hincl)).
Qed.

(**
  [VLSM_incl] almost implies inclusion of the [valid_state_message_prop] sets.
  Some additional hypotheses are required because [VLSM_incl] only
  refers to traces, and [valid_initial_state_message] means that
  [valid_state_message_prop] includes some pairs that do not appear in any
  transition.
 *)
Lemma VLSM_incl_valid_state_message
  (Hmessage : strong_incl_initial_message_preservation MX MY)
  : forall s om, valid_state_message_prop X s om -> valid_state_message_prop Y s om.
Proof.
  intros s om.
  by apply (VLSM_full_projection_valid_state_message (VLSM_incl_is_full_projection Hincl)).
Qed.

Lemma VLSM_incl_can_produce
  (s : state)
  (om : option message)
  : option_can_produce X s om -> option_can_produce Y s om.
Proof.
  apply (VLSM_full_projection_can_produce (VLSM_incl_is_full_projection Hincl)).
Qed.

Lemma VLSM_incl_can_emit
  (m : message)
  : can_emit X m -> can_emit Y m.
Proof.
  apply (VLSM_full_projection_can_emit (VLSM_incl_is_full_projection Hincl)).
Qed.

Definition VLSM_incl_valid_message
  (Hinitial_valid_message : strong_incl_initial_message_preservation MX MY)
  : forall (m : message),
    valid_message_prop X m -> valid_message_prop Y m.
Proof.
  intros m [s Hm].
  by exists s; revert Hm; apply VLSM_incl_valid_state_message.
Qed.

Lemma VLSM_incl_infinite_valid_trace_from
  s ls
  : infinite_valid_trace_from X s ls ->
    infinite_valid_trace_from Y s ls.
Proof.
  intros Hls.
  apply (VLSM_full_projection_infinite_valid_trace_from (VLSM_incl_is_full_projection Hincl)) in Hls.
  revert Hls.
  apply infinite_valid_trace_from_EqSt.
  apply Streams.ntheq_eqst.
  unfold VLSM_full_projection_infinite_trace_project, pre_VLSM_full_projection_infinite_trace_project.
  intro n. rewrite Streams.Str_nth_map.
  by destruct (Streams.Str_nth _ _).
Qed.

Lemma VLSM_incl_infinite_valid_trace
  s ls
  : infinite_valid_trace X s ls -> infinite_valid_trace Y s ls.
Proof.
  intros [Htr His]. split.
  - revert Htr. apply VLSM_incl_infinite_valid_trace_from.
  - revert His. apply VLSM_incl_initial_state.
Qed.

Lemma VLSM_incl_valid_trace
  : forall t, valid_trace_prop X t -> valid_trace_prop Y t.
Proof.
  intros [s tr | s tr]; simpl.
  - apply VLSM_incl_finite_valid_trace.
  - apply VLSM_incl_infinite_valid_trace.
Qed.

End VLSM_incl_properties.

Lemma vlsm_incl_pre_loaded_with_all_messages_vlsm
  {message : Type}
  (X : VLSM message)
  : VLSM_incl X (pre_loaded_with_all_messages_vlsm X).
Proof.
  apply VLSM_incl_finite_traces_characterization.
  intros. split; [|apply H].
  apply preloaded_weaken_valid_trace_from. destruct X. apply H.
Qed.

Section VLSM_eq_properties.

Context
  {message : Type} [vtype : VLSMType message]
  [MX MY : VLSMMachine vtype]
  (Hincl : VLSM_eq_part MX MY)
  (X := mk_vlsm MX)
  (Y := mk_vlsm MY)
  .

(** VLSM equality specialized to finite trace. *)

Lemma VLSM_eq_proj1 : VLSM_incl X Y.
Proof.
  apply VLSM_eq_incl_iff in Hincl.
  apply Hincl.
Qed.

Lemma VLSM_eq_proj2 : VLSM_incl Y X.
Proof.
  apply VLSM_eq_incl_iff in Hincl.
  apply Hincl.
Qed.

Lemma VLSM_eq_finite_valid_trace
  (s : vstate X)
  (tr : list (vtransition_item X))
  : finite_valid_trace X s tr <-> finite_valid_trace Y s tr.
Proof.
  split.
  - apply (VLSM_incl_finite_valid_trace VLSM_eq_proj1).
  - apply (VLSM_incl_finite_valid_trace VLSM_eq_proj2).
Qed.

Lemma VLSM_eq_finite_valid_trace_init_to
  (s f : vstate X)
  (tr : list (vtransition_item X))
  : finite_valid_trace_init_to X s f tr <->
    finite_valid_trace_init_to Y s f tr.
Proof.
  split.
  - apply (VLSM_incl_finite_valid_trace_init_to VLSM_eq_proj1).
  - apply (VLSM_incl_finite_valid_trace_init_to VLSM_eq_proj2).
Qed.

Lemma VLSM_eq_valid_state
  (s : vstate X)
  : valid_state_prop X s <-> valid_state_prop Y s.
Proof.
  split.
  - apply (VLSM_incl_valid_state VLSM_eq_proj1).
  - apply (VLSM_incl_valid_state VLSM_eq_proj2).
Qed.

Lemma VLSM_eq_initial_state
  (is : vstate X)
  : vinitial_state_prop X is <-> vinitial_state_prop Y is.
Proof.
  split.
  - apply (VLSM_incl_initial_state VLSM_eq_proj1).
  - apply (VLSM_incl_initial_state VLSM_eq_proj2).
Qed.

Lemma VLSM_eq_finite_valid_trace_from
  (s : vstate X)
  (tr : list (vtransition_item X))
  : finite_valid_trace_from X s tr <->
    finite_valid_trace_from Y s tr.
Proof.
  split.
  - apply (VLSM_incl_finite_valid_trace_from VLSM_eq_proj1).
  - apply (VLSM_incl_finite_valid_trace_from VLSM_eq_proj2).
Qed.

Lemma VLSM_eq_finite_valid_trace_from_to
  (s f : vstate X)
  (tr : list (vtransition_item X))
  : finite_valid_trace_from_to X s f tr <-> finite_valid_trace_from_to Y s f tr.
Proof.
  split.
  - apply (VLSM_incl_finite_valid_trace_from_to VLSM_eq_proj1).
  - apply (VLSM_incl_finite_valid_trace_from_to VLSM_eq_proj2).
Qed.

Lemma VLSM_eq_in_futures
  (s1 s2 : vstate X)
  : in_futures X s1 s2 <-> in_futures Y s1 s2.
Proof.
  split.
  - apply (VLSM_incl_in_futures VLSM_eq_proj1).
  - apply (VLSM_incl_in_futures VLSM_eq_proj2).
Qed.

Lemma VLSM_eq_input_valid_transition
  : forall l s im s' om,
  input_valid_transition X l (s,im) (s',om) <->
  input_valid_transition Y l (s,im) (s',om).
Proof.
  split.
  - apply (VLSM_incl_input_valid_transition VLSM_eq_proj1).
  - apply (VLSM_incl_input_valid_transition VLSM_eq_proj2).
Qed.

Lemma VLSM_eq_input_valid
  : forall l s im,
  input_valid X l (s,im) <-> input_valid Y l (s,im).
Proof.
  split.
  - apply (VLSM_incl_input_valid VLSM_eq_proj1).
  - apply (VLSM_incl_input_valid VLSM_eq_proj2).
Qed.

Lemma VLSM_eq_can_produce
  (s : state)
  (om : option message)
  : option_can_produce X s om <-> option_can_produce Y s om.
Proof.
  split.
  - apply (VLSM_incl_can_produce VLSM_eq_proj1).
  - apply (VLSM_incl_can_produce VLSM_eq_proj2).
Qed.

Lemma VLSM_eq_can_emit
  (m : message)
  : can_emit X m <-> can_emit Y m.
Proof.
  split.
  - apply (VLSM_incl_can_emit VLSM_eq_proj1).
  - apply (VLSM_incl_can_emit VLSM_eq_proj2).
Qed.

Lemma VLSM_eq_infinite_valid_trace_from
  s ls
  : infinite_valid_trace_from X s ls <->
    infinite_valid_trace_from Y s ls.
Proof.
  split.
  - apply (VLSM_incl_infinite_valid_trace_from VLSM_eq_proj1).
  - apply (VLSM_incl_infinite_valid_trace_from VLSM_eq_proj2).
Qed.

Lemma VLSM_eq_infinite_valid_trace
  s ls
  : infinite_valid_trace X s ls <-> infinite_valid_trace Y s ls.
Proof.
  split.
  - apply (VLSM_incl_infinite_valid_trace VLSM_eq_proj1).
  - apply (VLSM_incl_infinite_valid_trace VLSM_eq_proj2).
Qed.

Lemma VLSM_eq_valid_trace
  : forall t, valid_trace_prop X t <-> valid_trace_prop Y t.
Proof.
  split.
  - apply (VLSM_incl_valid_trace VLSM_eq_proj1).
  - apply (VLSM_incl_valid_trace VLSM_eq_proj2).
Qed.

End VLSM_eq_properties.

(**
For VLSM <<X>> to project to a VLSM <<Y>>, the following set of conditions is sufficient:
- <<X>>'s [initial_state]s project to <<Y>>'s [initial state]s
- Every message <<m>> (including the empty one) which can be input to a
  projectable [input_valid] transition in <<X>>, is a [valid_message]
  in <<Y>>
- <<X>>'s [input_valid] is included in <<Y>>'s [valid].
- For all projectable [input_valid] inputs (in <<X>>), <<Y>>'s [transition]
  acts like <<X>>'s [transition].
- All non-projectable transitions preserve the projected state
*)

Section basic_VLSM_projection.

Section basic_VLSM_projection_type.

Context
  {message : Type}
  (X : VLSM message)
  (TY : VLSMType message)
  (label_project : vlabel X -> option (@label _ TY))
  (state_project : vstate X -> @state _ TY)
  (Htransition_None : weak_projection_transition_consistency_None X TY label_project state_project)
  .

Lemma basic_VLSM_projection_type
  : VLSM_projection_type X TY label_project state_project.
Proof.
  constructor.
  intros is tr Htr.
  induction Htr using finite_valid_trace_from_rev_ind
<<<<<<< HEAD
  ; [reflexivity|].
  rewrite (pre_VLSM_projection_finite_trace_project_app _ _ label_project state_project).
=======
  ; [done |].
  rewrite (pre_VLSM_projection_trace_project_app _ _ label_project state_project).
>>>>>>> 44d084eb
  rewrite finite_trace_last_is_last.
  rewrite finite_trace_last_app, <- IHHtr.
  clear IHHtr.
  simpl.
  unfold pre_VLSM_projection_transition_item_project.
  destruct (label_project _) as [lY |] eqn: Hl; [done |].
  apply (Htransition_None _ Hl) in Hx.
  by rewrite Hx.
Qed.

End basic_VLSM_projection_type.

Context
  {message : Type}
  (X Y : VLSM message)
  (label_project : vlabel X -> option (vlabel Y))
  (state_project : vstate X -> vstate Y)
  .

Context
  (Hvalid : weak_projection_valid_preservation X Y label_project state_project)
  (Htransition_Some : weak_projection_transition_preservation_Some X Y label_project state_project)
  (Htransition_None : weak_projection_transition_consistency_None _ _ label_project state_project)
  (Htype : VLSM_projection_type X (type Y) label_project state_project :=
    basic_VLSM_projection_type X (type Y) label_project state_project Htransition_None)
  .

Section weak_projection.

Context
  (Hstate : weak_full_projection_initial_state_preservation X Y state_project)
  (Hmessage : weak_projection_valid_message_preservation X Y label_project state_project)
  .

Local Lemma basic_VLSM_projection_finite_valid_trace_init_to
  is s tr
  (Htr : finite_valid_trace_init_to X is s tr)
  : finite_valid_trace_from_to Y (state_project is) (state_project s) (pre_VLSM_projection_finite_trace_project _ _ label_project state_project tr).
Proof.
  induction Htr using finite_valid_trace_init_to_rev_strong_ind.
<<<<<<< HEAD
  - constructor. apply Hstate. assumption.
  - unfold pre_VLSM_projection_finite_trace_project.
=======
  - constructor. by apply Hstate.
  - unfold pre_VLSM_projection_trace_project.
>>>>>>> 44d084eb
    rewrite map_option_app.
    apply finite_valid_trace_from_to_app with (state_project s)
    ; [done |].
    simpl. unfold pre_VLSM_projection_transition_item_project.
    simpl.
    apply valid_trace_last_pstate in IHHtr1.
    destruct (label_project l) as [lY|] eqn:Hl.
    + apply finite_valid_trace_from_to_singleton.
      assert (Hiom : option_valid_message_prop Y iom).
      { destruct iom as [im|]; [|apply option_valid_message_None].
        by apply (Hmessage _ _ Hl _ _ (proj1 Ht)).
      }
      specialize (Hvalid _ _ Hl _ _ (proj1 Ht) IHHtr1 Hiom).
      by apply (Htransition_Some _ _ Hl) in Ht.
    + apply (Htransition_None _ Hl) in Ht.
      rewrite Ht. by constructor.
Qed.

Local Lemma basic_VLSM_projection_finite_valid_trace_from
  (s : state)
  (ls : list transition_item)
  (Hpxt : finite_valid_trace_from X s ls)
  : finite_valid_trace_from Y (state_project s) (pre_VLSM_projection_finite_trace_project _ _ label_project state_project ls).
Proof.
  apply valid_trace_add_default_last in Hpxt.
  apply valid_trace_first_pstate in Hpxt as Hs.
  apply valid_state_has_trace in Hs as [is_s [tr_s Hs]].
  specialize (finite_valid_trace_from_to_app X _ _ _ _ _ (proj1 Hs) Hpxt) as Happ.
  specialize (basic_VLSM_projection_finite_valid_trace_init_to _ _ _ (conj Happ (proj2 Hs)))
    as Happ_pr.

  rewrite (pre_VLSM_projection_finite_trace_project_app _ _ label_project state_project) in Happ_pr.
  apply finite_valid_trace_from_to_app_split, proj2 in Happ_pr.
  apply valid_trace_get_last in Hs as Heqs.
  apply valid_trace_forget_last, proj1 in Hs.
  rewrite <- (final_state_project X (type Y) label_project state_project Htype)
    in Happ_pr by done.
  by apply valid_trace_forget_last in Happ_pr; subst.
Qed.

(* end hide *)

Lemma basic_VLSM_weak_projection
  : VLSM_weak_projection X Y label_project state_project.
Proof.
  constructor; [done |].
  apply basic_VLSM_projection_finite_valid_trace_from.
Qed.

End weak_projection.

Lemma basic_VLSM_weak_projection_strengthen
  (Hweak : VLSM_weak_projection X Y label_project state_project)
  (Hstate : strong_full_projection_initial_state_preservation X Y state_project)
  : VLSM_projection X Y label_project state_project.
Proof.
  constructor; [apply Hweak|]. intros sX trX [HtrX HsX].
  split.
  - revert HtrX. apply (VLSM_weak_projection_finite_valid_trace_from Hweak).
  - revert HsX. apply Hstate.
Qed.

Lemma basic_VLSM_projection
  (Hstate : strong_full_projection_initial_state_preservation X Y state_project)
  (Hmessage : weak_projection_valid_message_preservation X Y label_project state_project)
  : VLSM_projection X Y label_project state_project.
Proof.
  apply basic_VLSM_weak_projection_strengthen; [| done].
  apply basic_VLSM_weak_projection; [| done].
  by apply strong_full_projection_initial_state_preservation_weaken.
Qed.

End basic_VLSM_projection.

Lemma basic_VLSM_strong_projection
  {message : Type}
  (X Y : VLSM message)
  (label_project : vlabel X -> option (vlabel Y))
  (state_project : vstate X -> vstate Y)
  (Hvalid : strong_projection_valid_preservation X Y label_project state_project)
  (Htransition_Some : strong_projection_transition_preservation_Some X Y label_project state_project)
  (Htransition_None : strong_projection_transition_consistency_None _ _ label_project state_project)
  (Hstate : strong_full_projection_initial_state_preservation X Y state_project)
  (Hmessage : strong_projection_valid_message_preservation X Y)
  : VLSM_projection X Y label_project state_project.
Proof.
  apply basic_VLSM_projection.
  - by apply strong_projection_valid_preservation_weaken.
  - by apply strong_projection_transition_preservation_Some_weaken.
  - by apply strong_projection_transition_consistency_None_weaken.
  - done.
  - by apply strong_projection_valid_message_preservation_weaken.
Qed.

Lemma basic_VLSM_projection_type_preloaded
  {message : Type}
  (X Y : VLSM message)
  (label_project : vlabel X -> option (vlabel Y))
  (state_project : vstate X -> vstate Y)
  (Htransition_None : strong_projection_transition_consistency_None _ _ label_project state_project)
  : VLSM_projection_type (pre_loaded_with_all_messages_vlsm X) (type Y) label_project state_project.
Proof.
  constructor.
  intros is tr Htr.
  induction Htr using finite_valid_trace_from_rev_ind
<<<<<<< HEAD
  ; [reflexivity|].
  rewrite (@pre_VLSM_projection_finite_trace_project_app _ (type (pre_loaded_with_all_messages_vlsm X)) (type Y) label_project state_project).
=======
  ; [done |].
  rewrite (@pre_VLSM_projection_trace_project_app _ (type (pre_loaded_with_all_messages_vlsm X)) (type Y) label_project state_project).
>>>>>>> 44d084eb
  rewrite finite_trace_last_is_last.
  rewrite finite_trace_last_app, <- IHHtr.
  clear IHHtr.
  simpl.
  unfold pre_VLSM_projection_transition_item_project.
  destruct (label_project _) as [lY|] eqn:Hl; [done |].
  apply proj2, (Htransition_None _ Hl) in Hx.
  by rewrite Hx.
Qed.

Lemma basic_VLSM_projection_preloaded
  {message : Type}
  (X Y : VLSM message)
  (label_project : vlabel X -> option (vlabel Y))
  (state_project : vstate X -> vstate Y)
  (Hvalid : strong_projection_valid_preservation X Y label_project state_project)
  (Htransition_Some : strong_projection_transition_preservation_Some X Y label_project state_project)
  (Htransition_None : strong_projection_transition_consistency_None _ _ label_project state_project)
  (Hstate : strong_full_projection_initial_state_preservation X Y state_project)
  : VLSM_projection (pre_loaded_with_all_messages_vlsm X) (pre_loaded_with_all_messages_vlsm Y) label_project state_project.
Proof.
  specialize (basic_VLSM_projection_type_preloaded X Y label_project state_project Htransition_None) as Htype.
  constructor; [done |].
  intros sX trX HtrX.
  split; [|apply Hstate; apply HtrX].
  induction HtrX using finite_valid_trace_rev_ind.
<<<<<<< HEAD
  - constructor. apply initial_state_is_valid.
    apply Hstate; assumption.
  - rewrite (@pre_VLSM_projection_finite_trace_project_app _ (type (pre_loaded_with_all_messages_vlsm X)) (type Y) label_project state_project).
=======
  - constructor. by apply initial_state_is_valid, Hstate.
  - rewrite (@pre_VLSM_projection_trace_project_app _ (type (pre_loaded_with_all_messages_vlsm X)) (type Y) label_project state_project).
>>>>>>> 44d084eb
    apply (finite_valid_trace_from_app_iff (pre_loaded_with_all_messages_vlsm Y)).
    split; [done |].
    simpl. unfold pre_VLSM_projection_transition_item_project.
    simpl.
    apply finite_valid_trace_last_pstate in IHHtrX.
    destruct Hx as [[_ [_ Hv]] Ht].
    rewrite <- (final_state_project _ _ _ _ Htype) in IHHtrX |- * by apply HtrX.
    destruct (label_project l) as [lY|] eqn:Hl.
    + apply (finite_valid_trace_singleton (pre_loaded_with_all_messages_vlsm Y)).
      assert (Hiom : option_valid_message_prop (pre_loaded_with_all_messages_vlsm Y) iom).
      { destruct iom as [im|]; [|apply option_valid_message_None].
        apply (any_message_is_valid_in_preloaded Y).
      }
      apply (Hvalid _ _ Hl) in Hv.
      by apply (Htransition_Some _ _ Hl) in Ht.
    + by apply (finite_valid_trace_from_empty (pre_loaded_with_all_messages_vlsm Y)).
Qed.

Lemma basic_VLSM_projection_type_preloaded_with
  {message : Type}
  (X Y : VLSM message)
  (P Q : message -> Prop)
  (label_project : vlabel X -> option (vlabel Y))
  (state_project : vstate X -> vstate Y)
  (Htransition_None : strong_projection_transition_consistency_None _ _ label_project state_project)
  : VLSM_projection_type (pre_loaded_vlsm X P) (type Y) label_project state_project.
Proof.
  constructor.
  intros is tr Htr.
  induction Htr using finite_valid_trace_from_rev_ind
<<<<<<< HEAD
  ; [reflexivity|].
  rewrite (@pre_VLSM_projection_finite_trace_project_app _ (type (pre_loaded_vlsm X P)) (type Y) label_project state_project).
=======
  ; [done |].
  rewrite (@pre_VLSM_projection_trace_project_app _ (type (pre_loaded_vlsm X P)) (type Y) label_project state_project).
>>>>>>> 44d084eb
  rewrite finite_trace_last_is_last.
  rewrite finite_trace_last_app, <- IHHtr.
  clear IHHtr.
  simpl.
  unfold pre_VLSM_projection_transition_item_project.
  destruct (label_project _) as [lY|] eqn:Hl; [done |].
  apply proj2, (Htransition_None _ Hl) in Hx.
  by rewrite Hx.
Qed.

Lemma basic_VLSM_projection_preloaded_with
  {message : Type}
  (X Y : VLSM message)
  (P Q : message -> Prop)
  (label_project : vlabel X -> option (vlabel Y))
  (state_project : vstate X -> vstate Y)
  (Hvalid : strong_projection_valid_preservation X Y label_project state_project)
  (Htransition_Some : strong_projection_transition_preservation_Some X Y label_project state_project)
  (Htransition_None : strong_projection_transition_consistency_None _ _ label_project state_project)
  (Hstate : strong_full_projection_initial_state_preservation X Y state_project)
  (Hmessage : weak_projection_valid_message_preservation (pre_loaded_vlsm X P) (pre_loaded_vlsm Y Q) label_project state_project)
  : VLSM_projection (pre_loaded_vlsm X P) (pre_loaded_vlsm Y Q) label_project state_project.
Proof.
  specialize (basic_VLSM_projection_type_preloaded_with X Y P Q label_project state_project Htransition_None) as Htype.
  constructor; [done |].
  intros sX trX HtrX.
  split; [|apply Hstate; apply HtrX].
  induction HtrX using finite_valid_trace_rev_ind.
<<<<<<< HEAD
  - constructor. apply initial_state_is_valid.
    apply Hstate; assumption.
  - rewrite (@pre_VLSM_projection_finite_trace_project_app _ (type (pre_loaded_vlsm X P)) (type Y) label_project state_project).
=======
  - constructor. by apply initial_state_is_valid, Hstate.
  - rewrite (@pre_VLSM_projection_trace_project_app _ (type (pre_loaded_vlsm X P)) (type Y) label_project state_project).
>>>>>>> 44d084eb
    apply (finite_valid_trace_from_app_iff (pre_loaded_vlsm Y Q)).
    split; [done |].
    simpl. unfold pre_VLSM_projection_transition_item_project.
    simpl.
    apply finite_valid_trace_last_pstate in IHHtrX.
    apply proj1 in Hx as Hpv.
    destruct Hx as [[_ [_ Hv]] Ht].
    rewrite <- (final_state_project _ _ _ _ Htype) in IHHtrX |- * by apply HtrX.
    destruct (label_project l) as [lY|] eqn:Hl.
    + apply (finite_valid_trace_singleton (pre_loaded_vlsm Y Q)).
      assert (Hiom : option_valid_message_prop (pre_loaded_vlsm Y Q) iom).
      { destruct iom as [im|]; [|apply option_valid_message_None].
        by apply (Hmessage _ _ Hl) in Hpv.
      }
      apply (Hvalid _ _ Hl) in Hv.
      by apply (Htransition_Some _ _ Hl) in Ht.
    + by apply (finite_valid_trace_from_empty (pre_loaded_vlsm Y Q)).
Qed.


(** It is natural to look for sufficient conditions for VLSM projections
which are easy to verify in a practical setting. One such result is the following.

For VLSM <<X>> to fully-project to a VLSM <<Y>>, the following set of conditions is sufficient:
- <<X>>'s [initial_state]s project to <<Y>>'s [initial state]s
- Every message <<m>> (including the empty one) which can be input to
  an [input_valid] transition in <<X>>, is a [valid_message] in <<Y>>
- <<X>>'s [input_valid] is included in <<Y>>'s [valid].
- For all [input_valid] inputs (in <<X>>), <<Y>>'s [transition] acts
like <<X>>'s [transition].
*)

Section basic_VLSM_full_projection.

Context
  {message : Type}
  (X Y : VLSM message)
  (label_project : vlabel X -> vlabel Y)
  (state_project : vstate X -> vstate Y)
  .

Context
  (Hvalid : weak_full_projection_valid_preservation X Y label_project state_project)
  (Htransition : weak_full_projection_transition_preservation X Y label_project state_project)
  .

Section weak_full_projection.

Context
  (Hstate : weak_full_projection_initial_state_preservation X Y state_project)
  (Hmessage : weak_full_projection_initial_message_preservation X Y state_project)
  .

Lemma weak_projection_valid_message_preservation_from_full
  : weak_projection_valid_message_preservation X Y (Some ∘ label_project) state_project.
Proof.
  intros lX lY Hl s m Hv HsY.
  apply proj2 in Hv as Hom.
  apply proj1 in Hom.
  apply emitted_messages_are_valid_iff in Hom.
  destruct Hom as [Him | Hemit].
  - by apply (Hmessage _ _ _ Hv).
  - apply can_emit_has_trace in Hemit as [is [tr [item [Htr Hm]]]].
    destruct item. simpl in *. subst.
    apply valid_trace_add_default_last in Htr.
    rewrite finite_trace_last_is_last in Htr. simpl in Htr.
    remember (tr ++ _) as tr'.
    cut (option_valid_message_prop Y (Some m)); [done |].
    exists (state_project destination).
    clear Hv Hl lX lY.
    revert tr l input Heqtr'.
    generalize (Some m) as om.
    induction Htr using finite_valid_trace_init_to_rev_strong_ind
    ; intros; [destruct tr; simpl in *; congruence|].
    apply app_inj_tail in Heqtr' as [Heqtr Heqitem].
    subst tr0.
    inversion Heqitem. subst l0 input oom. clear Heqitem.
    assert (Hs : valid_state_prop Y (state_project s0)).
    { destruct_list_last tr s_tr' s_item Heqtr.
      - subst tr. destruct Htr1 as [Hs His].
        inversion Hs. subst.
        by apply Hstate.
      - subst.
        apply valid_trace_get_last in Htr1 as Hs0.
        rewrite finite_trace_last_is_last in Hs0.
        destruct s_item. simpl in Hs0. subst destination.
        specialize (IHHtr1 _ _ _ _ eq_refl).
        by eexists.
    }
    destruct Hs as [_om Hs].
    assert (Hom : option_valid_message_prop Y iom).
    { destruct iom as [im|]; [|apply option_valid_message_None].
      unfold empty_initial_message_or_final_output in Heqiom.
      destruct_list_last iom_tr iom_tr' iom_item Heqiom_tr.
      - by apply (Hmessage _ _ _ (proj1 Ht)); [eexists |].
      - subst.
        apply valid_trace_get_last in Htr2 as Hs0.
        rewrite finite_trace_last_is_last in Hs0.
        destruct iom_item. simpl in *. subst.
        specialize (IHHtr2 _ _ _ _ eq_refl).
        by eexists.
    }
    destruct Hom as [_s Hom].
    apply
      (valid_generated_state_message Y _ _ Hs _ _ Hom (label_project l)).
    + by apply Hvalid; [apply Ht | exists _om | exists _s].
    + by apply Htransition.
Qed.

Lemma basic_VLSM_weak_full_projection : VLSM_weak_full_projection X Y label_project state_project.
Proof.
  specialize (basic_VLSM_weak_projection X Y (fun l => Some (label_project l)) state_project) as Hproj.
  spec Hproj; [by apply weak_projection_valid_preservation_from_full|].
  spec Hproj; [by apply weak_projection_transition_preservation_Some_from_full|].
  spec Hproj; [apply weak_projection_transition_consistency_None_from_full|].
  spec Hproj; [done |].
  spec Hproj; [apply weak_projection_valid_message_preservation_from_full|].
  constructor. intro; intros.
  by apply (VLSM_weak_projection_finite_valid_trace_from Hproj) in H.
Qed.

End weak_full_projection.

Lemma basic_VLSM_weak_full_projection_strengthen
  (Hweak : VLSM_weak_full_projection X Y label_project state_project)
  (Hstate : strong_full_projection_initial_state_preservation X Y state_project)
  : VLSM_full_projection X Y label_project state_project.
Proof.
  constructor. intros sX trX [HtrX HsX].
  split.
  - revert HtrX. apply (VLSM_weak_full_projection_finite_valid_trace_from Hweak).
  - revert HsX. apply Hstate.
Qed.

Lemma basic_VLSM_full_projection
  (Hstate : strong_full_projection_initial_state_preservation X Y state_project)
  (Hmessage : weak_full_projection_initial_message_preservation X Y state_project)
  : VLSM_full_projection X Y label_project state_project.
Proof.
  apply basic_VLSM_weak_full_projection_strengthen; [| done].
  apply basic_VLSM_weak_full_projection; [| done].
  by apply strong_full_projection_initial_state_preservation_weaken.
Qed.

End basic_VLSM_full_projection.

Lemma basic_VLSM_strong_full_projection
  {message : Type}
  (X Y : VLSM message)
  (label_project : vlabel X -> vlabel Y)
  (state_project : vstate X -> vstate Y)
  (Hvalid : strong_full_projection_valid_preservation X Y label_project state_project)
  (Htransition : strong_full_projection_transition_preservation X Y label_project state_project)
  (Hstate : strong_full_projection_initial_state_preservation X Y state_project)
  (Hmessage : strong_full_projection_initial_message_preservation X Y)
  : VLSM_full_projection X Y label_project state_project.
Proof.
  apply basic_VLSM_full_projection.
  - by apply strong_full_projection_valid_preservation_weaken.
  - by apply strong_full_projection_transition_preservation_weaken.
  - done.
  - by apply strong_full_projection_initial_message_preservation_weaken.
Qed.

Lemma basic_VLSM_full_projection_preloaded
  {message : Type}
  (X Y : VLSM message)
  (label_project : vlabel X -> vlabel Y)
  (state_project : vstate X -> vstate Y)
  (Hvalid : strong_full_projection_valid_preservation X Y label_project state_project)
  (Htransition : strong_full_projection_transition_preservation  X Y label_project state_project)
  (Hstate : strong_full_projection_initial_state_preservation X Y state_project)
  : VLSM_full_projection (pre_loaded_with_all_messages_vlsm X) (pre_loaded_with_all_messages_vlsm Y) label_project state_project.
Proof.
  constructor.
  intros sX trX HtrX.
  split; [|apply Hstate; apply HtrX].
  induction HtrX using finite_valid_trace_rev_ind.
  - constructor. by apply initial_state_is_valid, Hstate.
  - setoid_rewrite map_app. apply finite_valid_trace_from_app_iff.
    split; [done |].
    simpl. apply (finite_valid_trace_singleton (pre_loaded_with_all_messages_vlsm Y)).
    destruct Hx as [[_ [_ Hv]] Ht].
    apply Hvalid in Hv.
    apply Htransition in Ht.
    rewrite (pre_VLSM_full_projection_finite_trace_last _ _ label_project state_project) in Hv, Ht.
    repeat split; [.. | done | done].
    + by apply finite_valid_trace_last_pstate in IHHtrX.
    + apply any_message_is_valid_in_preloaded.
Qed.

Lemma basic_VLSM_full_projection_preloaded_with
  {message : Type}
  (X Y : VLSM message)
  (P Q : message -> Prop)
  (PimpliesQ : forall m : message, P m -> Q m)
  (label_project : vlabel X -> vlabel Y)
  (state_project : vstate X -> vstate Y)
  (Hvalid : strong_full_projection_valid_preservation X Y label_project state_project)
  (Htransition : strong_full_projection_transition_preservation  X Y label_project state_project)
  (Hstate : strong_full_projection_initial_state_preservation X Y state_project)
  (Hmessage : strong_full_projection_initial_message_preservation X Y)
  : VLSM_full_projection (pre_loaded_vlsm X P) (pre_loaded_vlsm Y Q) label_project state_project.
Proof.
  constructor.
  intros sX trX HtrX.
  apply valid_trace_add_default_last in HtrX.
  split; [|apply Hstate; apply HtrX].
  induction HtrX using finite_valid_trace_init_to_rev_strong_ind.
  - constructor. by apply initial_state_is_valid, Hstate.
  - setoid_rewrite map_app. apply finite_valid_trace_from_app_iff.
    split; [done |].
    simpl. apply (finite_valid_trace_singleton (pre_loaded_vlsm Y Q)).
    destruct Ht as [[_ [_ Hv]] Ht].
    apply Hvalid in Hv.
    apply Htransition in Ht.
    apply valid_trace_get_last in HtrX1. subst s.
    rewrite (pre_VLSM_full_projection_finite_trace_last _ _ label_project state_project) in Hv, Ht.
    simpl.
    repeat split; [.. | done | done].
    + by apply finite_valid_trace_last_pstate in IHHtrX1.
    + destruct iom as [m|]; [|apply option_valid_message_None].
      unfold empty_initial_message_or_final_output in Heqiom.
      destruct_list_last iom_tr iom_tr' iom_lst Heqiom_tr
      ; [apply option_initial_message_is_valid; destruct Heqiom as [Him | Hp]|].
      * by left; revert Him; apply Hmessage.
      * by right; auto.
      * apply
          (valid_trace_output_is_valid (pre_loaded_vlsm Y Q) _ _ IHHtrX2 m).
        setoid_rewrite map_app. apply Exists_app. by right; left.
Qed.

(** We instantiate the above for VLSM inclusions
*)

Section basic_VLSM_incl.

Context
  {message : Type}
  {T : VLSMType message}
  (MX MY : VLSMMachine T)
  (X := mk_vlsm MX)
  (Y := mk_vlsm MY)
  .

Lemma basic_VLSM_incl
  (Hinitial_state : strong_incl_initial_state_preservation MX MY)
  (Hinitial_valid_message : weak_incl_initial_message_preservation MX MY)
  (Hvalid : weak_incl_valid_preservation MX MY)
  (Htransition : weak_incl_transition_preservation MX MY)
  : VLSM_incl X Y.
Proof.
  by apply VLSM_incl_full_projection_iff, basic_VLSM_full_projection.
Qed.

Lemma basic_VLSM_strong_incl
  (Hinitial_state : strong_incl_initial_state_preservation MX MY)
  (Hinitial_valid_message : strong_incl_initial_message_preservation MX MY)
  (Hvalid : strong_incl_valid_preservation MX MY)
  (Htransition : strong_incl_transition_preservation MX MY)
  : VLSM_incl X Y.
Proof.
  by apply VLSM_incl_full_projection_iff, basic_VLSM_strong_full_projection.
Qed.

Lemma basic_VLSM_incl_preloaded
  (Hinitial_state : strong_incl_initial_state_preservation MX MY)
  (Hvalid : strong_incl_valid_preservation MX MY)
  (Htransition : strong_incl_transition_preservation MX MY)
  : VLSM_incl (pre_loaded_with_all_messages_vlsm X) (pre_loaded_with_all_messages_vlsm Y).
Proof.
  by apply VLSM_incl_full_projection_iff, (basic_VLSM_full_projection_preloaded X Y id id).
Qed.

Lemma basic_VLSM_incl_preloaded_with
  (P Q : message -> Prop)
  (PimpliesQ : forall m : message, P m -> Q m)
  (Hvalid : strong_incl_valid_preservation MX MY)
  (Htransition : strong_incl_transition_preservation  MX MY)
  (Hstate : strong_incl_initial_state_preservation MX MY)
  (Hmessage : strong_incl_initial_message_preservation MX MY)
  : VLSM_incl (pre_loaded_vlsm X P) (pre_loaded_vlsm Y Q).
Proof.
  by apply VLSM_incl_full_projection_iff,
           (basic_VLSM_full_projection_preloaded_with X Y _ _ PimpliesQ id id).
Qed.

End basic_VLSM_incl.

Section VLSM_incl_preloaded_properties.

Context
  {message : Type}
  (X : VLSM message)
  .

Lemma pre_loaded_vlsm_incl_relaxed
  (P Q : message -> Prop)
  (PimpliesQorValid : forall m : message, P m -> Q m \/ valid_message_prop (pre_loaded_vlsm X Q) m)
  : VLSM_incl (pre_loaded_vlsm X P) (pre_loaded_vlsm X Q).
Proof.
  apply basic_VLSM_incl.
  1, 3-4: cbv; itauto.
  intros _ _ m _ _ [Him | Hp].
  - by apply initial_message_is_valid; left.
  - apply PimpliesQorValid in Hp as [Hq | Hvalid]; [| done].
    by apply initial_message_is_valid; right.
Qed.

Lemma pre_loaded_vlsm_incl
  (P Q : message -> Prop)
  (PimpliesQ : forall m : message, P m -> Q m)
  : VLSM_incl (pre_loaded_vlsm X P) (pre_loaded_vlsm X Q).
Proof.
  apply pre_loaded_vlsm_incl_relaxed; itauto.
Qed.

Lemma pre_loaded_vlsm_with_valid_eq
  (P Q : message -> Prop)
  (QimpliesValid : forall m, Q m -> valid_message_prop (pre_loaded_vlsm X P) m)
  : VLSM_eq (pre_loaded_vlsm X (fun m => P m \/ Q m)) (pre_loaded_vlsm X P).
Proof.
  apply VLSM_eq_incl_iff; split.
  - apply pre_loaded_vlsm_incl_relaxed; itauto.
  - cbv; apply pre_loaded_vlsm_incl; itauto.
Qed.

Lemma pre_loaded_vlsm_idem_l
  (P : message -> Prop)
  : VLSM_incl (pre_loaded_vlsm (pre_loaded_vlsm X P) P) (pre_loaded_vlsm X P).
Proof.
  apply basic_VLSM_strong_incl; cbv; itauto.
Qed.

Lemma pre_loaded_vlsm_idem_r
  (P : message -> Prop)
  : VLSM_incl (pre_loaded_vlsm X P) (pre_loaded_vlsm (pre_loaded_vlsm X P) P).
Proof.
  apply basic_VLSM_incl_preloaded_with; cbv; itauto.
Qed.

Lemma pre_loaded_vlsm_idem
  (P : message -> Prop)
  : VLSM_eq (pre_loaded_vlsm (pre_loaded_vlsm X P) P) (pre_loaded_vlsm X P).
Proof.
  apply VLSM_eq_incl_iff.
  split.
  - apply pre_loaded_vlsm_idem_l.
  - apply pre_loaded_vlsm_idem_r.
Qed.

Lemma pre_loaded_with_all_messages_vlsm_is_pre_loaded_with_True_l
  : VLSM_incl (pre_loaded_with_all_messages_vlsm X) (pre_loaded_vlsm X (fun m => True)).
Proof.
  apply basic_VLSM_strong_incl; cbv; itauto.
Qed.

Lemma pre_loaded_with_all_messages_vlsm_is_pre_loaded_with_True_r
  : VLSM_incl (pre_loaded_vlsm X (fun m => True)) (pre_loaded_with_all_messages_vlsm X).
Proof.
  apply basic_VLSM_strong_incl; cbv; itauto.
Qed.

Lemma pre_loaded_with_all_messages_vlsm_is_pre_loaded_with_True
  : VLSM_eq (pre_loaded_with_all_messages_vlsm X) (pre_loaded_vlsm X (fun m => True)).
Proof.
  apply VLSM_eq_incl_iff.
  split.
  - apply pre_loaded_with_all_messages_vlsm_is_pre_loaded_with_True_l.
  - apply pre_loaded_with_all_messages_vlsm_is_pre_loaded_with_True_r.
Qed.

Lemma pre_loaded_vlsm_incl_pre_loaded_with_all_messages
  (P : message -> Prop)
  : VLSM_incl (pre_loaded_vlsm X P) (pre_loaded_with_all_messages_vlsm X).
Proof.
  apply basic_VLSM_strong_incl; cbv; itauto.
Qed.

Lemma vlsm_is_pre_loaded_with_False
  : VLSM_eq X (pre_loaded_vlsm X (fun m => False)).
Proof.
  destruct X as (T, M). intro Hpp.
  apply VLSM_eq_incl_iff. simpl.
  split; apply basic_VLSM_strong_incl; cbv; itauto.
Qed.

Lemma vlsm_incl_pre_loaded
  (P : message -> Prop)
  : VLSM_incl X (pre_loaded_vlsm X P).
Proof.
  eapply VLSM_incl_trans.
  - eapply VLSM_eq_proj1, vlsm_is_pre_loaded_with_False.
  - by apply pre_loaded_vlsm_incl.
Qed.

Lemma vlsm_is_pre_loaded_with_False_initial_message
  : strong_full_projection_initial_message_preservation X (pre_loaded_vlsm X (fun m => False)).
Proof.
  by intros m Hm; left.
Qed.

Lemma vlsm_is_pre_loaded_with_False_initial_message_rev
  : strong_full_projection_initial_message_preservation (pre_loaded_vlsm X (fun m => False)) X.
Proof.
  by intros m [Hm | Hfalse].
Qed.

Lemma pre_loaded_with_all_messages_vlsm_idem_l
  : VLSM_incl (pre_loaded_with_all_messages_vlsm (pre_loaded_with_all_messages_vlsm X)) (pre_loaded_with_all_messages_vlsm X).
Proof.
  apply basic_VLSM_strong_incl; cbv; itauto.
Qed.

Lemma pre_loaded_with_all_messages_vlsm_idem_r
  : VLSM_incl (pre_loaded_with_all_messages_vlsm X) (pre_loaded_with_all_messages_vlsm (pre_loaded_with_all_messages_vlsm X)).
Proof.
  apply basic_VLSM_incl_preloaded; cbv; itauto.
Qed.

Lemma pre_loaded_with_all_messages_vlsm_idem
  : VLSM_eq (pre_loaded_with_all_messages_vlsm (pre_loaded_with_all_messages_vlsm X)) (pre_loaded_with_all_messages_vlsm X).
Proof.
  apply VLSM_eq_incl_iff.
  split.
  - apply pre_loaded_with_all_messages_vlsm_idem_l.
  - apply pre_loaded_with_all_messages_vlsm_idem_r.
Qed.

Lemma vlsm_is_pre_loaded_with_False_valid_state_message s om
  : valid_state_message_prop X s om <-> valid_state_message_prop (pre_loaded_vlsm X (fun m => False)) s om.
Proof.
  pose proof vlsm_is_pre_loaded_with_False as Heq.
  apply VLSM_eq_incl_iff in Heq.
  destruct X as (T, M); simpl in *.
  split; (apply VLSM_incl_valid_state_message; [|cbv;tauto]); apply Heq.
Qed.

Lemma pre_loaded_with_all_messages_can_emit
  (m : message)
  (Hm : can_emit X m)
  : can_emit (pre_loaded_with_all_messages_vlsm X) m.
Proof.
  apply (VLSM_incl_can_emit (vlsm_incl_pre_loaded_with_all_messages_vlsm X)).
  by rewrite mk_vlsm_machine.
Qed.

End VLSM_incl_preloaded_properties.

Lemma preloaded_weaken_finite_valid_trace_from
      {message : Type} (X : VLSM message) (from : state) (tr : list transition_item) :
  finite_valid_trace_from X from tr ->
  finite_valid_trace_from (pre_loaded_with_all_messages_vlsm X) from tr.
Proof.
  destruct X as (T, M).
  apply VLSM_incl_finite_valid_trace_from.
  apply vlsm_incl_pre_loaded_with_all_messages_vlsm.
Qed.

Lemma preloaded_weaken_finite_valid_trace_from_to
      {message : Type} (X : VLSM message) (from to : state) (tr : list transition_item) :
  finite_valid_trace_from_to X from to tr ->
  finite_valid_trace_from_to (pre_loaded_with_all_messages_vlsm X) from to tr.
Proof.
  destruct X as (T, M).
  apply VLSM_incl_finite_valid_trace_from_to.
  apply vlsm_incl_pre_loaded_with_all_messages_vlsm.
Qed.

(** ** Induced [VLSM_projection]s

Given an existing [VLSM], a target [VLSM_type], a <<state_project>>ion map, and
a partial <<label_project>>ion map, and some corresponding reverse maps
<<state_lift>> and <<label_lift>> we can build a new VLSM over the target type,
induced by the source VLSM, its missing components being defined based on the
source components.

If additionally some consistency ([weak_projection_transition_consistency_None]
and [weak_projection_transition_consistency_Some]) properties are satisfied,
then the induced VLSM is a [VLSM_projection] of the source one.
*)
Section projection_induced_vlsm.

Context
  {message : Type}
  (X : VLSM message)
  (TY : VLSMType message)
  (label_project : vlabel X -> option (@label _ TY))
  (state_project : vstate X -> @state _ TY)
  (trace_project := pre_VLSM_projection_finite_trace_project _ _ label_project state_project)
  (label_lift : @label _ TY -> vlabel X)
  (state_lift : @state _ TY -> vstate X)
  .

Definition projection_induced_initial_state_prop (sY : @state _ TY) : Prop :=
  exists sX, state_project sX = sY /\ vinitial_state_prop X sX.

Instance projection_induced_initial_state_inh : Inhabited (sig projection_induced_initial_state_prop)
  := populate (exist _ (state_project (` (vs0 X))) (ex_intro _ _ (conj (eq_refl _) (proj2_sig _)))).

Definition projection_induced_initial_message_prop : message -> Prop :=
  valid_message_prop X.

Definition projection_induced_transition
  (lY : @label _ TY)
  (somY : @state _ TY * option message)
  : @state _ TY * option message :=
  let (sY, om) := somY in
  let (s'X, om') := vtransition X (label_lift lY) (state_lift sY, om) in
  (state_project s'X, om').

Definition projection_induced_valid
  (lY : @label _ TY)
  (somY : @state _ TY * option message)
  : Prop :=
  let (sY, om) := somY in
  exists lX sX, label_project lX = Some lY /\ state_project sX = sY /\
  input_valid X lX (sX, om).

Definition projection_induced_vlsm_machine : VLSMMachine TY :=
  {| initial_message_prop := projection_induced_initial_message_prop
   ; initial_state_prop := projection_induced_initial_state_prop
   ; transition := projection_induced_transition
   ;  valid := projection_induced_valid
  |}.

Definition projection_induced_vlsm : VLSM message :=
  mk_vlsm projection_induced_vlsm_machine.

(** <<label_project>> is a left-inverse of <<label_lift>> *)
Definition induced_projection_label_lift_prop : Prop :=
  forall lY, label_project (label_lift lY) = Some lY.

(** <<state_project>> is a left-inverse of <<state_lift>> *)
Definition induced_projection_state_lift_prop : Prop :=
  forall sY, state_project (state_lift sY) = sY.

(** Transitions through states and labels with the same projections using the
same message should lead to the same output message and states with the same
projections.
*)
Definition induced_projection_transition_consistency_Some : Prop :=
  forall lX1 lX2 lY, label_project lX1 = Some lY -> label_project lX2 = Some lY ->
  forall sX1 sX2, state_project sX1 = state_project sX2 ->
  forall iom sX1' oom1, vtransition X lX1 (sX1, iom) = (sX1', oom1) ->
  forall sX2' oom2, vtransition X lX2 (sX2, iom) = (sX2', oom2) ->
  state_project sX1' = state_project sX2' /\ oom1 = oom2.

(** A weaker version of [induced_projection_transition_consistency_Some] *)
Definition weak_projection_transition_consistency_Some
  : Prop :=
  forall lX lY, label_project lX = Some lY ->
  forall s1 om s1' om1', input_valid_transition X lX (s1, om) (s1', om1') ->
  forall s2' om2', vtransition X (label_lift lY) (state_lift (state_project s1), om) = (s2', om2') ->
  state_project s1' = state_project s2' /\ om1' = om2'.
(* TODO(traiansf): remove the definition above and assume the properties
deriving it in the next lemma instead. *)

Lemma basic_weak_projection_transition_consistency_Some
  : induced_projection_label_lift_prop -> induced_projection_state_lift_prop ->
    induced_projection_transition_consistency_Some ->
    weak_projection_transition_consistency_Some.
Proof.
  intros Hlabel Hstate Htransition lX lY HlX_pr sX1 iom sX1' oom1 Ht1
    sX2' oom2 Ht2.
  apply proj2 in Ht1.
  eapply Htransition; [done | auto | symmetry; eauto | done | done].
Qed.

(** Under transition-consistency assumptions, valid messages of the
[projection_induced_vlsm] coincide with those of the source [VLSM].
*)
Lemma projection_induced_valid_message_char
  (Htransition_Some : weak_projection_transition_consistency_Some)
  : forall om, option_valid_message_prop projection_induced_vlsm om <->
    option_valid_message_prop X om.
Proof.
  split; cycle 1.
  - intros Hm.
    destruct om as [m |].
    + by apply initial_message_is_valid.
    + apply option_valid_message_None.
  - intros [s Hsom].
    induction Hsom.
    + destruct om as [m |]; [done |].
      apply option_valid_message_None.
    + destruct Hv as [lX [sX [HlX_pr [HsX_pr [HsX [HomX Hv]]]]]].
      cbn in Ht.
      destruct (vtransition _ _ _) as (_s'X, __om') eqn: H_tX.
      inversion Ht; subst; clear Ht.
      destruct (vtransition X lX (sX, om)) as (s'X, _om') eqn: HtX.
      assert (HivtX : input_valid_transition X lX (sX, om) (s'X, _om'))
        by (split_and!; done).
      replace om' with _om'.
        * by eapply input_valid_transition_out.
        * by eapply Htransition_Some.
Qed.

Context
  (Htransition_None : weak_projection_transition_consistency_None _ _ label_project state_project)
  (Htype : VLSM_projection_type X TY label_project state_project :=
    basic_VLSM_projection_type X TY label_project state_project Htransition_None)
  .

Lemma projection_induced_vlsm_is_projection
  (Htransition_Some : weak_projection_transition_consistency_Some)
  : VLSM_projection X projection_induced_vlsm label_project state_project.
Proof.
  apply basic_VLSM_projection; intro; intros.
  - by exists lX, s.
  - specialize (Htransition_Some _ _ H _ _ _ _ H0).
    cbn.
    destruct (vtransition _ _ _) as (s2', om2').
    specialize (Htransition_Some _ _ eq_refl) as [Heqs Heqom].
    by subst; rewrite Heqs.
  - apply (Htransition_None _ H _ _ _ _ H0).
  - by exists s.
  - destruct Hv as [_ [Hm _]].
    by apply initial_message_is_valid.
Qed.

(** When we have a [VLSM_projection] to the [projection_induced_vlsm],
[valid]ity is [input_valid]ity.
*)
Lemma induced_projection_valid_is_input_valid
  (Hproj : VLSM_projection X projection_induced_vlsm label_project state_project)
  l s om
  : vvalid projection_induced_vlsm l (s, om) -> input_valid projection_induced_vlsm l (s,om).
Proof.
  intro Hv.
  destruct (id Hv) as (lX & sX & HlX & <- & Hps & Hopm & _).
  repeat split; [| | done].
  - by eapply VLSM_projection_valid_state.
  - destruct om as [m|]; [|apply option_valid_message_None].
    by apply option_initial_message_is_valid.
Qed.

Section projection_induced_friendliness.

Context
  (Hlabel_lift : induced_projection_label_lift_prop)
  (Hstate_lift : induced_projection_state_lift_prop)
  (Htransition_consistency : induced_projection_transition_consistency_Some)
  (Htransition_Some  : weak_projection_transition_consistency_Some
    := basic_weak_projection_transition_consistency_Some Hlabel_lift Hstate_lift Htransition_consistency)
  (Hproj := projection_induced_vlsm_is_projection Htransition_Some)
  .

Lemma induced_projection_transition_item_lift
  (item : @transition_item _ TY)
  : @pre_VLSM_projection_transition_item_project _ (type X) _
    label_project state_project
    (pre_VLSM_full_projection_transition_item_project _ _ label_lift state_lift item)
    = Some item.
Proof.
  destruct item.
  unfold pre_VLSM_full_projection_transition_item_project,
    pre_VLSM_projection_transition_item_project.
  simpl.
  rewrite Hlabel_lift.
  f_equal. f_equal.
  apply Hstate_lift.
Qed.

Lemma induced_projection_trace_lift
  (tr : list (@transition_item _ TY))
  : @pre_VLSM_projection_finite_trace_project _ (type X) _
    label_project state_project
    (pre_VLSM_full_projection_finite_trace_project _ _ label_lift state_lift tr)
    = tr.
Proof.
  induction tr; [done |].
  simpl.
  by rewrite induced_projection_transition_item_lift; f_equal.
Qed.

(** If there is a way to "lift" valid traces of the [projection_induced_vlsm]
to the original [VLSM], then the induced [VLSM_projection] is friendly.
*)
Lemma basic_projection_induces_friendliness
  : VLSM_full_projection projection_induced_vlsm X label_lift state_lift ->
    projection_friendly_prop Hproj.
Proof.
  intros Hfull_proj isY trY HtrY.
  exists (state_lift isY).
  exists (VLSM_full_projection_finite_trace_project Hfull_proj trY).
  split_and!.
  - by apply (VLSM_full_projection_finite_valid_trace Hfull_proj).
  - done.
  - by apply induced_projection_trace_lift.
Qed.

End projection_induced_friendliness.

End projection_induced_vlsm.

(** Under [weak_projection_transition_consistency_Some] assumptions,
[VLSM_incl]usion between source [VLSM]s implies [VLSM_incl]usion between
their projections induced by the same maps.
*)
Lemma projection_induced_vlsm_incl
  {message : Type}
  {TX : VLSMType message}
  (MX1 MX2 : VLSMMachine TX)
  (X1 := mk_vlsm MX1) (X2 := mk_vlsm MX2)
  (TY : VLSMType message)
  (label_project : @label _ TX -> option (@label _ TY))
  (state_project : @state _ TX -> @state _ TY)
  (trace_project := pre_VLSM_projection_finite_trace_project _ _ label_project state_project)
  (label_lift : @label _ TY -> @label _ TX)
  (state_lift : @state _ TY -> @state _ TX)
  (XY1 : VLSM message := projection_induced_vlsm X1 TY label_project state_project label_lift state_lift)
  (XY2 : VLSM message := projection_induced_vlsm X2 TY label_project state_project label_lift state_lift)
  (Htransition_Some1 : weak_projection_transition_consistency_Some X1 TY label_project state_project label_lift state_lift)
  (Htransition_Some2 : weak_projection_transition_consistency_Some X2 TY label_project state_project label_lift state_lift)
  : VLSM_incl X1 X2 -> VLSM_incl XY1 XY2.
Proof.
  intros Hincl.
  apply VLSM_incl_finite_traces_characterization.
  assert (His : forall s, vinitial_state_prop XY1 s -> vinitial_state_prop XY2 s).
  {
    intros is [s1 [Hs1_pr Hs1]].
    exists s1.
    split; [done |].
    by apply VLSM_incl_initial_state.
  }
  intros is tr Htr.
  split; [|apply His, Htr].
  induction Htr using finite_valid_trace_rev_ind
  ; [by apply (finite_valid_trace_from_empty XY2), initial_state_is_valid, His |].
  apply (finite_valid_trace_from_app_iff XY2).
  split; [apply IHHtr|].
  apply (finite_valid_trace_singleton XY2).
  destruct Hx as [[_ [_ [lX [sX [HlX_pr [HsX_pr HpvX1]]]]]] Ht].
  cbn in Ht.
  destruct (vtransition _ _ _) as (_s'X, _oom) eqn:H_tX1.
  inversion Ht. subst. clear Ht.
  destruct (vtransition X1 lX (sX, iom)) as (s'X, _oom) eqn:HtX1.
  assert (HivtX1 : input_valid_transition X1 lX (sX, iom) (s'X, _oom)) by done.
  simpl in HsX_pr, H_tX1. rewrite <- HsX_pr in H_tX1.
  apply (Htransition_Some1 _ _ HlX_pr _ _ _ _ HivtX1) in H_tX1
    as [Heq_s'X_pr Heq_oom].
  subst.
  apply (VLSM_incl_input_valid_transition Hincl) in HivtX1.
  repeat split.
  - by eapply finite_valid_trace_last_pstate.
  - apply projection_induced_valid_message_char; [done | apply HivtX1].
  - exists lX, sX. split_and!; try itauto. by apply HivtX1.
  - cbn in *. rewrite <- HsX_pr.
    destruct (vtransition X2 _ _) as (_s'X2, _oom) eqn:H_tX2.
    apply (Htransition_Some2 _ _ HlX_pr _ _ _ _ HivtX1) in H_tX2
      as [Heq_s'X_pr' Heq_oom].
    congruence.
Qed.

(** Under [weak_projection_transition_consistency_Some] assumptions,
[VLSM_eq]uality between source [VLSM]s implies [VLSM_eq]uality between
their projections induced by the same maps.
*)
Lemma projection_induced_vlsm_eq
  {message : Type}
  {TX : VLSMType message}
  (MX1 MX2: VLSMMachine TX)
  (X1 := mk_vlsm MX1) (X2 := mk_vlsm MX2)
  (TY : VLSMType message)
  (label_project : @label _ TX -> option (@label _ TY))
  (state_project : @state _ TX -> @state _ TY)
  (trace_project := pre_VLSM_projection_finite_trace_project _ _ label_project state_project)
  (label_lift : @label _ TY -> @label _ TX)
  (state_lift : @state _ TY -> @state _ TX)
  (XY1 : VLSM message := projection_induced_vlsm X1 TY label_project state_project label_lift state_lift)
  (XY2 : VLSM message := projection_induced_vlsm X2 TY label_project state_project label_lift state_lift)
  (Htransition_Some1 : weak_projection_transition_consistency_Some X1 TY label_project state_project label_lift state_lift)
  (Htransition_Some2 : weak_projection_transition_consistency_Some X2 TY label_project state_project label_lift state_lift)
  : VLSM_eq X1 X2 -> VLSM_eq XY1 XY2.
Proof.
  intro Heq.
  apply VLSM_eq_incl_iff.
  split.
  - apply
    (projection_induced_vlsm_incl MX1 MX2 TY
      label_project state_project label_lift state_lift
      Htransition_Some1 Htransition_Some2 (VLSM_eq_proj1 Heq)).
  - apply
    (projection_induced_vlsm_incl MX2 MX1 TY
      label_project state_project label_lift state_lift
      Htransition_Some2 Htransition_Some1 (VLSM_eq_proj2 Heq)).
Qed.

Section same_VLSM_full_projection.

Context
  {message : Type}
  (X1 X2 : VLSM message)
  (Heq : X1 = X2)
  .

Lemma same_VLSM_full_projection
  : VLSM_full_projection X1 X2 (same_VLSM_label_rew Heq) (same_VLSM_state_rew Heq).
Proof.
  apply basic_VLSM_strong_full_projection; intro.
  - apply same_VLSM_valid_preservation.
  - apply same_VLSM_transition_preservation.
  - apply same_VLSM_initial_state_preservation.
  - by apply same_VLSM_initial_message_preservation.
Qed.

Lemma same_VLSM_preloaded_full_projection
  : VLSM_full_projection
    (pre_loaded_with_all_messages_vlsm X1) (pre_loaded_with_all_messages_vlsm X2)
    (same_VLSM_label_rew Heq) (same_VLSM_state_rew Heq).
Proof.
  apply basic_VLSM_strong_full_projection.
  - cbv; apply same_VLSM_valid_preservation.
  - cbv; apply same_VLSM_transition_preservation.
  - cbv; apply same_VLSM_initial_state_preservation.
  - cbv; trivial.
Qed.

End same_VLSM_full_projection.

Section VLSM_projection_composition.

Context
  {message}
  [X Y Z : VLSM message]
  `(HXY : VLSM_projection X Y xy_label xy_state)
  `(HYZ : VLSM_projection Y Z yz_label yz_state)
  .

Lemma pre_VLSM_projection_composition_transition_item_project
  : pre_VLSM_projection_transition_item_project (type X) (type Z)
      (mbind yz_label ∘ xy_label) (yz_state ∘ xy_state)
      =
    mbind (pre_VLSM_projection_transition_item_project (type Y) (type Z) yz_label yz_state)
      ∘ (pre_VLSM_projection_transition_item_project (type X) (type Y) xy_label xy_state).
Proof.
  extensionality item; destruct item; cbn.
  unfold pre_VLSM_projection_transition_item_project; cbn.
  destruct (xy_label l) as [lY|]; reflexivity.
Qed.

Lemma pre_VLSM_projection_composition_finite_trace_project
  : pre_VLSM_projection_finite_trace_project (type X) (type Z)
      (mbind yz_label ∘ xy_label) (yz_state ∘ xy_state)
      =
    pre_VLSM_projection_finite_trace_project (type Y) (type Z) yz_label yz_state
      ∘ pre_VLSM_projection_finite_trace_project (type X) (type Y) xy_label xy_state.
Proof.
  unfold pre_VLSM_projection_finite_trace_project.
  setoid_rewrite pre_VLSM_projection_composition_transition_item_project.
  setoid_rewrite map_option_comp_bind.
  reflexivity.
Qed.

Lemma VLSM_projection_composition
  : VLSM_projection X Z (mbind yz_label ∘ xy_label) (yz_state ∘ xy_state).
Proof.
  constructor; [constructor|]; intros sX trX HtrX
  ; replace (pre_VLSM_projection_finite_trace_project _ _ _ _)
      with 
      ((pre_VLSM_projection_finite_trace_project (type Y) (type Z) yz_label yz_state
      ∘ pre_VLSM_projection_finite_trace_project (type X) (type Y) xy_label xy_state))
      by (symmetry; apply pre_VLSM_projection_composition_finite_trace_project).
  - unfold compose.
    erewrite final_state_project; [|eapply projection_type; eassumption|assumption].
    eapply final_state_project; [apply projection_type; assumption|].
    apply VLSM_projection_finite_valid_trace_from with (Hsimul := HXY); assumption.
  - apply VLSM_projection_finite_valid_trace with (Hsimul := HYZ),
      VLSM_projection_finite_valid_trace with (Hsimul := HXY).
    assumption.
Qed.

End VLSM_projection_composition.<|MERGE_RESOLUTION|>--- conflicted
+++ resolved
@@ -2159,22 +2159,12 @@
 Proof.
   constructor.
   intros is tr Htr.
-  induction Htr using finite_valid_trace_from_rev_ind
-<<<<<<< HEAD
-  ; [reflexivity|].
-  rewrite (pre_VLSM_projection_finite_trace_project_app _ _ label_project state_project).
-=======
-  ; [done |].
-  rewrite (pre_VLSM_projection_trace_project_app _ _ label_project state_project).
->>>>>>> 44d084eb
-  rewrite finite_trace_last_is_last.
-  rewrite finite_trace_last_app, <- IHHtr.
-  clear IHHtr.
-  simpl.
-  unfold pre_VLSM_projection_transition_item_project.
-  destruct (label_project _) as [lY |] eqn: Hl; [done |].
-  apply (Htransition_None _ Hl) in Hx.
-  by rewrite Hx.
+  induction Htr using finite_valid_trace_from_rev_ind; [done |].
+  rewrite pre_VLSM_projection_finite_trace_project_app,
+    finite_trace_last_is_last, finite_trace_last_app, <- IHHtr; cbn.
+  unfold pre_VLSM_projection_transition_item_project;
+    destruct (label_project _) as [lY |] eqn: Hl; [done |].
+  by rewrite Htransition_None.
 Qed.
 
 End basic_VLSM_projection_type.
@@ -2207,14 +2197,8 @@
   : finite_valid_trace_from_to Y (state_project is) (state_project s) (pre_VLSM_projection_finite_trace_project _ _ label_project state_project tr).
 Proof.
   induction Htr using finite_valid_trace_init_to_rev_strong_ind.
-<<<<<<< HEAD
-  - constructor. apply Hstate. assumption.
-  - unfold pre_VLSM_projection_finite_trace_project.
-=======
   - constructor. by apply Hstate.
-  - unfold pre_VLSM_projection_trace_project.
->>>>>>> 44d084eb
-    rewrite map_option_app.
+  - unfold pre_VLSM_projection_finite_trace_project; rewrite map_option_app.
     apply finite_valid_trace_from_to_app with (state_project s)
     ; [done |].
     simpl. unfold pre_VLSM_projection_transition_item_project.
@@ -2319,21 +2303,12 @@
   constructor.
   intros is tr Htr.
   induction Htr using finite_valid_trace_from_rev_ind
-<<<<<<< HEAD
-  ; [reflexivity|].
-  rewrite (@pre_VLSM_projection_finite_trace_project_app _ (type (pre_loaded_with_all_messages_vlsm X)) (type Y) label_project state_project).
-=======
   ; [done |].
-  rewrite (@pre_VLSM_projection_trace_project_app _ (type (pre_loaded_with_all_messages_vlsm X)) (type Y) label_project state_project).
->>>>>>> 44d084eb
-  rewrite finite_trace_last_is_last.
-  rewrite finite_trace_last_app, <- IHHtr.
-  clear IHHtr.
-  simpl.
-  unfold pre_VLSM_projection_transition_item_project.
-  destruct (label_project _) as [lY|] eqn:Hl; [done |].
-  apply proj2, (Htransition_None _ Hl) in Hx.
-  by rewrite Hx.
+  rewrite pre_VLSM_projection_finite_trace_project_app,
+    finite_trace_last_is_last, finite_trace_last_app, <- IHHtr; cbn.
+  unfold pre_VLSM_projection_transition_item_project;
+    destruct Hx as  [_ Ht], (label_project _) as [lY|] eqn:Hl; [done |].
+  by rewrite Htransition_None.
 Qed.
 
 Lemma basic_VLSM_projection_preloaded
@@ -2352,14 +2327,8 @@
   intros sX trX HtrX.
   split; [|apply Hstate; apply HtrX].
   induction HtrX using finite_valid_trace_rev_ind.
-<<<<<<< HEAD
-  - constructor. apply initial_state_is_valid.
-    apply Hstate; assumption.
-  - rewrite (@pre_VLSM_projection_finite_trace_project_app _ (type (pre_loaded_with_all_messages_vlsm X)) (type Y) label_project state_project).
-=======
-  - constructor. by apply initial_state_is_valid, Hstate.
-  - rewrite (@pre_VLSM_projection_trace_project_app _ (type (pre_loaded_with_all_messages_vlsm X)) (type Y) label_project state_project).
->>>>>>> 44d084eb
+  - by constructor; apply initial_state_is_valid, Hstate.
+  - rewrite pre_VLSM_projection_finite_trace_project_app.
     apply (finite_valid_trace_from_app_iff (pre_loaded_with_all_messages_vlsm Y)).
     split; [done |].
     simpl. unfold pre_VLSM_projection_transition_item_project.
@@ -2389,22 +2358,12 @@
 Proof.
   constructor.
   intros is tr Htr.
-  induction Htr using finite_valid_trace_from_rev_ind
-<<<<<<< HEAD
-  ; [reflexivity|].
-  rewrite (@pre_VLSM_projection_finite_trace_project_app _ (type (pre_loaded_vlsm X P)) (type Y) label_project state_project).
-=======
-  ; [done |].
-  rewrite (@pre_VLSM_projection_trace_project_app _ (type (pre_loaded_vlsm X P)) (type Y) label_project state_project).
->>>>>>> 44d084eb
-  rewrite finite_trace_last_is_last.
-  rewrite finite_trace_last_app, <- IHHtr.
-  clear IHHtr.
-  simpl.
-  unfold pre_VLSM_projection_transition_item_project.
-  destruct (label_project _) as [lY|] eqn:Hl; [done |].
-  apply proj2, (Htransition_None _ Hl) in Hx.
-  by rewrite Hx.
+  induction Htr using finite_valid_trace_from_rev_ind; [done |].
+  rewrite pre_VLSM_projection_finite_trace_project_app,
+    finite_trace_last_is_last, finite_trace_last_app, <- IHHtr; cbn.
+  unfold pre_VLSM_projection_transition_item_project;
+    destruct Hx, (label_project _) as [lY|] eqn:Hl; [done |].
+  by rewrite Htransition_None.
 Qed.
 
 Lemma basic_VLSM_projection_preloaded_with
@@ -2425,14 +2384,8 @@
   intros sX trX HtrX.
   split; [|apply Hstate; apply HtrX].
   induction HtrX using finite_valid_trace_rev_ind.
-<<<<<<< HEAD
-  - constructor. apply initial_state_is_valid.
-    apply Hstate; assumption.
-  - rewrite (@pre_VLSM_projection_finite_trace_project_app _ (type (pre_loaded_vlsm X P)) (type Y) label_project state_project).
-=======
-  - constructor. by apply initial_state_is_valid, Hstate.
-  - rewrite (@pre_VLSM_projection_trace_project_app _ (type (pre_loaded_vlsm X P)) (type Y) label_project state_project).
->>>>>>> 44d084eb
+  - by constructor; apply initial_state_is_valid, Hstate.
+  - rewrite pre_VLSM_projection_finite_trace_project_app.
     apply (finite_valid_trace_from_app_iff (pre_loaded_vlsm Y Q)).
     split; [done |].
     simpl. unfold pre_VLSM_projection_transition_item_project.
