From Cdcl Require Import Itauto. Local Tactic Notation "itauto" := itauto auto.
From stdpp Require Import prelude.
<<<<<<< HEAD
From Coq Require Import FunctionalExtensionality.
From VLSM Require Import Core.VLSM.
From VLSM.Lib Require Import Preamble ListExtras StreamExtras StreamFilters.

(** * VLSM (partial) projections and inclusions

This section introduces several types VLSM projections: [VLSM_partial_projection],
[VLSM_projection], [VLSM_full_projection], as well as [VLSM_incl]usion and
[VLSM_eq]uality.
*)

Section VLSM_partial_projection.

(** ** VLSM partial projections

A generic notion of VLSM projection. We say that VLSM X partially projects to
VLSM Y (sharing the same messages) if there exists a partial map <<partial_trace_project>>
from traces over X (pairs of state and list of transitions from that state)
to traces over Y such that:

- [partial_trace_project_preserves_valid_trace]s, if the projection is defined.

- The projection operation is stable to adding valid prefixes (property
[partial_trace_project_extends_left]). More precisely, if the projection of a
trace (sX, tX) yields (sY, tY), then for any trace (s'X, preX) ending in sX
such that (s'X, preX ++ tX) is a valid trace, then there exists a
trace (s'Y, preY) ending in sY such that (s'X, preX ++ tX) projects
to (s'Y, preY ++ tY).

Proper examples of partial projections (which are not [VLSM_projection]s) are
the projections from the compositions of equivocators to the composition
of regular nodes guided by a specific start [MachineDescriptor] (see, e.g.,
[equivocators_no_equivocations_vlsm_X_vlsm_partial_projection]).
*)

Record VLSM_partial_projection_type
  {message : Type}
  (X Y : VLSM message)
  (partial_trace_project : vstate X * list (vtransition_item X) -> option (vstate Y * list (vtransition_item Y)))
  :=
  { partial_trace_project_extends_left :
      forall sX trX sY trY,
      partial_trace_project (sX, trX) = Some (sY, trY) ->
      forall s'X preX,
        finite_trace_last s'X preX = sX ->
        finite_valid_trace_from X s'X (preX ++ trX) ->
        exists s'Y preY,
          partial_trace_project (s'X, preX ++ trX) = Some (s'Y, preY ++ trY) /\
          finite_trace_last s'Y preY = sY
  }.

(** We define two kinds of partial projection: [VLSM_weak_partial_projection]
and [VLSM_partial_projection], the main difference between them being that the
"weak" one is not required to preserve initial states.

Although there are no current examples of proper [VLSM_weak_partial_projection]s,
their definition serves as a support base for [VLSM_weak_projection]s.
*)
Record VLSM_weak_partial_projection
  {message : Type}
  (X Y : VLSM message)
  (partial_trace_project : vstate X * list (vtransition_item X) -> option (vstate Y * list (vtransition_item Y)))
  :=
  { weak_partial_projection_type :> VLSM_partial_projection_type X Y partial_trace_project
  ; weak_partial_trace_project_preserves_valid_trace :
      forall sX trX sY trY,
        partial_trace_project (sX, trX) = Some (sY, trY) ->
        finite_valid_trace_from X sX trX -> finite_valid_trace_from Y sY trY
  }.

Record VLSM_partial_projection
  {message : Type}
  (X Y : VLSM message)
  (partial_trace_project : vstate X * list (vtransition_item X) -> option (vstate Y * list (vtransition_item Y)))
  :=
  { partial_projection_type :> VLSM_partial_projection_type X Y partial_trace_project
  ; partial_trace_project_preserves_valid_trace :
      forall sX trX sY trY,
        partial_trace_project (sX, trX) = Some (sY, trY) ->
        finite_valid_trace X sX trX -> finite_valid_trace Y sY trY
  }.

Section weak_partial_projection_properties.

Context
  {message : Type}
  {X Y : VLSM message}
  {trace_project : vstate X * list (vtransition_item X) -> option (vstate Y * list (vtransition_item Y))}
  (Hsimul : VLSM_weak_partial_projection X Y trace_project)
  .

Definition VLSM_weak_partial_projection_finite_valid_trace_from
  : forall sX trX sY trY,
    trace_project (sX, trX) = Some (sY, trY) ->
    finite_valid_trace_from X sX trX -> finite_valid_trace_from Y sY trY
  := weak_partial_trace_project_preserves_valid_trace _ _ _ Hsimul.

Lemma VLSM_weak_partial_projection_valid_state
  : forall sX sY trY,
    trace_project (sX, []) = Some (sY, trY) ->
    valid_state_prop X sX -> valid_state_prop Y sY.
Proof.
  intros sX sY trY Hpr HsX.
  apply valid_state_has_trace in HsX.
  destruct HsX as [isX [trX HtrX]].
  apply finite_valid_trace_init_to_last in HtrX as HsX.
  apply finite_valid_trace_init_to_forget_last, proj1 in HtrX.
  specialize (partial_trace_project_extends_left _ _ _ Hsimul _ _ _ _ Hpr _ _ HsX)
    as Hpr_extends_left.
  spec Hpr_extends_left.
  { by rewrite app_nil_r. }
  destruct Hpr_extends_left as [isY [preY [Hpr_tr HsY]]].
  rewrite !app_nil_r in Hpr_tr.
  specialize (VLSM_weak_partial_projection_finite_valid_trace_from _ _ _ _ Hpr_tr HtrX)
    as Hinit_to.
  apply finite_valid_trace_from_app_iff, proj1, finite_valid_trace_last_pstate in Hinit_to.
  by subst sY.
Qed.

Lemma VLSM_weak_partial_projection_input_valid_transition
  : forall sX itemX sY itemY,
    trace_project (sX, [itemX]) = Some (sY, [itemY]) ->
    input_valid_transition X (l itemX) (sX, input itemX) (destination itemX, output itemX) ->
    input_valid_transition Y (l itemY) (sY, input itemY) (destination itemY, output itemY).
Proof.
  intros sX itemX sY itemY Hpr HtX.
  apply finite_valid_trace_singleton in HtX.
  apply VLSM_weak_partial_projection_finite_valid_trace_from with (sY := sY) (trY := [itemY]) in HtX
  ; [| by destruct itemX].
  by inversion_clear HtX.
Qed.

Lemma VLSM_weak_partial_projection_input_valid
  : forall sX itemX, input_valid_transition_item X sX itemX ->
    forall sY itemY, trace_project (sX, [itemX]) = Some (sY, [itemY]) ->
    input_valid Y (l itemY) (sY, input itemY).
Proof.
  intros sX itemX HitemX sY itemY Hpr.
  by eapply VLSM_weak_partial_projection_input_valid_transition.
Qed.

End weak_partial_projection_properties.

Section partial_projection_properties.

Context
  {message : Type}
  {X Y : VLSM message}
  {trace_project : vstate X * list (vtransition_item X) -> option (vstate Y * list (vtransition_item Y))}
  (Hsimul : VLSM_partial_projection X Y trace_project)
  .

Definition VLSM_partial_projection_finite_valid_trace
  : forall sX trX sY trY,
    trace_project (sX, trX) = Some (sY, trY) ->
    finite_valid_trace X sX trX -> finite_valid_trace Y sY trY
  := partial_trace_project_preserves_valid_trace _ _ _ Hsimul.

Lemma VLSM_partial_projection_finite_valid_trace_from
  : forall sX trX sY trY,
    trace_project (sX, trX) = Some (sY, trY) ->
    finite_valid_trace_from X sX trX -> finite_valid_trace_from Y sY trY.
Proof.
  intros sX trX sY trY Hpr_tr HtrX.
  apply (finite_valid_trace_from_complete_left X) in HtrX
    as [isX [preX [Htr'X HsX]]].
  specialize (partial_trace_project_extends_left _ _ _ Hsimul _ _ _ _ Hpr_tr _ _ HsX)
    as Hpr_extends_left.
  spec Hpr_extends_left; [by apply proj1 in Htr'X |].
  destruct Hpr_extends_left as [isY [preY [Hpr_tr' HsY]]].
  specialize (VLSM_partial_projection_finite_valid_trace _ _ _ _ Hpr_tr' Htr'X)
    as Hinit_to.
  by apply proj1, finite_valid_trace_from_app_iff, proj2 in Hinit_to; subst.
Qed.

Lemma VLSM_partial_projection_initial_state
  : forall sX sY trY,
    trace_project (sX, []) = Some (sY, trY) ->
    vinitial_state_prop X sX -> vinitial_state_prop Y sY.
Proof.
  intros sX sY trY Hpr HsX.
  assert (HtrX : finite_valid_trace X sX []).
  { split; [| done]. constructor. by apply initial_state_is_valid. }
  apply (VLSM_partial_projection_finite_valid_trace _ _ _ _ Hpr HtrX).
Qed.

Definition VLSM_partial_projection_weaken : VLSM_weak_partial_projection X Y trace_project :=
  {| weak_partial_projection_type := partial_projection_type _ _ _ Hsimul
  ;  weak_partial_trace_project_preserves_valid_trace := VLSM_partial_projection_finite_valid_trace_from
  |}.

Definition VLSM_partial_projection_valid_state
  : forall sX sY trY,
    trace_project (sX, []) = Some (sY, trY) ->
    valid_state_prop X sX -> valid_state_prop Y sY
  := VLSM_weak_partial_projection_valid_state VLSM_partial_projection_weaken.

Definition VLSM_partial_projection_input_valid_transition
  : forall sX itemX sY itemY,
    trace_project (sX, [itemX]) = Some (sY, [itemY]) ->
    input_valid_transition X (l itemX) (sX, input itemX) (destination itemX, output itemX) ->
    input_valid_transition Y (l itemY) (sY, input itemY) (destination itemY, output itemY)
  := VLSM_weak_partial_projection_input_valid_transition VLSM_partial_projection_weaken.

Definition VLSM_partial_projection_input_valid
  := VLSM_weak_partial_projection_input_valid VLSM_partial_projection_weaken.

End partial_projection_properties.

End VLSM_partial_projection.

Section VLSM_projection.

(** ** VLSM (total) projections

A VLSM projection guaranteeing the existence of projection for all states and
traces. We say that VLSM X projects to VLSM Y (sharing the same messages) if
there exists maps <<state_project>> taking X-states to Y-states,
and <<trace_project>>, taking list of transitions from X to Y, such that:

- state and [trace_project_preserves_valid_trace]s.

- [trace_project_app]: trace projection commutes with concatenation of traces

- [final_state_project]: state projection commutes with [finite_trace_last]

Proper examples of total projections (which are not [VLSM_full_projection]s)
are projections in which some of transitions might be dropped, such as
the projection of a composition to one of the components ([component_projection])
or the projection of the compositions of equivocators to the composition of
regular nodes using the particular [MachineDescriptor] which select the
first (original) node instance for each equivocator (e.g.,
[equivocators_no_equivocations_vlsm_X_vlsm_projection]).
*)

Section pre_definitions.

Context
  {message : Type}
  (TX TY : VLSMType message)
  (label_project : @label _ TX -> option (@label _ TY))
  (state_project : @state _ TX -> @state _ TY)
  .

Definition pre_VLSM_projection_in_projection
  (item : @transition_item _ TX)
  : Prop :=
  is_Some (label_project (l item)).

Definition pre_VLSM_projection_transition_item_project
  (item : @transition_item _ TX)
  : option (@transition_item _ TY)
  :=
  match label_project (l item) with
  | None => None
  | Some lY =>
    Some {| l := lY; input := input item; destination := state_project (destination item); output := output item |}
  end.

Lemma pre_VLSM_projection_transition_item_project_is_Some
  (item : @transition_item _ TX)
  : pre_VLSM_projection_in_projection item ->
    is_Some (pre_VLSM_projection_transition_item_project item).
Proof.
  intros [lY HlY].
  unfold pre_VLSM_projection_transition_item_project.
  rewrite HlY.
  by eexists.
Qed.

Lemma pre_VLSM_projection_transition_item_project_is_Some_rev
  (item : @transition_item _ TX)
  : is_Some (pre_VLSM_projection_transition_item_project item) ->
    pre_VLSM_projection_in_projection item.
Proof.
  intros [itemY HitemY].
  unfold pre_VLSM_projection_transition_item_project in HitemY.
  destruct (label_project (l item)) as [lY|] eqn:HlY; [|congruence].
  by exists lY.
Qed.

Lemma pre_VLSM_projection_transition_item_project_infinitely_often
  (s : Streams.Stream (@transition_item _ TX))
  : InfinitelyOften pre_VLSM_projection_in_projection s ->
    InfinitelyOften (is_Some ∘ pre_VLSM_projection_transition_item_project) s.
Proof.
  apply InfinitelyOften_impl.
  intro item.
  apply pre_VLSM_projection_transition_item_project_is_Some.
Qed.

Lemma pre_VLSM_projection_transition_item_project_finitely_many
  (s : Streams.Stream (@transition_item _ TX))
  : FinitelyManyBound pre_VLSM_projection_in_projection s ->
    FinitelyManyBound (is_Some ∘ pre_VLSM_projection_transition_item_project ) s.
Proof.
  apply FinitelyManyBound_impl_rev.
  intro item.
  apply pre_VLSM_projection_transition_item_project_is_Some_rev.
Qed.

Definition pre_VLSM_projection_finite_trace_project
  : list (@transition_item _ TX) -> list (@transition_item _ TY)
  :=
  map_option pre_VLSM_projection_transition_item_project.

Definition pre_VLSM_projection_infinite_trace_project
  (s : Streams.Stream (@transition_item _ TX))
  (Hs : InfinitelyOften  pre_VLSM_projection_in_projection s)
  : Streams.Stream (@transition_item _ TY) :=
  stream_map_option pre_VLSM_projection_transition_item_project s
    (pre_VLSM_projection_transition_item_project_infinitely_often _ Hs).

Definition pre_VLSM_projection_infinite_finite_trace_project
  (s : Streams.Stream (@transition_item _ TX))
  (Hs : FinitelyManyBound pre_VLSM_projection_in_projection s)
  : list (@transition_item _ TY) :=
  pre_VLSM_projection_finite_trace_project (stream_prefix s (proj1_sig Hs)).

Definition pre_VLSM_projection_finite_trace_project_app
  : forall l1 l2, pre_VLSM_projection_finite_trace_project (l1 ++ l2) =
    pre_VLSM_projection_finite_trace_project l1 ++ pre_VLSM_projection_finite_trace_project l2
  := map_option_app _.

Definition pre_VLSM_projection_finite_trace_project_app_rev
  : forall l l1' l2', pre_VLSM_projection_finite_trace_project l = l1' ++ l2' ->
    exists l1 l2, l = l1 ++ l2 /\
      pre_VLSM_projection_finite_trace_project l1 = l1' /\
      pre_VLSM_projection_finite_trace_project l2 = l2'
  := map_option_app_rev _.

Definition pre_VLSM_projection_finite_trace_project_in_iff
  : forall trX itemY, In itemY (pre_VLSM_projection_finite_trace_project trX) <->
    exists itemX, In itemX trX /\ pre_VLSM_projection_transition_item_project itemX = Some itemY
  := in_map_option _.

Definition elem_of_pre_VLSM_projection_trace_project
  : forall trX itemY, itemY ∈ pre_VLSM_projection_finite_trace_project trX <->
    exists itemX, itemX ∈ trX /\ pre_VLSM_projection_transition_item_project itemX = Some itemY
  := elem_of_map_option _.

Definition pre_VLSM_projection_trace_project_in
  : forall itemX itemY, pre_VLSM_projection_transition_item_project itemX = Some itemY ->
    forall trX, In itemX trX -> In itemY (pre_VLSM_projection_finite_trace_project trX)
  := in_map_option_rev _.

End pre_definitions.

Record VLSM_projection_type
  {message : Type}
  (X : VLSM message)
  (TY : VLSMType message)
  (label_project : vlabel X -> option (@label _ TY))
  (state_project : vstate X -> @state _ TY)
  (trace_project := pre_VLSM_projection_finite_trace_project (type X) TY label_project state_project)
  :=
  { final_state_project :
      forall sX trX,
        finite_valid_trace_from X sX trX ->
        state_project (finite_trace_last sX trX) = finite_trace_last (state_project sX) (trace_project trX)
  }.

Section projection_type_properties.

Definition VLSM_partial_trace_project_from_projection
  {message : Type}
  {X : VLSM message}
  {TY : VLSMType message}
  (label_project : vlabel X -> option (@label _ TY))
  (state_project : vstate X -> @state _ TY)
  (trace_project := pre_VLSM_projection_finite_trace_project _ _ label_project state_project)
  := fun str : vstate X * list (vtransition_item X) =>
      let (s, tr) := str in Some (state_project s, trace_project tr).

Context
  {message : Type}
  {X Y : VLSM message}
  {label_project : vlabel X -> option (vlabel Y)}
  {state_project : vstate X -> vstate Y}
  (trace_project := pre_VLSM_projection_finite_trace_project _ _ label_project state_project)
  (Hsimul : VLSM_projection_type X (type Y) label_project state_project)
  .

(** Any [VLSM_projection_type] determines a [VLSM_partial_projection_type], allowing us
to lift to VLSM projection the generic results proved about VLSM partial projections.
*)
Lemma VLSM_partial_projection_type_from_projection
  : VLSM_partial_projection_type X Y (VLSM_partial_trace_project_from_projection label_project state_project).
Proof.
  split; intros; inversion H; subst; clear H.
  exists (state_project s'X), (trace_project preX).  split.
  + simpl. f_equal. f_equal. apply pre_VLSM_projection_finite_trace_project_app.
  + symmetry. apply (final_state_project _ _ _ _ Hsimul).
    apply (finite_valid_trace_from_app_iff  X) in H1.
    apply H1.
Qed.

End projection_type_properties.

Section projection_transition_consistency_None.

Context
  {message : Type}
  (X : VLSM message)
  (TY : VLSMType message)
  (label_project : vlabel X -> option (@label _ TY))
  (state_project : vstate X -> @state _ TY)
  (trace_project := pre_VLSM_projection_finite_trace_project _ _ label_project state_project)
  .

(** When a label cannot be projected, and thus the transition will not be
preserved by the projection, the state projections of the states between and
after the transition must coincide.
*)
Definition weak_projection_transition_consistency_None : Prop :=
  forall lX, label_project lX = None ->
  forall s om s' om', input_valid_transition X lX (s, om) (s', om') ->
      state_project s' = state_project s.

Definition strong_projection_transition_consistency_None : Prop :=
  forall lX, label_project lX = None ->
  forall s om s' om', vtransition X lX (s, om) = (s', om') ->
    state_project s' = state_project s.

Lemma strong_projection_transition_consistency_None_weaken
  : strong_projection_transition_consistency_None ->
    weak_projection_transition_consistency_None.
Proof.
  intros Hstrong lX Hl s om s' om' Ht.
  apply (Hstrong lX Hl _ _ _ _ (proj2 Ht)).
Qed.

End projection_transition_consistency_None.


Section VLSM_projection_definitions.

Context
  {message : Type}
  (X Y : VLSM message)
  (label_project : vlabel X -> option (vlabel Y))
  (state_project : vstate X -> vstate Y)
  (trace_project := pre_VLSM_projection_finite_trace_project _ _ label_project state_project)
  .

(** Similarly to the [VLSM_partial_projection] case we distinguish two types of
projections: [VLSM_weak_projection] and [VLSM_projection], distinguished by the
fact that the weak projections are not required to preserve initial states.

Although we don't have proper examples of [VLSM_weak_projection]s, they are a
support base for [VLSM_weak_full_projection]s for which we have proper examples.
*)
Record VLSM_weak_projection :=
  { weak_projection_type :> VLSM_projection_type X (type Y) label_project state_project
  ; weak_trace_project_preserves_valid_trace :
      forall sX trX,
        finite_valid_trace_from X sX trX -> finite_valid_trace_from Y (state_project sX) (trace_project trX)
  }.

Record VLSM_projection :=
  { projection_type :> VLSM_projection_type X (type Y) label_project state_project
  ; trace_project_preserves_valid_trace :
      forall sX trX,
        finite_valid_trace X sX trX -> finite_valid_trace Y (state_project sX) (trace_project trX)
  }.

Definition weak_projection_valid_preservation : Prop :=
  forall lX lY (HlX : label_project lX = Some lY),
  forall s om
    (Hv : input_valid X lX (s, om))
    (HsY : valid_state_prop Y (state_project s))
    (HomY : option_valid_message_prop Y om),
    vvalid Y lY ((state_project s), om).

Definition strong_projection_valid_preservation : Prop :=
  forall lX lY, label_project lX = Some lY ->
  forall s om,
  vvalid X lX (s, om) -> vvalid Y lY ((state_project s), om).

Lemma strong_projection_valid_preservation_weaken
  : strong_projection_valid_preservation ->
    weak_projection_valid_preservation.
Proof.
  intros Hstrong lX lY Hl s om Hpv Hs Hom.
  apply (Hstrong lX lY Hl). apply Hpv.
Qed.

Definition weak_projection_transition_preservation_Some : Prop :=
  forall lX lY, label_project lX = Some lY ->
  forall s om s' om', input_valid_transition X lX (s, om) (s', om') ->
    vtransition Y lY (state_project s, om) = (state_project s', om').

Definition strong_projection_transition_preservation_Some : Prop :=
  forall lX lY, label_project lX = Some lY ->
  forall s om s' om', vtransition X lX (s, om) = (s', om') ->
    vtransition Y lY (state_project s, om) = (state_project s', om').

Lemma strong_projection_transition_preservation_Some_weaken
  : strong_projection_transition_preservation_Some ->
    weak_projection_transition_preservation_Some.
Proof.
  intros Hstrong lX lY Hl s om s' om' Ht.
  apply (Hstrong lX lY Hl). apply Ht.
Qed.

Definition weak_projection_valid_message_preservation : Prop :=
  forall lX lY (HlX : label_project lX = Some lY),
  forall s m
    (Hv : input_valid X lX (s, Some m))
    (HsY : valid_state_prop Y (state_project s)),
    valid_message_prop Y m.

Definition strong_projection_valid_message_preservation : Prop :=
  forall m : message,
    valid_message_prop X m -> valid_message_prop Y m.

Lemma strong_projection_valid_message_preservation_weaken
  : strong_projection_valid_message_preservation ->
    weak_projection_valid_message_preservation.
Proof.
  by intros Hstrong lX lY Hl  s m [_ [Hm%Hstrong _]] HsY.
Qed.

End VLSM_projection_definitions.

Section weak_projection_properties.

Definition VLSM_weak_projection_trace_project
  {message : Type}
  {X Y : VLSM message}
  {label_project : vlabel X -> option (vlabel Y)}
  {state_project : vstate X -> vstate Y}
  (Hsimul : VLSM_weak_projection X Y label_project state_project)
  : list (vtransition_item X) -> list (vtransition_item Y)
  := pre_VLSM_projection_finite_trace_project _ _ label_project state_project.

Definition VLSM_weak_projection_in
  {message : Type}
  {X Y : VLSM message}
  {label_project : vlabel X -> option (vlabel Y)}
  {state_project : vstate X -> vstate Y}
  (Hsimul : VLSM_weak_projection X Y label_project state_project)
  := pre_VLSM_projection_in_projection _ _ label_project.

Definition VLSM_weak_projection_infinite_trace_project
  {message : Type}
  {X Y : VLSM message}
  {label_project : vlabel X -> option (vlabel Y)}
  {state_project : vstate X -> vstate Y}
  (Hsimul : VLSM_weak_projection X Y label_project state_project)
  (s : Streams.Stream (vtransition_item X))
  (Hinf : InfinitelyOften (VLSM_weak_projection_in Hsimul) s)
  : Streams.Stream (vtransition_item Y)
  := pre_VLSM_projection_infinite_trace_project _ _ label_project state_project s Hinf.

Definition VLSM_weak_projection_infinite_finite_trace_project
  {message : Type}
  {X Y : VLSM message}
  {label_project : vlabel X -> option (vlabel Y)}
  {state_project : vstate X -> vstate Y}
  (Hsimul : VLSM_weak_projection X Y label_project state_project)
  (s : Streams.Stream (vtransition_item X))
  (Hfin : FinitelyManyBound (VLSM_weak_projection_in Hsimul) s)
  : list (vtransition_item Y)
  := pre_VLSM_projection_infinite_finite_trace_project _ _ label_project state_project s Hfin.

Context
  {message : Type}
  {X Y : VLSM message}
  {label_project : vlabel X -> option (vlabel Y)}
  {state_project : vstate X -> vstate Y}
  (Hsimul : VLSM_weak_projection X Y label_project state_project)
  .

Definition VLSM_weak_projection_trace_project_app
  : forall l1 l2, VLSM_weak_projection_trace_project Hsimul (l1 ++ l2) =
    VLSM_weak_projection_trace_project Hsimul l1 ++ VLSM_weak_projection_trace_project Hsimul l2
  := pre_VLSM_projection_finite_trace_project_app _ _ label_project state_project.

Definition VLSM_weak_projection_trace_project_app_rev
  : forall l l1' l2', VLSM_weak_projection_trace_project Hsimul l = l1' ++ l2' ->
    exists l1 l2, l = l1 ++ l2 /\
      VLSM_weak_projection_trace_project Hsimul l1 = l1' /\
      VLSM_weak_projection_trace_project Hsimul l2 = l2'
  := pre_VLSM_projection_finite_trace_project_app_rev _ _ label_project state_project.

Definition VLSM_weak_projection_finite_trace_last
  : forall sX trX,
    finite_valid_trace_from X sX trX ->
    state_project (finite_trace_last sX trX) = finite_trace_last (state_project sX) (VLSM_weak_projection_trace_project Hsimul trX)
  := final_state_project _ _ _ _ Hsimul.

Definition VLSM_weak_projection_finite_valid_trace_from
  : forall sX trX,
    finite_valid_trace_from X sX trX -> finite_valid_trace_from Y (state_project sX) (VLSM_weak_projection_trace_project Hsimul trX)
  := weak_trace_project_preserves_valid_trace _ _ _ _ Hsimul.

Lemma VLSM_weak_projection_infinite_valid_trace_from
  : forall sX trX (Hinf : InfinitelyOften (VLSM_weak_projection_in Hsimul) trX),
    infinite_valid_trace_from X sX trX ->
    infinite_valid_trace_from Y (state_project sX) (VLSM_weak_projection_infinite_trace_project Hsimul trX Hinf).
Proof.
  intros sX trX Hinf HtrX.
  apply infinite_valid_trace_from_prefix_rev.
  intros n.

  specialize
    (stream_map_option_prefix_ex (pre_VLSM_projection_transition_item_project _ _ label_project state_project) trX
    (pre_VLSM_projection_transition_item_project_infinitely_often _ _ label_project state_project trX Hinf)
    n)
    as [m Hrew].
  unfold VLSM_weak_projection_infinite_trace_project, pre_VLSM_projection_infinite_trace_project.
  replace (stream_prefix _ _) with (VLSM_weak_projection_trace_project Hsimul (stream_prefix trX m)).
  by apply VLSM_weak_projection_finite_valid_trace_from, infinite_valid_trace_from_prefix.
Qed.

Lemma VLSM_weak_projection_infinite_finite_valid_trace_from
  : forall sX trX (Hfin : FinitelyManyBound (VLSM_weak_projection_in Hsimul) trX),
    infinite_valid_trace_from X sX trX ->
    finite_valid_trace_from Y (state_project sX) (VLSM_weak_projection_infinite_finite_trace_project Hsimul trX Hfin).
Proof.
  intros sX trX Hfin HtrX.
  apply VLSM_weak_projection_finite_valid_trace_from.
  by apply infinite_valid_trace_from_prefix with (n := `Hfin) in HtrX.
Qed.

(** Any [VLSM_projection] determines a [VLSM_partial_projection], allowing us
to lift to VLSM projection the generic results proved about VLSM partial projections.
*)
Lemma VLSM_weak_partial_projection_from_projection
  : VLSM_weak_partial_projection X Y (VLSM_partial_trace_project_from_projection label_project state_project).
Proof.
  split.
  - apply VLSM_partial_projection_type_from_projection. apply Hsimul.
  - simpl. intros sX trX sY trY Heq.
    inversion Heq.
    apply VLSM_weak_projection_finite_valid_trace_from.
Qed.

Lemma VLSM_weak_projection_valid_state
  : forall sX,
    valid_state_prop X sX -> valid_state_prop Y (state_project sX).
Proof.
  specialize VLSM_weak_partial_projection_from_projection as Hpart_simul.
  specialize (VLSM_weak_partial_projection_valid_state Hpart_simul) as Hps.
  by intro sX; eapply Hps.
Qed.

Lemma VLSM_weak_projection_input_valid_transition
  : forall lX lY, label_project lX = Some lY ->
    forall s im s' om,
    input_valid_transition X lX (s, im) (s', om ) ->
    input_valid_transition Y lY (state_project s, im) (state_project s', om).
Proof.
  specialize VLSM_weak_partial_projection_from_projection as Hpart_simul.
  specialize (VLSM_weak_partial_projection_input_valid_transition Hpart_simul) as Hivt.
  intros.
  apply
    (Hivt s {| l := lX; input := im; destination := s'; output := om|}
      (state_project s) {| l := lY; input := im; destination := state_project s'; output := om|})
  ; [| done].
  by cbn; unfold pre_VLSM_projection_transition_item_project; cbn; rewrite H.
Qed.

Lemma VLSM_weak_projection_input_valid
  : forall lX lY, label_project lX = Some lY ->
    forall s im, input_valid X lX (s, im) -> input_valid Y lY (state_project s, im).
Proof.
  intros lX lY Hpr sX im HvX.
  destruct (vtransition X lX (sX, im)) eqn:HtX.
  by eapply VLSM_weak_projection_input_valid_transition, input_valid_can_transition.
Qed.

Lemma VLSM_weak_projection_finite_valid_trace_from_to
  : forall sX s'X trX,
    finite_valid_trace_from_to X sX s'X trX -> finite_valid_trace_from_to Y (state_project sX) (state_project s'X) (VLSM_weak_projection_trace_project Hsimul trX).
Proof.
  specialize VLSM_weak_partial_projection_from_projection as Hpart_simul.
  specialize (VLSM_weak_partial_projection_finite_valid_trace_from Hpart_simul) as Htr.
  intros sX s'X trX HtrX.
  apply valid_trace_get_last in HtrX as Hs'X.
  apply valid_trace_forget_last in HtrX. subst.
  rewrite (final_state_project _ _ _ _ Hsimul); [| done].
  apply valid_trace_add_default_last. eauto.
Qed.

Lemma VLSM_weak_projection_in_futures
  : forall s1 s2,
    in_futures X s1 s2 -> in_futures Y (state_project s1) (state_project s2).
Proof.
  intros s1 s2 [tr Htr].
  exists (VLSM_weak_projection_trace_project Hsimul tr).
  revert Htr.
  apply VLSM_weak_projection_finite_valid_trace_from_to.
Qed.

End weak_projection_properties.

Section projection_properties.

Definition VLSM_projection_trace_project
  {message : Type}
  {X Y : VLSM message}
  {label_project : vlabel X -> option (vlabel Y)}
  {state_project : vstate X -> vstate Y}
  (Hsimul : VLSM_projection X Y label_project state_project)
  : list (vtransition_item X) -> list (vtransition_item Y)
  := pre_VLSM_projection_finite_trace_project _ _ label_project state_project.

Definition VLSM_projection_in
  {message : Type}
  {X Y : VLSM message}
  {label_project : vlabel X -> option (vlabel Y)}
  {state_project : vstate X -> vstate Y}
  (Hsimul : VLSM_projection X Y label_project state_project)
  := pre_VLSM_projection_in_projection _ _ label_project.

Definition VLSM_projection_infinite_trace_project
  {message : Type}
  {X Y : VLSM message}
  {label_project : vlabel X -> option (vlabel Y)}
  {state_project : vstate X -> vstate Y}
  (Hsimul : VLSM_projection X Y label_project state_project)
  (s : Streams.Stream (vtransition_item X))
  (Hinf : InfinitelyOften (VLSM_projection_in Hsimul) s)
  : Streams.Stream (vtransition_item Y)
  := pre_VLSM_projection_infinite_trace_project _ _ label_project state_project s Hinf.

Definition VLSM_projection_infinite_finite_trace_project
  {message : Type}
  {X Y : VLSM message}
  {label_project : vlabel X -> option (vlabel Y)}
  {state_project : vstate X -> vstate Y}
  (Hsimul : VLSM_projection X Y label_project state_project)
  (s : Streams.Stream (vtransition_item X))
  (Hfin : FinitelyManyBound (VLSM_projection_in Hsimul) s)
  : list (vtransition_item Y)
  := pre_VLSM_projection_infinite_finite_trace_project _ _ label_project state_project s Hfin.

Context
  {message : Type}
  {X Y : VLSM message}
  {label_project : vlabel X -> option (vlabel Y)}
  {state_project : vstate X -> vstate Y}
  (Hsimul : VLSM_projection X Y label_project state_project)
  .

Definition VLSM_projection_trace_project_app
  : forall l1 l2, VLSM_projection_trace_project Hsimul (l1 ++ l2) =
    VLSM_projection_trace_project Hsimul l1 ++ VLSM_projection_trace_project Hsimul l2
  := pre_VLSM_projection_finite_trace_project_app _ _ label_project state_project.

Definition VLSM_projection_trace_project_app_rev
  : forall l l1' l2', VLSM_projection_trace_project Hsimul l = l1' ++ l2' ->
    exists l1 l2, l = l1 ++ l2 /\
      VLSM_projection_trace_project Hsimul l1 = l1' /\
      VLSM_projection_trace_project Hsimul l2 = l2'
  := pre_VLSM_projection_finite_trace_project_app_rev _ _ label_project state_project.

Definition VLSM_projection_trace_project_in
  : forall itemX itemY, pre_VLSM_projection_transition_item_project _ _ label_project state_project itemX = Some itemY ->
    forall trX, In itemX trX -> In itemY (VLSM_projection_trace_project Hsimul trX)
  := pre_VLSM_projection_trace_project_in _ _ label_project state_project.

Definition VLSM_projection_finite_trace_last
  : forall sX trX,
    finite_valid_trace_from X sX trX ->
    state_project (finite_trace_last sX trX) = finite_trace_last (state_project sX) (VLSM_projection_trace_project Hsimul trX)
  := final_state_project _ _ _ _ Hsimul.

Definition VLSM_projection_finite_valid_trace
  : forall sX trX,
    finite_valid_trace X sX trX -> finite_valid_trace Y (state_project sX) (VLSM_projection_trace_project Hsimul trX)
  := trace_project_preserves_valid_trace _ _ _ _ Hsimul.

(** Any [VLSM_projection] determines a [VLSM_partial_projection], allowing us
to lift to VLSM projection the generic results proved about VLSM partial projections.
*)
Lemma VLSM_partial_projection_from_projection
  : VLSM_partial_projection X Y (VLSM_partial_trace_project_from_projection label_project state_project).
Proof.
  split.
  - apply VLSM_partial_projection_type_from_projection. apply Hsimul.
  - simpl. intros sX trX sY trY Heq.
    inversion Heq.
    apply VLSM_projection_finite_valid_trace.
Qed.

Lemma VLSM_projection_finite_valid_trace_from
  : forall sX trX,
    finite_valid_trace_from X sX trX -> finite_valid_trace_from Y (state_project sX) (VLSM_projection_trace_project Hsimul trX).
Proof.
  specialize VLSM_partial_projection_from_projection as Hpart_simul.
  specialize (VLSM_partial_projection_finite_valid_trace_from Hpart_simul) as Hivt.
  intros sX trX.
  by apply Hivt.
Qed.

Definition VLSM_projection_weaken : VLSM_weak_projection X Y label_project state_project :=
  {| weak_projection_type := projection_type _ _ _ _ Hsimul
  ;  weak_trace_project_preserves_valid_trace := VLSM_projection_finite_valid_trace_from
  |}.

Definition VLSM_projection_valid_state
  : forall sX,
    valid_state_prop X sX -> valid_state_prop Y (state_project sX)
  := VLSM_weak_projection_valid_state VLSM_projection_weaken.

Definition VLSM_projection_input_valid_transition
  : forall lX lY, label_project lX = Some lY ->
    forall s im s' om,
    input_valid_transition X lX (s, im) (s', om ) ->
    input_valid_transition Y lY (state_project s, im) (state_project s', om)
  := VLSM_weak_projection_input_valid_transition VLSM_projection_weaken.

Definition VLSM_projection_input_valid
  := VLSM_weak_projection_input_valid VLSM_projection_weaken.

Definition VLSM_projection_finite_valid_trace_from_to
  : forall sX s'X trX,
    finite_valid_trace_from_to X sX s'X trX -> finite_valid_trace_from_to Y (state_project sX) (state_project s'X) (VLSM_projection_trace_project Hsimul trX)
  := VLSM_weak_projection_finite_valid_trace_from_to VLSM_projection_weaken.

Definition VLSM_projection_in_futures
  : forall s1 s2,
    in_futures X s1 s2 -> in_futures Y (state_project s1) (state_project s2)
  := VLSM_weak_projection_in_futures VLSM_projection_weaken.

Definition VLSM_projection_infinite_valid_trace_from
  : forall sX trX (Hinf : InfinitelyOften (VLSM_projection_in Hsimul) trX),
    infinite_valid_trace_from X sX trX ->
    infinite_valid_trace_from Y (state_project sX) (VLSM_projection_infinite_trace_project Hsimul trX Hinf)
    := VLSM_weak_projection_infinite_valid_trace_from VLSM_projection_weaken.

Definition VLSM_projection_infinite_finite_valid_trace_from
  : forall sX trX (Hfin : FinitelyManyBound (VLSM_projection_in Hsimul) trX),
    infinite_valid_trace_from X sX trX ->
    finite_valid_trace_from Y (state_project sX) (VLSM_projection_infinite_finite_trace_project Hsimul trX Hfin)
    := VLSM_weak_projection_infinite_finite_valid_trace_from VLSM_projection_weaken.

Lemma VLSM_projection_initial_state
  : forall sX, vinitial_state_prop X sX -> vinitial_state_prop Y (state_project sX).
Proof.
  specialize VLSM_partial_projection_from_projection as Hpart_simul.
  specialize (VLSM_partial_projection_initial_state Hpart_simul) as His.
  by intro sX; eapply His.
Qed.

Lemma VLSM_projection_finite_valid_trace_init_to
  : forall sX s'X trX,
    finite_valid_trace_init_to X sX s'X trX -> finite_valid_trace_init_to Y (state_project sX) (state_project s'X) (VLSM_projection_trace_project Hsimul trX).
Proof.
  intros. destruct H as [H Hinit]. split.
  - revert H. apply VLSM_projection_finite_valid_trace_from_to.
  - revert Hinit. apply VLSM_projection_initial_state.
Qed.

Lemma VLSM_projection_infinite_valid_trace
  : forall sX trX (Hinf : InfinitelyOften (VLSM_projection_in Hsimul) trX),
    infinite_valid_trace X sX trX ->
    infinite_valid_trace Y (state_project sX) (VLSM_projection_infinite_trace_project Hsimul trX Hinf).
Proof.
  intros sX trX Hinf [HtrX HsX].
  split.
  - by apply VLSM_projection_infinite_valid_trace_from.
  - by apply VLSM_projection_initial_state.
Qed.

Lemma VLSM_projection_infinite_finite_valid_trace
  : forall sX trX (Hfin : FinitelyManyBound (VLSM_projection_in Hsimul) trX),
    infinite_valid_trace X sX trX ->
    finite_valid_trace Y (state_project sX) (VLSM_projection_infinite_finite_trace_project Hsimul trX Hfin).
Proof.
  intros sX trX Hfin [HtrX HsX].
  split.
  - by apply VLSM_projection_infinite_finite_valid_trace_from.
  - by apply VLSM_projection_initial_state.
Qed.

(** ** Projection Friendliness

A projection is friendly if all the valid traces of the projection are
projections of the valid traces of the source VLSM.
*)

Section projection_friendliness.

(** We axiomatize projection friendliness as the converse of
[VLSM_projection_finite_valid_trace] *)
Definition projection_friendly_prop
  := forall
    (sY : vstate Y)
    (trY : list (vtransition_item Y))
    (HtrY : finite_valid_trace Y sY trY),
    exists (sX : vstate X) (trX : list (vtransition_item X)),
      finite_valid_trace X sX trX
      /\ state_project sX = sY
      /\ VLSM_projection_trace_project Hsimul trX = trY.

Lemma projection_friendly_in_futures
  (Hfr : projection_friendly_prop)
  (s1 s2 : vstate Y)
  (Hfuture : in_futures Y s1 s2)
  : exists (sX1 sX2 : vstate X),
    state_project sX1 = s1 /\ state_project sX2 = s2 /\ in_futures X sX1 sX2.
Proof.
  destruct Hfuture as [tr_s2 Hfuture].
  apply finite_valid_trace_from_to_complete_left in Hfuture
    as [is [tr_s1 [Htr Heq_s1]]].
  apply valid_trace_get_last in Htr as Heq_s2.
  apply valid_trace_forget_last in Htr.
  apply Hfr in Htr as [isX [trX [Htr [His Htr_pr]]]].
  apply VLSM_projection_trace_project_app_rev in Htr_pr
    as [trX_s1 [trX_s2 [HeqtrX [Htr_s1_pr Htr_s2_pr]]]].
  subst.
  destruct Htr as [HtrX HisX].
  apply finite_valid_trace_from_app_iff in HtrX as HtrX12.
  destruct HtrX12 as [HtrX1 HtrX2].
  apply valid_trace_add_default_last in HtrX2.
  exists (finite_trace_last isX trX_s1).
  exists (finite_trace_last isX  (trX_s1 ++ trX_s2)).
  rewrite !VLSM_projection_finite_trace_last,
    VLSM_projection_trace_project_app; [| done | done].
  repeat split.
  by rewrite finite_trace_last_app; eexists.
Qed.

(** A consequence of the [projection_friendly_prop]erty is that the valid
traces of the projection are precisely the projections of all the valid traces
of the source VLSM.
*)
Lemma projection_friendly_trace_char
  (Hfriendly : projection_friendly_prop)
  : forall sY trY, finite_valid_trace Y sY trY <->
    exists (sX : vstate X) (trX : list (vtransition_item X)),
      finite_valid_trace X sX trX
      /\ state_project sX = sY
      /\ VLSM_projection_trace_project Hsimul trX = trY.
Proof.
  split; [apply Hfriendly|].
  intros [sX [trX [HtrX [<- <-]]]].
  by apply VLSM_projection_finite_valid_trace.
Qed.

End projection_friendliness.

End projection_properties.

End VLSM_projection.

Section VLSM_full_projection.

(** ** VLSM full projections

A VLSM projection guaranteeing the existence of projection for all labels and
states, and the full correspondence between [transition_item]s.
We say that VLSM X fully projects to VLSM Y (sharing the same messages)
if there exists maps <<label_project>> taking X-labels to Y-labels
and <<state_project>> taking X-states to Y-states, such that the
[finite_valid_trace_prop]erty is preserved bu the trace
transformation induced by the label and state projection functions,
in which each X-[transition_item] is projected to an Y-[transition_item]
preserving the messages and transforming labels and states accordingly.

Besides [VLSM_incl]usions, which are a prototypical example of VLSM full
projections, we can also prove "lifting" relations between components and the
composition that they are part of as being full projections (see, e.g.,
[lift_to_composite_vlsm_full_projection] or [projection_friendliness_lift_to_composite_vlsm_full_projection]).
*)

Section pre_definitions.

Context
  {message : Type}
  (TX TY : VLSMType message)
  (label_project : @label _ TX -> @label _ TY)
  (state_project : @state _ TX -> @state _ TY)
  .

Definition pre_VLSM_full_projection_transition_item_project
  : @transition_item _ TX -> @transition_item _ TY
  :=
  fun item =>
  {| l := label_project (l item)
   ; input := input item
   ; destination := state_project (destination item)
   ; output := output item
  |}.

Definition pre_VLSM_full_projection_finite_trace_project
  : list (@transition_item _ TX) -> list (@transition_item _ TY)
  := map pre_VLSM_full_projection_transition_item_project.

Definition pre_VLSM_full_projection_infinite_trace_project
  : Streams.Stream (@transition_item _ TX) -> Streams.Stream (@transition_item _ TY)
  := Streams.map pre_VLSM_full_projection_transition_item_project.

Lemma pre_VLSM_full_projection_infinite_trace_project_infinitely_often
  : forall s, InfinitelyOften (is_Some ∘ (Some ∘ label_project ∘ l)) s.
Proof.
  cofix H. intros (a, s). constructor; simpl; [|apply H].
  apply Streams.Here. by eexists.
Qed.

Lemma pre_VLSM_full_projection_infinite_trace_project_EqSt
  : forall s (Hinf := pre_VLSM_full_projection_infinite_trace_project_infinitely_often s),
  Streams.EqSt (pre_VLSM_full_projection_infinite_trace_project s) (pre_VLSM_projection_infinite_trace_project _ _ (Some ∘ label_project) state_project s Hinf).
Proof.
  intros.
  apply stream_map_option_EqSt.
Qed.

Lemma pre_VLSM_full_projection_finite_trace_last
  : forall sX trX,
    state_project (finite_trace_last sX trX) = finite_trace_last (state_project sX) (pre_VLSM_full_projection_finite_trace_project trX).
Proof.
  intros.
  destruct_list_last trX trX' lst HtrX; [done |].
  by setoid_rewrite map_app; cbn; rewrite !finite_trace_last_is_last.
Qed.

Lemma pre_VLSM_full_projection_finite_trace_last_output :
  forall trX,
    finite_trace_last_output trX
      =
    finite_trace_last_output (pre_VLSM_full_projection_finite_trace_project trX).
Proof.
  intros trX.
  destruct_list_last trX trX' lst HtrX; [done |].
  by setoid_rewrite map_app; simpl; rewrite !finite_trace_last_output_is_last.
Qed.

End pre_definitions.

Section pre_definitions_projection_relation.

Context
  {message : Type}
  (TX TY : VLSMType message)
  (label_project : @label _ TX -> @label _ TY)
  (state_project : @state _ TX -> @state _ TY)
  .

Section pre_definitions_projection_relation_right.

Context
  (TZ : VLSMType message)
  (label_projectYZ : @label _ TY -> option (@label _ TZ))
  (state_projectYZ : @state _ TY -> @state _ TZ)
  .

Lemma pre_definitions_projection_relation_right_item
  : pre_VLSM_projection_transition_item_project TX TZ (label_projectYZ ∘ label_project) (state_projectYZ ∘ state_project) =
  pre_VLSM_projection_transition_item_project TY TZ label_projectYZ state_projectYZ ∘
  pre_VLSM_full_projection_transition_item_project TX TY label_project state_project.
Proof.
  extensionality item.
  reflexivity.
Qed.

Lemma pre_definitions_projection_relation_right_trace
  : pre_VLSM_projection_finite_trace_project TX TZ (label_projectYZ ∘ label_project) (state_projectYZ ∘ state_project) =
  pre_VLSM_projection_finite_trace_project TY TZ label_projectYZ state_projectYZ ∘
  pre_VLSM_full_projection_finite_trace_project TX TY label_project state_project.
Proof.
  unfold pre_VLSM_projection_finite_trace_project at 1.
  rewrite pre_definitions_projection_relation_right_item.
  apply map_option_comp_r.
Qed.

End pre_definitions_projection_relation_right.

Section pre_definitions_projection_relation_left.

Context
  (TW : VLSMType message)
  (label_projectWX : @label _ TW -> option (@label _ TX))
  (state_projectWX : @state _ TW -> @state _ TX)
  .

Lemma pre_definitions_projection_relation_left_item
  : pre_VLSM_projection_transition_item_project TW TY (option_map label_project ∘ label_projectWX) (state_project ∘ state_projectWX) =
  option_map (pre_VLSM_full_projection_transition_item_project TX TY label_project state_project) ∘
  pre_VLSM_projection_transition_item_project TW TX label_projectWX state_projectWX.
Proof.
  extensionality item.
  destruct item.
  unfold pre_VLSM_projection_transition_item_project; cbn.
  destruct (label_projectWX l) as [lX|]; cbn; reflexivity.
Qed.

Lemma pre_definitions_projection_relation_left_trace
  : pre_VLSM_projection_finite_trace_project TW TY (option_map label_project ∘ label_projectWX) (state_project ∘ state_projectWX) =
  pre_VLSM_full_projection_finite_trace_project TX TY label_project state_project ∘
  pre_VLSM_projection_finite_trace_project TW TX label_projectWX state_projectWX.
Proof.
  unfold pre_VLSM_projection_finite_trace_project at 1.
  rewrite pre_definitions_projection_relation_left_item.
  apply map_option_comp_l.
Qed.

End pre_definitions_projection_relation_left.

End pre_definitions_projection_relation.

Section basic_definitions.

Context
  {message : Type}
  (X Y : VLSM message)
  (label_project : vlabel X -> vlabel Y)
  (state_project : vstate X -> vstate Y)
  .

(** Similarly to [VLSM_partial_projection]s and [VLSM_projection]s, we
distinguish two types of projections: [VLSM_weak_full_projection] and
[VLSM_full_projection], distinguished by the fact that the weak projections
are not required to preserve initial states.

Proper examples of [VLSM_weak_full_projection] are presented in Lemmas
[PreSubFree_PreFree_weak_full_projection] and
[EquivPreloadedBase_Fixed_weak_full_projection], which show that a trace over
a subset of nodes can be replayed on top of a valid state for the full
composition. Note that in this case, the initial state of the trace not
translated to an initial state but rather to a regular valid state.
*)
Record VLSM_weak_full_projection
  :=
  { weak_full_trace_project_preserves_valid_trace :
      forall sX trX,
        finite_valid_trace_from X sX trX -> finite_valid_trace_from Y (state_project sX) (pre_VLSM_full_projection_finite_trace_project _ _ label_project state_project trX)
  }.

Record VLSM_full_projection
  :=
  { full_trace_project_preserves_valid_trace :
      forall sX trX,
        finite_valid_trace X sX trX -> finite_valid_trace Y (state_project sX) (pre_VLSM_full_projection_finite_trace_project _ _ label_project state_project trX)
  }.

Definition weak_full_projection_valid_preservation : Prop :=
  forall (l : label) (s : state) (om : option message)
    (Hv : input_valid X l (s, om))
    (HsY : valid_state_prop Y (state_project s))
    (HomY : option_valid_message_prop Y om),
    vvalid Y (label_project l) ((state_project s), om).

Lemma weak_projection_valid_preservation_from_full
  : weak_full_projection_valid_preservation ->
    weak_projection_valid_preservation X Y (fun l => Some (label_project l)) state_project.
Proof.
  intros Hvalid lX lY Hl.
  inversion_clear Hl. apply Hvalid.
Qed.

Definition strong_full_projection_valid_preservation : Prop :=
  forall (l : label) (s : state) (om : option message),
    vvalid X l (s, om) -> vvalid Y (label_project l) ((state_project s), om).

Lemma strong_projection_valid_preservation_from_full
  : strong_full_projection_valid_preservation ->
    strong_projection_valid_preservation X Y (fun l => Some (label_project l)) state_project.
Proof.
  intros Hvalid lX lY Hl.
  inversion_clear Hl. apply Hvalid.
Qed.

Lemma strong_full_projection_valid_preservation_weaken
  : strong_full_projection_valid_preservation ->
    weak_full_projection_valid_preservation.
Proof.
  intros Hstrong l s om Hpv Hs Hom.
  apply Hstrong. apply Hpv.
Qed.

Definition weak_full_projection_transition_preservation : Prop :=
  forall l s om s' om',
    input_valid_transition X l (s, om) (s', om') ->
    vtransition Y (label_project l) (state_project s, om) = (state_project s', om').

Lemma weak_projection_transition_preservation_Some_from_full
  : weak_full_projection_transition_preservation ->
    weak_projection_transition_preservation_Some X Y (fun l => Some (label_project l)) state_project.
Proof.
  intros Htransition lX lY Hl.
  inversion_clear Hl. apply Htransition.
Qed.

Lemma weak_projection_transition_consistency_None_from_full
  : weak_projection_transition_consistency_None _ _ (fun l => Some (label_project l)) state_project.
Proof.
  congruence.
Qed.

Definition strong_full_projection_transition_preservation : Prop :=
  forall l s om s' om',
      vtransition X l (s, om) = (s', om') ->
      vtransition Y (label_project l) (state_project s, om) = (state_project s', om').

Lemma strong_projection_transition_preservation_Some_from_full
  : strong_full_projection_transition_preservation ->
    strong_projection_transition_preservation_Some X Y (fun l => Some (label_project l)) state_project.
Proof.
  intros Htransition lX lY Hl.
  inversion_clear Hl. apply Htransition.
Qed.

Lemma strong_projection_transition_consistency_None_from_full
  : strong_projection_transition_consistency_None _ _ (fun l => Some (label_project l)) state_project.
Proof.
  congruence.
Qed.

Lemma strong_full_projection_transition_preservation_weaken
  : strong_full_projection_transition_preservation ->
    weak_full_projection_transition_preservation.
Proof.
  intros Hstrong l s om s' om' Ht.
  apply Hstrong. apply Ht.
Qed.

Definition weak_full_projection_initial_state_preservation : Prop :=
  forall s : state,
    vinitial_state_prop X s -> valid_state_prop Y (state_project s).

Definition strong_full_projection_initial_state_preservation : Prop :=
  forall s : state,
    vinitial_state_prop X s -> vinitial_state_prop Y (state_project s).

Lemma strong_full_projection_initial_state_preservation_weaken
  : strong_full_projection_initial_state_preservation ->
    weak_full_projection_initial_state_preservation.
Proof.
  intros Hstrong s Hs. apply Hstrong in Hs.
  by apply initial_state_is_valid.
Qed.

Definition weak_full_projection_initial_message_preservation : Prop :=
  forall (l : label) (s : state) (m : message)
    (Hv : input_valid X l (s, Some m))
    (HsY : valid_state_prop Y (state_project s))
    (HmX : vinitial_message_prop X m),
    valid_message_prop Y m.

Definition strong_full_projection_initial_message_preservation : Prop :=
  forall m : message,
    vinitial_message_prop X m -> vinitial_message_prop Y m.

Lemma strong_full_projection_initial_message_preservation_weaken
  : strong_full_projection_initial_message_preservation ->
    weak_full_projection_initial_message_preservation.
Proof.
  intros Hstrong l s m Hv HsY Him. apply Hstrong in Him.
  by apply initial_message_is_valid.
Qed.

End basic_definitions.

Definition VLSM_full_projection_transition_item_project
  {message : Type}
  {X Y : VLSM message}
  {label_project : vlabel X -> vlabel Y}
  {state_project : vstate X -> vstate Y}
  (Hsimul : VLSM_full_projection X Y label_project state_project)
  := pre_VLSM_full_projection_transition_item_project _ _  label_project state_project
  .

Definition VLSM_full_projection_finite_trace_project
  {message : Type}
  {X Y : VLSM message}
  {label_project : vlabel X -> vlabel Y}
  {state_project : vstate X -> vstate Y}
  (Hsimul : VLSM_full_projection X Y label_project state_project)
  := pre_VLSM_full_projection_finite_trace_project _ _  label_project state_project.

Definition VLSM_full_projection_infinite_trace_project
  {message : Type}
  {X Y : VLSM message}
  {label_project : vlabel X -> vlabel Y}
  {state_project : vstate X -> vstate Y}
  (Hsimul : VLSM_full_projection X Y label_project state_project)
  := pre_VLSM_full_projection_infinite_trace_project _ _  label_project state_project.

Definition VLSM_weak_full_projection_finite_trace_project
  {message : Type}
  {X Y : VLSM message}
  {label_project : vlabel X -> vlabel Y}
  {state_project : vstate X -> vstate Y}
  (Hsimul : VLSM_weak_full_projection X Y label_project state_project)
  := pre_VLSM_full_projection_finite_trace_project _ _ label_project state_project.

Definition VLSM_weak_full_projection_infinite_trace_project
  {message : Type}
  {X Y : VLSM message}
  {label_project : vlabel X -> vlabel Y}
  {state_project : vstate X -> vstate Y}
  (Hsimul : VLSM_weak_full_projection X Y label_project state_project)
  := pre_VLSM_full_projection_infinite_trace_project _ _  label_project state_project.

Lemma VLSM_full_projection_projection_type
  {message : Type}
  (X Y : VLSM message)
  (label_project : vlabel X -> vlabel Y)
  (state_project : vstate X -> vstate Y)
  : VLSM_projection_type X (type Y) (fun l => Some (label_project l)) state_project.
Proof.
  split; intros.
  - destruct_list_last trX trX' lstX Heq; [done |].
    apply (pre_VLSM_full_projection_finite_trace_last _).
Qed.

Section weak_projection_properties.

Context
  {message : Type}
  {X Y : VLSM message}
  {label_project : vlabel X -> vlabel Y}
  {state_project : vstate X -> vstate Y}
  (Hsimul : VLSM_weak_full_projection X Y label_project state_project)
  .

Definition VLSM_weak_full_projection_finite_trace_last
  : forall sX trX,
    state_project (finite_trace_last sX trX) = finite_trace_last (state_project sX) (VLSM_weak_full_projection_finite_trace_project Hsimul trX)
  := pre_VLSM_full_projection_finite_trace_last _ _ label_project state_project.

Definition VLSM_weak_full_projection_finite_valid_trace_from
  : forall s tr,
    finite_valid_trace_from X s tr ->
    finite_valid_trace_from Y (state_project s) (VLSM_weak_full_projection_finite_trace_project Hsimul tr)
  :=
  (weak_full_trace_project_preserves_valid_trace _ _ _ _ Hsimul).

(** Any [VLSM_full_projection] determines a [VLSM_projection], allowing us
to lift to VLSM full projections the generic results proved about VLSM projections.
*)
Lemma VLSM_weak_full_projection_is_projection
  : VLSM_weak_projection X Y (fun l => Some (label_project l)) state_project.
Proof.
  split.
  - apply VLSM_full_projection_projection_type.
  - apply VLSM_weak_full_projection_finite_valid_trace_from.
Qed.

Definition VLSM_weak_full_projection_valid_state
  : forall (s : vstate X) (Hs : valid_state_prop X s),  valid_state_prop Y (state_project s)
  := VLSM_weak_projection_valid_state VLSM_weak_full_projection_is_projection.

Definition VLSM_weak_full_projection_finite_valid_trace_from_to
  : forall
    (s f : vstate X)
    (tr : list (vtransition_item X))
    (Htr : finite_valid_trace_from_to X s f tr),
    finite_valid_trace_from_to Y (state_project s) (state_project f) (VLSM_weak_full_projection_finite_trace_project Hsimul tr)
  := VLSM_weak_projection_finite_valid_trace_from_to VLSM_weak_full_projection_is_projection.

Definition VLSM_weak_full_projection_in_futures
  : forall (s1 s2 : vstate X),
    in_futures X s1 s2 -> in_futures Y (state_project s1) (state_project s2)
  := VLSM_weak_projection_in_futures VLSM_weak_full_projection_is_projection.

Lemma VLSM_weak_full_projection_input_valid_transition
  : forall l s im s' om,
  input_valid_transition X l (s,im) (s',om) ->
  input_valid_transition Y (label_project l) (state_project s,im) (state_project s',om).
Proof.
  intros.
  by apply (VLSM_weak_projection_input_valid_transition VLSM_weak_full_projection_is_projection)
      with (lY := label_project l) in H.
Qed.

Lemma VLSM_weak_full_projection_input_valid l s im
  : input_valid X l (s,im) -> input_valid Y (label_project l) (state_project s,im).
Proof.
  by intros; eapply (VLSM_weak_projection_input_valid VLSM_weak_full_projection_is_projection).
Qed.

Lemma VLSM_weak_full_projection_infinite_valid_trace_from
  : forall sX trX,
    infinite_valid_trace_from X sX trX ->
    infinite_valid_trace_from Y (state_project sX) (VLSM_weak_full_projection_infinite_trace_project Hsimul trX).
Proof.
  intros.
  specialize (pre_VLSM_full_projection_infinite_trace_project_EqSt _ _ label_project state_project trX)
    as Heq.
  apply Streams.sym_EqSt in Heq.
  apply (infinite_valid_trace_from_EqSt Y _ _ _ Heq).
  by apply (VLSM_weak_projection_infinite_valid_trace_from VLSM_weak_full_projection_is_projection sX trX).
Qed.

Lemma VLSM_weak_full_projection_can_produce
  (s : state)
  (om : option message)
  : option_can_produce X s om -> option_can_produce Y (state_project s) om.
Proof.
  intros [(s0, im) [l Ht]].
  apply VLSM_weak_full_projection_input_valid_transition in Ht.
  by do 2 eexists.
Qed.

Lemma VLSM_weak_full_projection_can_emit
  (m : message)
  : can_emit X m -> can_emit Y m.
Proof.
  repeat rewrite can_emit_iff.
  intros [s Hsm]. exists (state_project s). revert Hsm.
  apply VLSM_weak_full_projection_can_produce.
Qed.

Lemma VLSM_weak_full_projection_valid_message
  (Hinitial_valid_message : strong_full_projection_initial_message_preservation X Y)
  (m : message)
  : valid_message_prop X m -> valid_message_prop Y m.
Proof.
  intros Hm.
  apply emitted_messages_are_valid_iff in Hm as [Hinit | Hemit].
  - apply Hinitial_valid_message in Hinit. by apply initial_message_is_valid.
  - apply emitted_messages_are_valid. revert Hemit. apply VLSM_weak_full_projection_can_emit.
Qed.

End weak_projection_properties.

Section full_projection_properties.

Context
  {message : Type}
  {X Y : VLSM message}
  {label_project : vlabel X -> vlabel Y}
  {state_project : vstate X -> vstate Y}
  (Hsimul : VLSM_full_projection X Y label_project state_project)
  .

Definition VLSM_full_projection_finite_trace_last
  : forall sX trX,
    state_project (finite_trace_last sX trX) = finite_trace_last (state_project sX) (VLSM_full_projection_finite_trace_project Hsimul trX)
  := pre_VLSM_full_projection_finite_trace_last _ _ label_project state_project.

Definition VLSM_full_projection_finite_valid_trace
  : forall s tr,
    finite_valid_trace X s tr ->
    finite_valid_trace Y (state_project s) (VLSM_full_projection_finite_trace_project Hsimul tr)
  := full_trace_project_preserves_valid_trace _ _ _ _ Hsimul.

(** Any [VLSM_full_projection] determines a [VLSM_projection], allowing us
to lift to VLSM full projections the generic results proved about VLSM projections.
*)
Lemma VLSM_full_projection_is_projection
  : VLSM_projection X Y (Some ∘ label_project) state_project.
Proof.
  split.
  - apply VLSM_full_projection_projection_type.
  - apply VLSM_full_projection_finite_valid_trace.
Qed.

Definition VLSM_full_projection_finite_valid_trace_from
  : forall
    (s : vstate X)
    (tr : list (vtransition_item X))
    (Htr : finite_valid_trace_from X s tr),
    finite_valid_trace_from Y (state_project s) (VLSM_full_projection_finite_trace_project Hsimul tr)
  := VLSM_projection_finite_valid_trace_from VLSM_full_projection_is_projection.

Definition VLSM_full_projection_finite_valid_trace_init_to
  : forall
    (s f : vstate X)
    (tr : list (vtransition_item X))
    (Htr : finite_valid_trace_init_to X s f tr),
    finite_valid_trace_init_to Y (state_project s) (state_project f) (VLSM_full_projection_finite_trace_project Hsimul tr)
  := VLSM_projection_finite_valid_trace_init_to VLSM_full_projection_is_projection.

Definition VLSM_full_projection_initial_state
  : forall (is : vstate X),
    vinitial_state_prop X is -> vinitial_state_prop Y (state_project is)
  := VLSM_projection_initial_state VLSM_full_projection_is_projection.

Lemma VLSM_full_projection_weaken
  : VLSM_weak_full_projection X Y label_project state_project.
Proof.
  constructor. apply VLSM_full_projection_finite_valid_trace_from.
Qed.

Definition VLSM_full_projection_valid_state
  : forall (s : vstate X) (Hs : valid_state_prop X s),  valid_state_prop Y (state_project s)
  := VLSM_weak_full_projection_valid_state VLSM_full_projection_weaken.

Definition VLSM_full_projection_finite_valid_trace_from_to
  : forall
    (s f : vstate X)
    (tr : list (vtransition_item X))
    (Htr : finite_valid_trace_from_to X s f tr),
    finite_valid_trace_from_to Y (state_project s) (state_project f) (VLSM_full_projection_finite_trace_project Hsimul tr)
  := VLSM_weak_full_projection_finite_valid_trace_from_to VLSM_full_projection_weaken.

Definition VLSM_full_projection_in_futures
  : forall (s1 s2 : vstate X),
    in_futures X s1 s2 -> in_futures Y (state_project s1) (state_project s2)
  := VLSM_weak_full_projection_in_futures VLSM_full_projection_weaken.

Definition VLSM_full_projection_input_valid_transition
  : forall l s im s' om,
  input_valid_transition X l (s,im) (s',om) ->
  input_valid_transition Y (label_project l) (state_project s,im) (state_project s',om)
  := VLSM_weak_full_projection_input_valid_transition VLSM_full_projection_weaken.

Definition VLSM_full_projection_input_valid
  : forall l s im,
  input_valid X l (s,im) ->
  input_valid Y (label_project l) (state_project s,im)
  := VLSM_weak_full_projection_input_valid VLSM_full_projection_weaken.

Definition VLSM_full_projection_can_produce
  : forall
    (s : state)
    (om : option message),
    option_can_produce X s om -> option_can_produce Y (state_project s) om
  := VLSM_weak_full_projection_can_produce VLSM_full_projection_weaken.

Definition VLSM_full_projection_can_emit
  : forall (m : message), can_emit X m -> can_emit Y m
  := VLSM_weak_full_projection_can_emit VLSM_full_projection_weaken.

Definition VLSM_full_projection_valid_message
  (Hinitial_valid_message : strong_full_projection_initial_message_preservation X Y)
  : forall (m : message),
    valid_message_prop X m -> valid_message_prop Y m
  := VLSM_weak_full_projection_valid_message VLSM_full_projection_weaken Hinitial_valid_message.

Definition VLSM_full_projection_trace_project (t : vTrace X) : vTrace Y :=
  match t with
  | Finite s tr => Finite (state_project s) (VLSM_full_projection_finite_trace_project Hsimul tr)
  | Infinite s tr => Infinite (state_project s) (VLSM_full_projection_infinite_trace_project Hsimul tr)
  end.

Definition VLSM_full_projection_infinite_valid_trace_from
  s ls
  : infinite_valid_trace_from X s ls ->
    infinite_valid_trace_from Y (state_project s) (VLSM_full_projection_infinite_trace_project Hsimul ls)
  := VLSM_weak_full_projection_infinite_valid_trace_from VLSM_full_projection_weaken s ls.

Lemma VLSM_full_projection_infinite_valid_trace
  s ls
  : infinite_valid_trace X s ls ->
    infinite_valid_trace Y (state_project s) (VLSM_full_projection_infinite_trace_project Hsimul ls).
Proof.
  intros [Htr His]. split.
  - revert Htr. apply VLSM_full_projection_infinite_valid_trace_from.
  - revert His. apply VLSM_full_projection_initial_state.
Qed.

Lemma VLSM_full_projection_valid_trace
  : forall t,
    valid_trace_prop X t ->
    valid_trace_prop Y (VLSM_full_projection_trace_project t).
Proof.
  intros [s tr | s tr]; simpl.
  - apply VLSM_full_projection_finite_valid_trace.
  - apply VLSM_full_projection_infinite_valid_trace.
Qed.

(**
  [VLSM_full_projection] almost implies inclusion of the [valid_state_message_prop] sets.
  Some additional hypotheses are required because [VLSM_full_projection] only
  refers to traces, and [valid_initial_state_message] means that
  [valid_state_message_prop] includes some pairs that do not appear in any
  transition.
 *)
Lemma VLSM_full_projection_valid_state_message
  (Hmessage : strong_full_projection_initial_message_preservation X Y)
  : forall s om, valid_state_message_prop X s om -> valid_state_message_prop Y (state_project s) om.
Proof.
  intros s om Hsom.
  apply option_can_produce_valid_iff.
  apply option_can_produce_valid_iff in Hsom as [Hgen | [His Him]].
  - left. revert Hgen. apply VLSM_full_projection_can_produce.
  - right. split.
    + revert His. apply VLSM_full_projection_initial_state.
    + destruct om as [m|]; [| done]. by apply Hmessage.
Qed.

End full_projection_properties.

End VLSM_full_projection.

(** ** VLSM Inclusion and Equality

We can also define VLSM _inclusion_  and _equality_ in terms of traces.
When both VLSMs have the same state and label types they also share the
same [Trace] type, and sets of traces can be compared without conversion.
- VLSM X is _included_ in VLSM Y if every [valid_trace] available to X
is also available to Y.
- VLSM X and VLSM Y are _equal_ if their [valid_trace]s are exactly the same.
*)

Section VLSM_equality.
  Context
    {message : Type}
    {vtype : VLSMType message}
    .

Definition VLSM_eq_part
  (MX MY : VLSMMachine vtype)
  (X := mk_vlsm MX) (Y := mk_vlsm MY)
  :=
  forall t : Trace,
    valid_trace_prop X t <-> valid_trace_prop Y t .
Local Notation VLSM_eq X Y := (VLSM_eq_part (machine X) (machine Y)).

Definition VLSM_incl_part
  (MX MY : VLSMMachine vtype)
  (X := mk_vlsm MX) (Y := mk_vlsm MY)
  :=
  forall t : Trace,
    valid_trace_prop X t -> valid_trace_prop Y t.
Local Notation VLSM_incl X Y := (VLSM_incl_part (machine X) (machine Y)).

Lemma VLSM_incl_refl
  (MX : VLSMMachine vtype)
  (X := mk_vlsm MX)
  : VLSM_incl X X.
Proof.
  firstorder.
Qed.

Lemma VLSM_incl_trans
  (MX MY MZ : VLSMMachine vtype)
  (X := mk_vlsm MX) (Y := mk_vlsm MY) (Z := mk_vlsm MZ)
  : VLSM_incl X Y -> VLSM_incl Y Z -> VLSM_incl X Z.
Proof.
  firstorder.
Qed.

(* begin hide *)

Lemma VLSM_eq_incl_l
  (MX MY : VLSMMachine vtype)
  (X := mk_vlsm MX) (Y := mk_vlsm MY)
  : VLSM_eq X Y -> VLSM_incl X Y.
Proof.
  intros Heq t Hxt. by apply Heq.
Qed.

Lemma VLSM_eq_incl_r
  (MX MY : VLSMMachine vtype)
  (X := mk_vlsm MX) (Y := mk_vlsm MY)
  : VLSM_eq X Y -> VLSM_incl Y X.
Proof.
  intros Heq t Hyt. by apply Heq.
Qed.

Lemma VLSM_eq_incl_iff
  (MX MY : VLSMMachine vtype)
  (X := mk_vlsm MX) (Y := mk_vlsm MY)
  : VLSM_eq X Y <-> VLSM_incl X Y /\ VLSM_incl Y X.
Proof. firstorder. Qed.

Lemma VLSM_incl_finite_traces_characterization
  (MX MY : VLSMMachine vtype)
  (X := mk_vlsm MX) (Y := mk_vlsm MY)
  : VLSM_incl X Y <->
    forall (s : vstate X)
    (tr : list (vtransition_item X)),
    finite_valid_trace X s tr -> finite_valid_trace Y s tr.
Proof.
  split; intros Hincl.
  - intros. by apply (Hincl (Finite s tr)).
  - intros tr Htr.
    destruct tr as [is tr | is tr]; simpl in *.
    + revert Htr. apply Hincl.
    + destruct Htr as [HtrX HisX].
      assert (His_tr: finite_valid_trace X is []).
      { split; [| done]. constructor.
        by apply initial_state_is_valid.
      }
      apply Hincl in His_tr.
      destruct His_tr as [_ HisY].
      split; [| done].
      apply infinite_valid_trace_from_prefix_rev.
      intros.
      pose proof (infinite_valid_trace_from_prefix _ _ _ HtrX n) as HfinX.
      apply (Hincl _ _ (conj HfinX HisX)).
Qed.

(** A [VLSM_incl]usion is equivalent to a [VLSM_full_projection] in which both the
label and state projection functions are identities.
*)
Lemma VLSM_incl_full_projection_iff
  (MX MY : VLSMMachine vtype)
  (X := mk_vlsm MX) (Y := mk_vlsm MY)
  : VLSM_incl X Y <-> VLSM_full_projection X Y id id.
Proof.
  assert (Hid : forall tr, tr = pre_VLSM_full_projection_finite_trace_project _ _ id id tr).
  { induction tr; [done |]. destruct a. by cbn; f_equal. }
  split.
  - constructor; intros.
    apply (proj1 (VLSM_incl_finite_traces_characterization (machine X) (machine Y)) H) in H0.
    replace (pre_VLSM_full_projection_finite_trace_project _ _ _ _ trX) with trX; [done |].
    apply Hid.
  - intro Hproject. apply VLSM_incl_finite_traces_characterization.
    intros. apply (VLSM_full_projection_finite_valid_trace Hproject) in H.
    replace (VLSM_full_projection_finite_trace_project Hproject _) with tr in H; [done |].
    apply Hid.
Qed.

Definition VLSM_incl_is_full_projection
  {MX MY : VLSMMachine vtype}
  (X := mk_vlsm MX) (Y := mk_vlsm MY)
  (Hincl : VLSM_incl X Y)
  : VLSM_full_projection X Y id id
  := proj1 (VLSM_incl_full_projection_iff MX MY) Hincl.

Lemma VLSM_incl_is_full_projection_finite_trace_project
  {MX MY : VLSMMachine vtype}
  (X := mk_vlsm MX) (Y := mk_vlsm MY)
  (Hincl : VLSM_incl X Y)
  : forall tr,
    VLSM_full_projection_finite_trace_project (VLSM_incl_is_full_projection Hincl) tr = tr.
Proof.
  induction tr; [done |].
  simpl. f_equal; [| done].
  by destruct a.
Qed.

End VLSM_equality.

Notation VLSM_eq X Y := (VLSM_eq_part (machine X) (machine Y)).
Notation VLSM_incl X Y := (VLSM_incl_part (machine X) (machine Y)).

Lemma VLSM_eq_refl
  {message : Type}
  {vtype : VLSMType message}
  (MX : VLSMMachine vtype)
  (X := mk_vlsm MX)
  : VLSM_eq X X.
Proof.
  firstorder.
Qed.

Lemma VLSM_eq_sym
  {message : Type}
  {vtype : VLSMType message}
  (MX MY : VLSMMachine vtype)
  (X := mk_vlsm MX) (Y := mk_vlsm MY)
  : VLSM_eq X Y -> VLSM_eq Y X.
Proof.
  firstorder.
Qed.

Lemma VLSM_eq_trans
  {message : Type}
  {vtype : VLSMType message}
  (MX MY MZ : VLSMMachine vtype)
  (X := mk_vlsm MX) (Y := mk_vlsm MY) (Z := mk_vlsm MZ)
  : VLSM_eq X Y -> VLSM_eq Y Z -> VLSM_eq X Z.
Proof.
  firstorder.
Qed.

Section VLSM_incl_preservation.

Context
  {message : Type}
  {T : VLSMType message}
  (MX MY : VLSMMachine T)
  (X := mk_vlsm MX)
  (Y := mk_vlsm MY)
  .

Definition weak_incl_valid_preservation : Prop :=
  weak_full_projection_valid_preservation X Y id id.

Definition strong_incl_valid_preservation : Prop :=
  strong_full_projection_valid_preservation X Y id id.

Definition weak_incl_transition_preservation : Prop :=
  weak_full_projection_transition_preservation X Y id id.

Definition strong_incl_transition_preservation : Prop :=
  strong_full_projection_transition_preservation X Y id id.

Definition strong_incl_initial_state_preservation : Prop :=
  strong_full_projection_initial_state_preservation X Y id.

Definition weak_incl_initial_message_preservation : Prop :=
  weak_full_projection_initial_message_preservation X Y id.

Definition strong_incl_initial_message_preservation : Prop :=
  strong_full_projection_initial_message_preservation X Y.

End VLSM_incl_preservation.

Section VLSM_incl_properties.

Context
  {message : Type} [vtype : VLSMType message]
  [MX MY : VLSMMachine vtype]
  (Hincl : VLSM_incl_part MX MY)
  (X := mk_vlsm MX)
  (Y := mk_vlsm MY)
  .

(** VLSM inclusion specialized to finite trace. *)

Lemma VLSM_incl_finite_valid_trace
  (s : vstate X)
  (tr : list (vtransition_item X))
  (Htr : finite_valid_trace X s tr)
  : finite_valid_trace Y s tr.
Proof.
  apply (VLSM_full_projection_finite_valid_trace (VLSM_incl_is_full_projection Hincl))
    in Htr.
  by rewrite (VLSM_incl_is_full_projection_finite_trace_project Hincl) in Htr.
Qed.

Lemma VLSM_incl_finite_valid_trace_init_to
  (s f : vstate X)
  (tr : list (vtransition_item X))
  (Htr : finite_valid_trace_init_to X s f tr)
  : finite_valid_trace_init_to Y s f tr.
Proof.
  apply (VLSM_full_projection_finite_valid_trace_init_to (VLSM_incl_is_full_projection Hincl))
    in Htr.
  by rewrite (VLSM_incl_is_full_projection_finite_trace_project Hincl) in Htr.
Qed.

Lemma VLSM_incl_valid_state
  (s : vstate X)
  (Hs : valid_state_prop X s)
  : valid_state_prop Y s.
Proof.
  revert Hs. apply (VLSM_full_projection_valid_state (VLSM_incl_is_full_projection Hincl)).
Qed.

Lemma VLSM_incl_initial_state
  (is : vstate X)
  : vinitial_state_prop X is -> vinitial_state_prop Y is.
Proof.
  apply (VLSM_full_projection_initial_state (VLSM_incl_is_full_projection Hincl)).
Qed.

Lemma VLSM_incl_finite_valid_trace_from
  (s : vstate X)
  (tr : list (vtransition_item X))
  (Htr : finite_valid_trace_from X s tr)
  : finite_valid_trace_from Y s tr.
Proof.
  apply (VLSM_full_projection_finite_valid_trace_from (VLSM_incl_is_full_projection Hincl))
    in Htr.
  by rewrite (VLSM_incl_is_full_projection_finite_trace_project Hincl) in Htr.
Qed.

Lemma VLSM_incl_finite_valid_trace_from_to
  (s f : vstate X)
  (tr : list (vtransition_item X))
  (Htr : finite_valid_trace_from_to X s f tr)
  : finite_valid_trace_from_to Y s f tr.
Proof.
  apply (VLSM_full_projection_finite_valid_trace_from_to (VLSM_incl_is_full_projection Hincl))
    in Htr.
  by rewrite (VLSM_incl_is_full_projection_finite_trace_project Hincl) in Htr.
Qed.

Lemma VLSM_incl_in_futures
  (s1 s2 : vstate X)
  : in_futures X s1 s2 -> in_futures Y s1 s2.
Proof.
  apply (VLSM_full_projection_in_futures (VLSM_incl_is_full_projection Hincl)).
Qed.

Lemma VLSM_incl_input_valid_transition
  : forall l s im s' om,
  input_valid_transition X l (s,im) (s',om) ->
  input_valid_transition Y l (s,im) (s',om).
Proof.
  apply
    (VLSM_full_projection_input_valid_transition (VLSM_incl_is_full_projection Hincl)).
Qed.

Lemma VLSM_incl_input_valid
  : forall l s im,
  input_valid X l (s,im) ->
  input_valid Y l (s,im).
Proof.
  apply
    (VLSM_full_projection_input_valid (VLSM_incl_is_full_projection Hincl)).
Qed.

(**
  [VLSM_incl] almost implies inclusion of the [valid_state_message_prop] sets.
  Some additional hypotheses are required because [VLSM_incl] only
  refers to traces, and [valid_initial_state_message] means that
  [valid_state_message_prop] includes some pairs that do not appear in any
  transition.
 *)
Lemma VLSM_incl_valid_state_message
  (Hmessage : strong_incl_initial_message_preservation MX MY)
  : forall s om, valid_state_message_prop X s om -> valid_state_message_prop Y s om.
Proof.
  intros s om.
  by apply (VLSM_full_projection_valid_state_message (VLSM_incl_is_full_projection Hincl)).
Qed.

Lemma VLSM_incl_can_produce
  (s : state)
  (om : option message)
  : option_can_produce X s om -> option_can_produce Y s om.
Proof.
  apply (VLSM_full_projection_can_produce (VLSM_incl_is_full_projection Hincl)).
Qed.

Lemma VLSM_incl_can_emit
  (m : message)
  : can_emit X m -> can_emit Y m.
Proof.
  apply (VLSM_full_projection_can_emit (VLSM_incl_is_full_projection Hincl)).
Qed.

Definition VLSM_incl_valid_message
  (Hinitial_valid_message : strong_incl_initial_message_preservation MX MY)
  : forall (m : message),
    valid_message_prop X m -> valid_message_prop Y m.
Proof.
  intros m [s Hm].
  by exists s; revert Hm; apply VLSM_incl_valid_state_message.
Qed.

Lemma VLSM_incl_infinite_valid_trace_from
  s ls
  : infinite_valid_trace_from X s ls ->
    infinite_valid_trace_from Y s ls.
Proof.
  intros Hls.
  apply (VLSM_full_projection_infinite_valid_trace_from (VLSM_incl_is_full_projection Hincl)) in Hls.
  revert Hls.
  apply infinite_valid_trace_from_EqSt.
  apply Streams.ntheq_eqst.
  unfold VLSM_full_projection_infinite_trace_project, pre_VLSM_full_projection_infinite_trace_project.
  intro n. rewrite Streams.Str_nth_map.
  by destruct (Streams.Str_nth _ _).
Qed.

Lemma VLSM_incl_infinite_valid_trace
  s ls
  : infinite_valid_trace X s ls -> infinite_valid_trace Y s ls.
Proof.
  intros [Htr His]. split.
  - revert Htr. apply VLSM_incl_infinite_valid_trace_from.
  - revert His. apply VLSM_incl_initial_state.
Qed.

Lemma VLSM_incl_valid_trace
  : forall t, valid_trace_prop X t -> valid_trace_prop Y t.
Proof.
  intros [s tr | s tr]; simpl.
  - apply VLSM_incl_finite_valid_trace.
  - apply VLSM_incl_infinite_valid_trace.
Qed.

End VLSM_incl_properties.

Lemma vlsm_incl_pre_loaded_with_all_messages_vlsm
  {message : Type}
  (X : VLSM message)
  : VLSM_incl X (pre_loaded_with_all_messages_vlsm X).
Proof.
  apply VLSM_incl_finite_traces_characterization.
  intros. split; [|apply H].
  apply preloaded_weaken_valid_trace_from. destruct X. apply H.
Qed.

Section VLSM_eq_properties.

Context
  {message : Type} [vtype : VLSMType message]
  [MX MY : VLSMMachine vtype]
  (Hincl : VLSM_eq_part MX MY)
  (X := mk_vlsm MX)
  (Y := mk_vlsm MY)
  .

(** VLSM equality specialized to finite trace. *)

Lemma VLSM_eq_proj1 : VLSM_incl X Y.
Proof.
  apply VLSM_eq_incl_iff in Hincl.
  apply Hincl.
Qed.

Lemma VLSM_eq_proj2 : VLSM_incl Y X.
Proof.
  apply VLSM_eq_incl_iff in Hincl.
  apply Hincl.
Qed.

Lemma VLSM_eq_finite_valid_trace
  (s : vstate X)
  (tr : list (vtransition_item X))
  : finite_valid_trace X s tr <-> finite_valid_trace Y s tr.
Proof.
  split.
  - apply (VLSM_incl_finite_valid_trace VLSM_eq_proj1).
  - apply (VLSM_incl_finite_valid_trace VLSM_eq_proj2).
Qed.

Lemma VLSM_eq_finite_valid_trace_init_to
  (s f : vstate X)
  (tr : list (vtransition_item X))
  : finite_valid_trace_init_to X s f tr <->
    finite_valid_trace_init_to Y s f tr.
Proof.
  split.
  - apply (VLSM_incl_finite_valid_trace_init_to VLSM_eq_proj1).
  - apply (VLSM_incl_finite_valid_trace_init_to VLSM_eq_proj2).
Qed.

Lemma VLSM_eq_valid_state
  (s : vstate X)
  : valid_state_prop X s <-> valid_state_prop Y s.
Proof.
  split.
  - apply (VLSM_incl_valid_state VLSM_eq_proj1).
  - apply (VLSM_incl_valid_state VLSM_eq_proj2).
Qed.

Lemma VLSM_eq_initial_state
  (is : vstate X)
  : vinitial_state_prop X is <-> vinitial_state_prop Y is.
Proof.
  split.
  - apply (VLSM_incl_initial_state VLSM_eq_proj1).
  - apply (VLSM_incl_initial_state VLSM_eq_proj2).
Qed.

Lemma VLSM_eq_finite_valid_trace_from
  (s : vstate X)
  (tr : list (vtransition_item X))
  : finite_valid_trace_from X s tr <->
    finite_valid_trace_from Y s tr.
Proof.
  split.
  - apply (VLSM_incl_finite_valid_trace_from VLSM_eq_proj1).
  - apply (VLSM_incl_finite_valid_trace_from VLSM_eq_proj2).
Qed.

Lemma VLSM_eq_finite_valid_trace_from_to
  (s f : vstate X)
  (tr : list (vtransition_item X))
  : finite_valid_trace_from_to X s f tr <-> finite_valid_trace_from_to Y s f tr.
Proof.
  split.
  - apply (VLSM_incl_finite_valid_trace_from_to VLSM_eq_proj1).
  - apply (VLSM_incl_finite_valid_trace_from_to VLSM_eq_proj2).
Qed.

Lemma VLSM_eq_in_futures
  (s1 s2 : vstate X)
  : in_futures X s1 s2 <-> in_futures Y s1 s2.
Proof.
  split.
  - apply (VLSM_incl_in_futures VLSM_eq_proj1).
  - apply (VLSM_incl_in_futures VLSM_eq_proj2).
Qed.

Lemma VLSM_eq_input_valid_transition
  : forall l s im s' om,
  input_valid_transition X l (s,im) (s',om) <->
  input_valid_transition Y l (s,im) (s',om).
Proof.
  split.
  - apply (VLSM_incl_input_valid_transition VLSM_eq_proj1).
  - apply (VLSM_incl_input_valid_transition VLSM_eq_proj2).
Qed.

Lemma VLSM_eq_input_valid
  : forall l s im,
  input_valid X l (s,im) <-> input_valid Y l (s,im).
Proof.
  split.
  - apply (VLSM_incl_input_valid VLSM_eq_proj1).
  - apply (VLSM_incl_input_valid VLSM_eq_proj2).
Qed.

Lemma VLSM_eq_can_produce
  (s : state)
  (om : option message)
  : option_can_produce X s om <-> option_can_produce Y s om.
Proof.
  split.
  - apply (VLSM_incl_can_produce VLSM_eq_proj1).
  - apply (VLSM_incl_can_produce VLSM_eq_proj2).
Qed.

Lemma VLSM_eq_can_emit
  (m : message)
  : can_emit X m <-> can_emit Y m.
Proof.
  split.
  - apply (VLSM_incl_can_emit VLSM_eq_proj1).
  - apply (VLSM_incl_can_emit VLSM_eq_proj2).
Qed.

Lemma VLSM_eq_infinite_valid_trace_from
  s ls
  : infinite_valid_trace_from X s ls <->
    infinite_valid_trace_from Y s ls.
Proof.
  split.
  - apply (VLSM_incl_infinite_valid_trace_from VLSM_eq_proj1).
  - apply (VLSM_incl_infinite_valid_trace_from VLSM_eq_proj2).
Qed.

Lemma VLSM_eq_infinite_valid_trace
  s ls
  : infinite_valid_trace X s ls <-> infinite_valid_trace Y s ls.
Proof.
  split.
  - apply (VLSM_incl_infinite_valid_trace VLSM_eq_proj1).
  - apply (VLSM_incl_infinite_valid_trace VLSM_eq_proj2).
Qed.

Lemma VLSM_eq_valid_trace
  : forall t, valid_trace_prop X t <-> valid_trace_prop Y t.
Proof.
  split.
  - apply (VLSM_incl_valid_trace VLSM_eq_proj1).
  - apply (VLSM_incl_valid_trace VLSM_eq_proj2).
Qed.

End VLSM_eq_properties.

(**
For VLSM <<X>> to project to a VLSM <<Y>>, the following set of conditions is sufficient:
- <<X>>'s [initial_state]s project to <<Y>>'s [initial state]s
- Every message <<m>> (including the empty one) which can be input to a
  projectable [input_valid] transition in <<X>>, is a [valid_message]
  in <<Y>>
- <<X>>'s [input_valid] is included in <<Y>>'s [valid].
- For all projectable [input_valid] inputs (in <<X>>), <<Y>>'s [transition]
  acts like <<X>>'s [transition].
- All non-projectable transitions preserve the projected state
*)

Section basic_VLSM_projection.

Section basic_VLSM_projection_type.

Context
  {message : Type}
  (X : VLSM message)
  (TY : VLSMType message)
  (label_project : vlabel X -> option (@label _ TY))
  (state_project : vstate X -> @state _ TY)
  (Htransition_None : weak_projection_transition_consistency_None X TY label_project state_project)
  .

Lemma basic_VLSM_projection_type
  : VLSM_projection_type X TY label_project state_project.
Proof.
  constructor.
  intros is tr Htr.
  induction Htr using finite_valid_trace_from_rev_ind; [done |].
  rewrite pre_VLSM_projection_finite_trace_project_app,
    finite_trace_last_is_last, finite_trace_last_app, <- IHHtr; cbn.
  unfold pre_VLSM_projection_transition_item_project;
    destruct (label_project _) as [lY |] eqn: Hl; [done |].
  by rewrite Htransition_None.
Qed.

End basic_VLSM_projection_type.

Context
  {message : Type}
  (X Y : VLSM message)
  (label_project : vlabel X -> option (vlabel Y))
  (state_project : vstate X -> vstate Y)
  .

Context
  (Hvalid : weak_projection_valid_preservation X Y label_project state_project)
  (Htransition_Some : weak_projection_transition_preservation_Some X Y label_project state_project)
  (Htransition_None : weak_projection_transition_consistency_None _ _ label_project state_project)
  (Htype : VLSM_projection_type X (type Y) label_project state_project :=
    basic_VLSM_projection_type X (type Y) label_project state_project Htransition_None)
  .

Section weak_projection.

Context
  (Hstate : weak_full_projection_initial_state_preservation X Y state_project)
  (Hmessage : weak_projection_valid_message_preservation X Y label_project state_project)
  .

Local Lemma basic_VLSM_projection_finite_valid_trace_init_to
  is s tr
  (Htr : finite_valid_trace_init_to X is s tr)
  : finite_valid_trace_from_to Y (state_project is) (state_project s) (pre_VLSM_projection_finite_trace_project _ _ label_project state_project tr).
Proof.
  induction Htr using finite_valid_trace_init_to_rev_strong_ind.
  - constructor. by apply Hstate.
  - unfold pre_VLSM_projection_finite_trace_project; rewrite map_option_app.
    apply finite_valid_trace_from_to_app with (state_project s)
    ; [done |].
    simpl. unfold pre_VLSM_projection_transition_item_project.
    simpl.
    apply valid_trace_last_pstate in IHHtr1.
    destruct (label_project l) as [lY|] eqn:Hl.
    + apply finite_valid_trace_from_to_singleton.
      assert (Hiom : option_valid_message_prop Y iom).
      { destruct iom as [im|]; [|apply option_valid_message_None].
        by apply (Hmessage _ _ Hl _ _ (proj1 Ht)).
      }
      specialize (Hvalid _ _ Hl _ _ (proj1 Ht) IHHtr1 Hiom).
      by apply (Htransition_Some _ _ Hl) in Ht.
    + apply (Htransition_None _ Hl) in Ht.
      rewrite Ht. by constructor.
Qed.

Local Lemma basic_VLSM_projection_finite_valid_trace_from
  (s : state)
  (ls : list transition_item)
  (Hpxt : finite_valid_trace_from X s ls)
  : finite_valid_trace_from Y (state_project s) (pre_VLSM_projection_finite_trace_project _ _ label_project state_project ls).
Proof.
  apply valid_trace_add_default_last in Hpxt.
  apply valid_trace_first_pstate in Hpxt as Hs.
  apply valid_state_has_trace in Hs as [is_s [tr_s Hs]].
  specialize (finite_valid_trace_from_to_app X _ _ _ _ _ (proj1 Hs) Hpxt) as Happ.
  specialize (basic_VLSM_projection_finite_valid_trace_init_to _ _ _ (conj Happ (proj2 Hs)))
    as Happ_pr.

  rewrite (pre_VLSM_projection_finite_trace_project_app _ _ label_project state_project) in Happ_pr.
  apply finite_valid_trace_from_to_app_split, proj2 in Happ_pr.
  apply valid_trace_get_last in Hs as Heqs.
  apply valid_trace_forget_last, proj1 in Hs.
  rewrite <- (final_state_project X (type Y) label_project state_project Htype)
    in Happ_pr by done.
  by apply valid_trace_forget_last in Happ_pr; subst.
Qed.

(* end hide *)

Lemma basic_VLSM_weak_projection
  : VLSM_weak_projection X Y label_project state_project.
Proof.
  constructor; [done |].
  apply basic_VLSM_projection_finite_valid_trace_from.
Qed.

End weak_projection.

Lemma basic_VLSM_weak_projection_strengthen
  (Hweak : VLSM_weak_projection X Y label_project state_project)
  (Hstate : strong_full_projection_initial_state_preservation X Y state_project)
  : VLSM_projection X Y label_project state_project.
Proof.
  constructor; [apply Hweak|]. intros sX trX [HtrX HsX].
  split.
  - revert HtrX. apply (VLSM_weak_projection_finite_valid_trace_from Hweak).
  - revert HsX. apply Hstate.
Qed.

Lemma basic_VLSM_projection
  (Hstate : strong_full_projection_initial_state_preservation X Y state_project)
  (Hmessage : weak_projection_valid_message_preservation X Y label_project state_project)
  : VLSM_projection X Y label_project state_project.
Proof.
  apply basic_VLSM_weak_projection_strengthen; [| done].
  apply basic_VLSM_weak_projection; [| done].
  by apply strong_full_projection_initial_state_preservation_weaken.
Qed.

End basic_VLSM_projection.

Lemma basic_VLSM_strong_projection
  {message : Type}
  (X Y : VLSM message)
  (label_project : vlabel X -> option (vlabel Y))
  (state_project : vstate X -> vstate Y)
  (Hvalid : strong_projection_valid_preservation X Y label_project state_project)
  (Htransition_Some : strong_projection_transition_preservation_Some X Y label_project state_project)
  (Htransition_None : strong_projection_transition_consistency_None _ _ label_project state_project)
  (Hstate : strong_full_projection_initial_state_preservation X Y state_project)
  (Hmessage : strong_projection_valid_message_preservation X Y)
  : VLSM_projection X Y label_project state_project.
Proof.
  apply basic_VLSM_projection.
  - by apply strong_projection_valid_preservation_weaken.
  - by apply strong_projection_transition_preservation_Some_weaken.
  - by apply strong_projection_transition_consistency_None_weaken.
  - done.
  - by apply strong_projection_valid_message_preservation_weaken.
Qed.

Lemma basic_VLSM_projection_type_preloaded
  {message : Type}
  (X Y : VLSM message)
  (label_project : vlabel X -> option (vlabel Y))
  (state_project : vstate X -> vstate Y)
  (Htransition_None : strong_projection_transition_consistency_None _ _ label_project state_project)
  : VLSM_projection_type (pre_loaded_with_all_messages_vlsm X) (type Y) label_project state_project.
Proof.
  constructor.
  intros is tr Htr.
  induction Htr using finite_valid_trace_from_rev_ind
  ; [done |].
  rewrite pre_VLSM_projection_finite_trace_project_app,
    finite_trace_last_is_last, finite_trace_last_app, <- IHHtr; cbn.
  unfold pre_VLSM_projection_transition_item_project;
    destruct Hx as  [_ Ht], (label_project _) as [lY|] eqn:Hl; [done |].
  by rewrite Htransition_None.
Qed.

Lemma basic_VLSM_projection_preloaded
  {message : Type}
  (X Y : VLSM message)
  (label_project : vlabel X -> option (vlabel Y))
  (state_project : vstate X -> vstate Y)
  (Hvalid : strong_projection_valid_preservation X Y label_project state_project)
  (Htransition_Some : strong_projection_transition_preservation_Some X Y label_project state_project)
  (Htransition_None : strong_projection_transition_consistency_None _ _ label_project state_project)
  (Hstate : strong_full_projection_initial_state_preservation X Y state_project)
  : VLSM_projection (pre_loaded_with_all_messages_vlsm X) (pre_loaded_with_all_messages_vlsm Y) label_project state_project.
Proof.
  specialize (basic_VLSM_projection_type_preloaded X Y label_project state_project Htransition_None) as Htype.
  constructor; [done |].
  intros sX trX HtrX.
  split; [|apply Hstate; apply HtrX].
  induction HtrX using finite_valid_trace_rev_ind.
  - by constructor; apply initial_state_is_valid, Hstate.
  - rewrite pre_VLSM_projection_finite_trace_project_app.
    apply (finite_valid_trace_from_app_iff (pre_loaded_with_all_messages_vlsm Y)).
    split; [done |].
    simpl. unfold pre_VLSM_projection_transition_item_project.
    simpl.
    apply finite_valid_trace_last_pstate in IHHtrX.
    destruct Hx as [[_ [_ Hv]] Ht].
    rewrite <- (final_state_project _ _ _ _ Htype) in IHHtrX |- * by apply HtrX.
    destruct (label_project l) as [lY|] eqn:Hl.
    + apply (finite_valid_trace_singleton (pre_loaded_with_all_messages_vlsm Y)).
      assert (Hiom : option_valid_message_prop (pre_loaded_with_all_messages_vlsm Y) iom).
      { destruct iom as [im|]; [|apply option_valid_message_None].
        apply (any_message_is_valid_in_preloaded Y).
      }
      apply (Hvalid _ _ Hl) in Hv.
      by apply (Htransition_Some _ _ Hl) in Ht.
    + by apply (finite_valid_trace_from_empty (pre_loaded_with_all_messages_vlsm Y)).
Qed.

Lemma basic_VLSM_projection_type_preloaded_with
  {message : Type}
  (X Y : VLSM message)
  (P Q : message -> Prop)
  (label_project : vlabel X -> option (vlabel Y))
  (state_project : vstate X -> vstate Y)
  (Htransition_None : strong_projection_transition_consistency_None _ _ label_project state_project)
  : VLSM_projection_type (pre_loaded_vlsm X P) (type Y) label_project state_project.
Proof.
  constructor.
  intros is tr Htr.
  induction Htr using finite_valid_trace_from_rev_ind; [done |].
  rewrite pre_VLSM_projection_finite_trace_project_app,
    finite_trace_last_is_last, finite_trace_last_app, <- IHHtr; cbn.
  unfold pre_VLSM_projection_transition_item_project;
    destruct Hx, (label_project _) as [lY|] eqn:Hl; [done |].
  by rewrite Htransition_None.
Qed.

Lemma basic_VLSM_projection_preloaded_with
  {message : Type}
  (X Y : VLSM message)
  (P Q : message -> Prop)
  (label_project : vlabel X -> option (vlabel Y))
  (state_project : vstate X -> vstate Y)
  (Hvalid : strong_projection_valid_preservation X Y label_project state_project)
  (Htransition_Some : strong_projection_transition_preservation_Some X Y label_project state_project)
  (Htransition_None : strong_projection_transition_consistency_None _ _ label_project state_project)
  (Hstate : strong_full_projection_initial_state_preservation X Y state_project)
  (Hmessage : weak_projection_valid_message_preservation (pre_loaded_vlsm X P) (pre_loaded_vlsm Y Q) label_project state_project)
  : VLSM_projection (pre_loaded_vlsm X P) (pre_loaded_vlsm Y Q) label_project state_project.
Proof.
  specialize (basic_VLSM_projection_type_preloaded_with X Y P Q label_project state_project Htransition_None) as Htype.
  constructor; [done |].
  intros sX trX HtrX.
  split; [|apply Hstate; apply HtrX].
  induction HtrX using finite_valid_trace_rev_ind.
  - by constructor; apply initial_state_is_valid, Hstate.
  - rewrite pre_VLSM_projection_finite_trace_project_app.
    apply (finite_valid_trace_from_app_iff (pre_loaded_vlsm Y Q)).
    split; [done |].
    simpl. unfold pre_VLSM_projection_transition_item_project.
    simpl.
    apply finite_valid_trace_last_pstate in IHHtrX.
    apply proj1 in Hx as Hpv.
    destruct Hx as [[_ [_ Hv]] Ht].
    rewrite <- (final_state_project _ _ _ _ Htype) in IHHtrX |- * by apply HtrX.
    destruct (label_project l) as [lY|] eqn:Hl.
    + apply (finite_valid_trace_singleton (pre_loaded_vlsm Y Q)).
      assert (Hiom : option_valid_message_prop (pre_loaded_vlsm Y Q) iom).
      { destruct iom as [im|]; [|apply option_valid_message_None].
        by apply (Hmessage _ _ Hl) in Hpv.
      }
      apply (Hvalid _ _ Hl) in Hv.
      by apply (Htransition_Some _ _ Hl) in Ht.
    + by apply (finite_valid_trace_from_empty (pre_loaded_vlsm Y Q)).
Qed.


(** It is natural to look for sufficient conditions for VLSM projections
which are easy to verify in a practical setting. One such result is the following.

For VLSM <<X>> to fully-project to a VLSM <<Y>>, the following set of conditions is sufficient:
- <<X>>'s [initial_state]s project to <<Y>>'s [initial state]s
- Every message <<m>> (including the empty one) which can be input to
  an [input_valid] transition in <<X>>, is a [valid_message] in <<Y>>
- <<X>>'s [input_valid] is included in <<Y>>'s [valid].
- For all [input_valid] inputs (in <<X>>), <<Y>>'s [transition] acts
like <<X>>'s [transition].
*)

Section basic_VLSM_full_projection.

Context
  {message : Type}
  (X Y : VLSM message)
  (label_project : vlabel X -> vlabel Y)
  (state_project : vstate X -> vstate Y)
  .

Context
  (Hvalid : weak_full_projection_valid_preservation X Y label_project state_project)
  (Htransition : weak_full_projection_transition_preservation X Y label_project state_project)
  .

Section weak_full_projection.

Context
  (Hstate : weak_full_projection_initial_state_preservation X Y state_project)
  (Hmessage : weak_full_projection_initial_message_preservation X Y state_project)
  .

Lemma weak_projection_valid_message_preservation_from_full
  : weak_projection_valid_message_preservation X Y (Some ∘ label_project) state_project.
Proof.
  intros lX lY Hl s m Hv HsY.
  apply proj2 in Hv as Hom.
  apply proj1 in Hom.
  apply emitted_messages_are_valid_iff in Hom.
  destruct Hom as [Him | Hemit].
  - by apply (Hmessage _ _ _ Hv).
  - apply can_emit_has_trace in Hemit as [is [tr [item [Htr Hm]]]].
    destruct item. simpl in *. subst.
    apply valid_trace_add_default_last in Htr.
    rewrite finite_trace_last_is_last in Htr. simpl in Htr.
    remember (tr ++ _) as tr'.
    cut (option_valid_message_prop Y (Some m)); [done |].
    exists (state_project destination).
    clear Hv Hl lX lY.
    revert tr l input Heqtr'.
    generalize (Some m) as om.
    induction Htr using finite_valid_trace_init_to_rev_strong_ind
    ; intros; [destruct tr; simpl in *; congruence|].
    apply app_inj_tail in Heqtr' as [Heqtr Heqitem].
    subst tr0.
    inversion Heqitem. subst l0 input oom. clear Heqitem.
    assert (Hs : valid_state_prop Y (state_project s0)).
    { destruct_list_last tr s_tr' s_item Heqtr.
      - subst tr. destruct Htr1 as [Hs His].
        inversion Hs. subst.
        by apply Hstate.
      - subst.
        apply valid_trace_get_last in Htr1 as Hs0.
        rewrite finite_trace_last_is_last in Hs0.
        destruct s_item. simpl in Hs0. subst destination.
        specialize (IHHtr1 _ _ _ _ eq_refl).
        by eexists.
    }
    destruct Hs as [_om Hs].
    assert (Hom : option_valid_message_prop Y iom).
    { destruct iom as [im|]; [|apply option_valid_message_None].
      unfold empty_initial_message_or_final_output in Heqiom.
      destruct_list_last iom_tr iom_tr' iom_item Heqiom_tr.
      - by apply (Hmessage _ _ _ (proj1 Ht)); [eexists |].
      - subst.
        apply valid_trace_get_last in Htr2 as Hs0.
        rewrite finite_trace_last_is_last in Hs0.
        destruct iom_item. simpl in *. subst.
        specialize (IHHtr2 _ _ _ _ eq_refl).
        by eexists.
    }
    destruct Hom as [_s Hom].
    apply
      (valid_generated_state_message Y _ _ Hs _ _ Hom (label_project l)).
    + by apply Hvalid; [apply Ht | exists _om | exists _s].
    + by apply Htransition.
Qed.

Lemma basic_VLSM_weak_full_projection : VLSM_weak_full_projection X Y label_project state_project.
Proof.
  specialize (basic_VLSM_weak_projection X Y (fun l => Some (label_project l)) state_project) as Hproj.
  spec Hproj; [by apply weak_projection_valid_preservation_from_full|].
  spec Hproj; [by apply weak_projection_transition_preservation_Some_from_full|].
  spec Hproj; [apply weak_projection_transition_consistency_None_from_full|].
  spec Hproj; [done |].
  spec Hproj; [apply weak_projection_valid_message_preservation_from_full|].
  constructor. intro; intros.
  by apply (VLSM_weak_projection_finite_valid_trace_from Hproj) in H.
Qed.

End weak_full_projection.

Lemma basic_VLSM_weak_full_projection_strengthen
  (Hweak : VLSM_weak_full_projection X Y label_project state_project)
  (Hstate : strong_full_projection_initial_state_preservation X Y state_project)
  : VLSM_full_projection X Y label_project state_project.
Proof.
  constructor. intros sX trX [HtrX HsX].
  split.
  - revert HtrX. apply (VLSM_weak_full_projection_finite_valid_trace_from Hweak).
  - revert HsX. apply Hstate.
Qed.

Lemma basic_VLSM_full_projection
  (Hstate : strong_full_projection_initial_state_preservation X Y state_project)
  (Hmessage : weak_full_projection_initial_message_preservation X Y state_project)
  : VLSM_full_projection X Y label_project state_project.
Proof.
  apply basic_VLSM_weak_full_projection_strengthen; [| done].
  apply basic_VLSM_weak_full_projection; [| done].
  by apply strong_full_projection_initial_state_preservation_weaken.
Qed.

End basic_VLSM_full_projection.

Lemma basic_VLSM_strong_full_projection
  {message : Type}
  (X Y : VLSM message)
  (label_project : vlabel X -> vlabel Y)
  (state_project : vstate X -> vstate Y)
  (Hvalid : strong_full_projection_valid_preservation X Y label_project state_project)
  (Htransition : strong_full_projection_transition_preservation X Y label_project state_project)
  (Hstate : strong_full_projection_initial_state_preservation X Y state_project)
  (Hmessage : strong_full_projection_initial_message_preservation X Y)
  : VLSM_full_projection X Y label_project state_project.
Proof.
  apply basic_VLSM_full_projection.
  - by apply strong_full_projection_valid_preservation_weaken.
  - by apply strong_full_projection_transition_preservation_weaken.
  - done.
  - by apply strong_full_projection_initial_message_preservation_weaken.
Qed.

Lemma basic_VLSM_full_projection_preloaded
  {message : Type}
  (X Y : VLSM message)
  (label_project : vlabel X -> vlabel Y)
  (state_project : vstate X -> vstate Y)
  (Hvalid : strong_full_projection_valid_preservation X Y label_project state_project)
  (Htransition : strong_full_projection_transition_preservation  X Y label_project state_project)
  (Hstate : strong_full_projection_initial_state_preservation X Y state_project)
  : VLSM_full_projection (pre_loaded_with_all_messages_vlsm X) (pre_loaded_with_all_messages_vlsm Y) label_project state_project.
Proof.
  constructor.
  intros sX trX HtrX.
  split; [|apply Hstate; apply HtrX].
  induction HtrX using finite_valid_trace_rev_ind.
  - constructor. by apply initial_state_is_valid, Hstate.
  - setoid_rewrite map_app. apply finite_valid_trace_from_app_iff.
    split; [done |].
    simpl. apply (finite_valid_trace_singleton (pre_loaded_with_all_messages_vlsm Y)).
    destruct Hx as [[_ [_ Hv]] Ht].
    apply Hvalid in Hv.
    apply Htransition in Ht.
    rewrite (pre_VLSM_full_projection_finite_trace_last _ _ label_project state_project) in Hv, Ht.
    repeat split; [.. | done | done].
    + by apply finite_valid_trace_last_pstate in IHHtrX.
    + apply any_message_is_valid_in_preloaded.
Qed.

Lemma basic_VLSM_full_projection_preloaded_with
  {message : Type}
  (X Y : VLSM message)
  (P Q : message -> Prop)
  (PimpliesQ : forall m : message, P m -> Q m)
  (label_project : vlabel X -> vlabel Y)
  (state_project : vstate X -> vstate Y)
  (Hvalid : strong_full_projection_valid_preservation X Y label_project state_project)
  (Htransition : strong_full_projection_transition_preservation  X Y label_project state_project)
  (Hstate : strong_full_projection_initial_state_preservation X Y state_project)
  (Hmessage : strong_full_projection_initial_message_preservation X Y)
  : VLSM_full_projection (pre_loaded_vlsm X P) (pre_loaded_vlsm Y Q) label_project state_project.
Proof.
  constructor.
  intros sX trX HtrX.
  apply valid_trace_add_default_last in HtrX.
  split; [|apply Hstate; apply HtrX].
  induction HtrX using finite_valid_trace_init_to_rev_strong_ind.
  - constructor. by apply initial_state_is_valid, Hstate.
  - setoid_rewrite map_app. apply finite_valid_trace_from_app_iff.
    split; [done |].
    simpl. apply (finite_valid_trace_singleton (pre_loaded_vlsm Y Q)).
    destruct Ht as [[_ [_ Hv]] Ht].
    apply Hvalid in Hv.
    apply Htransition in Ht.
    apply valid_trace_get_last in HtrX1. subst s.
    rewrite (pre_VLSM_full_projection_finite_trace_last _ _ label_project state_project) in Hv, Ht.
    simpl.
    repeat split; [.. | done | done].
    + by apply finite_valid_trace_last_pstate in IHHtrX1.
    + destruct iom as [m|]; [|apply option_valid_message_None].
      unfold empty_initial_message_or_final_output in Heqiom.
      destruct_list_last iom_tr iom_tr' iom_lst Heqiom_tr
      ; [apply option_initial_message_is_valid; destruct Heqiom as [Him | Hp]|].
      * by left; revert Him; apply Hmessage.
      * by right; auto.
      * apply
          (valid_trace_output_is_valid (pre_loaded_vlsm Y Q) _ _ IHHtrX2 m).
        setoid_rewrite map_app. apply Exists_app. by right; left.
Qed.

(** We instantiate the above for VLSM inclusions
*)

Section basic_VLSM_incl.

Context
  {message : Type}
  {T : VLSMType message}
  (MX MY : VLSMMachine T)
  (X := mk_vlsm MX)
  (Y := mk_vlsm MY)
  .

Lemma basic_VLSM_incl
  (Hinitial_state : strong_incl_initial_state_preservation MX MY)
  (Hinitial_valid_message : weak_incl_initial_message_preservation MX MY)
  (Hvalid : weak_incl_valid_preservation MX MY)
  (Htransition : weak_incl_transition_preservation MX MY)
  : VLSM_incl X Y.
Proof.
  by apply VLSM_incl_full_projection_iff, basic_VLSM_full_projection.
Qed.

Lemma basic_VLSM_strong_incl
  (Hinitial_state : strong_incl_initial_state_preservation MX MY)
  (Hinitial_valid_message : strong_incl_initial_message_preservation MX MY)
  (Hvalid : strong_incl_valid_preservation MX MY)
  (Htransition : strong_incl_transition_preservation MX MY)
  : VLSM_incl X Y.
Proof.
  by apply VLSM_incl_full_projection_iff, basic_VLSM_strong_full_projection.
Qed.

Lemma basic_VLSM_incl_preloaded
  (Hinitial_state : strong_incl_initial_state_preservation MX MY)
  (Hvalid : strong_incl_valid_preservation MX MY)
  (Htransition : strong_incl_transition_preservation MX MY)
  : VLSM_incl (pre_loaded_with_all_messages_vlsm X) (pre_loaded_with_all_messages_vlsm Y).
Proof.
  by apply VLSM_incl_full_projection_iff, (basic_VLSM_full_projection_preloaded X Y id id).
Qed.

Lemma basic_VLSM_incl_preloaded_with
  (P Q : message -> Prop)
  (PimpliesQ : forall m : message, P m -> Q m)
  (Hvalid : strong_incl_valid_preservation MX MY)
  (Htransition : strong_incl_transition_preservation  MX MY)
  (Hstate : strong_incl_initial_state_preservation MX MY)
  (Hmessage : strong_incl_initial_message_preservation MX MY)
  : VLSM_incl (pre_loaded_vlsm X P) (pre_loaded_vlsm Y Q).
Proof.
  by apply VLSM_incl_full_projection_iff,
           (basic_VLSM_full_projection_preloaded_with X Y _ _ PimpliesQ id id).
Qed.

End basic_VLSM_incl.

Section VLSM_incl_preloaded_properties.

Context
  {message : Type}
  (X : VLSM message)
  .

Lemma pre_loaded_vlsm_incl_relaxed
  (P Q : message -> Prop)
  (PimpliesQorValid : forall m : message, P m -> Q m \/ valid_message_prop (pre_loaded_vlsm X Q) m)
  : VLSM_incl (pre_loaded_vlsm X P) (pre_loaded_vlsm X Q).
Proof.
  apply basic_VLSM_incl.
  1, 3-4: cbv; itauto.
  intros _ _ m _ _ [Him | Hp].
  - by apply initial_message_is_valid; left.
  - apply PimpliesQorValid in Hp as [Hq | Hvalid]; [| done].
    by apply initial_message_is_valid; right.
Qed.

Lemma pre_loaded_vlsm_incl
  (P Q : message -> Prop)
  (PimpliesQ : forall m : message, P m -> Q m)
  : VLSM_incl (pre_loaded_vlsm X P) (pre_loaded_vlsm X Q).
Proof.
  apply pre_loaded_vlsm_incl_relaxed; itauto.
Qed.

Lemma pre_loaded_vlsm_with_valid_eq
  (P Q : message -> Prop)
  (QimpliesValid : forall m, Q m -> valid_message_prop (pre_loaded_vlsm X P) m)
  : VLSM_eq (pre_loaded_vlsm X (fun m => P m \/ Q m)) (pre_loaded_vlsm X P).
Proof.
  apply VLSM_eq_incl_iff; split.
  - apply pre_loaded_vlsm_incl_relaxed; itauto.
  - cbv; apply pre_loaded_vlsm_incl; itauto.
Qed.

Lemma pre_loaded_vlsm_idem_l
  (P : message -> Prop)
  : VLSM_incl (pre_loaded_vlsm (pre_loaded_vlsm X P) P) (pre_loaded_vlsm X P).
Proof.
  apply basic_VLSM_strong_incl; cbv; itauto.
Qed.

Lemma pre_loaded_vlsm_idem_r
  (P : message -> Prop)
  : VLSM_incl (pre_loaded_vlsm X P) (pre_loaded_vlsm (pre_loaded_vlsm X P) P).
Proof.
  apply basic_VLSM_incl_preloaded_with; cbv; itauto.
Qed.

Lemma pre_loaded_vlsm_idem
  (P : message -> Prop)
  : VLSM_eq (pre_loaded_vlsm (pre_loaded_vlsm X P) P) (pre_loaded_vlsm X P).
Proof.
  apply VLSM_eq_incl_iff.
  split.
  - apply pre_loaded_vlsm_idem_l.
  - apply pre_loaded_vlsm_idem_r.
Qed.

Lemma pre_loaded_with_all_messages_vlsm_is_pre_loaded_with_True_l
  : VLSM_incl (pre_loaded_with_all_messages_vlsm X) (pre_loaded_vlsm X (fun m => True)).
Proof.
  apply basic_VLSM_strong_incl; cbv; itauto.
Qed.

Lemma pre_loaded_with_all_messages_vlsm_is_pre_loaded_with_True_r
  : VLSM_incl (pre_loaded_vlsm X (fun m => True)) (pre_loaded_with_all_messages_vlsm X).
Proof.
  apply basic_VLSM_strong_incl; cbv; itauto.
Qed.

Lemma pre_loaded_with_all_messages_vlsm_is_pre_loaded_with_True
  : VLSM_eq (pre_loaded_with_all_messages_vlsm X) (pre_loaded_vlsm X (fun m => True)).
Proof.
  apply VLSM_eq_incl_iff.
  split.
  - apply pre_loaded_with_all_messages_vlsm_is_pre_loaded_with_True_l.
  - apply pre_loaded_with_all_messages_vlsm_is_pre_loaded_with_True_r.
Qed.

Lemma pre_loaded_vlsm_incl_pre_loaded_with_all_messages
  (P : message -> Prop)
  : VLSM_incl (pre_loaded_vlsm X P) (pre_loaded_with_all_messages_vlsm X).
Proof.
  apply basic_VLSM_strong_incl; cbv; itauto.
Qed.

Lemma vlsm_is_pre_loaded_with_False
  : VLSM_eq X (pre_loaded_vlsm X (fun m => False)).
Proof.
  destruct X as (T, M). intro Hpp.
  apply VLSM_eq_incl_iff. simpl.
  split; apply basic_VLSM_strong_incl; cbv; itauto.
Qed.

Lemma vlsm_incl_pre_loaded
  (P : message -> Prop)
  : VLSM_incl X (pre_loaded_vlsm X P).
Proof.
  eapply VLSM_incl_trans.
  - eapply VLSM_eq_proj1, vlsm_is_pre_loaded_with_False.
  - by apply pre_loaded_vlsm_incl.
Qed.

Lemma vlsm_is_pre_loaded_with_False_initial_message
  : strong_full_projection_initial_message_preservation X (pre_loaded_vlsm X (fun m => False)).
Proof.
  by intros m Hm; left.
Qed.

Lemma vlsm_is_pre_loaded_with_False_initial_message_rev
  : strong_full_projection_initial_message_preservation (pre_loaded_vlsm X (fun m => False)) X.
Proof.
  by intros m [Hm | Hfalse].
Qed.

Lemma pre_loaded_with_all_messages_vlsm_idem_l
  : VLSM_incl (pre_loaded_with_all_messages_vlsm (pre_loaded_with_all_messages_vlsm X)) (pre_loaded_with_all_messages_vlsm X).
Proof.
  apply basic_VLSM_strong_incl; cbv; itauto.
Qed.

Lemma pre_loaded_with_all_messages_vlsm_idem_r
  : VLSM_incl (pre_loaded_with_all_messages_vlsm X) (pre_loaded_with_all_messages_vlsm (pre_loaded_with_all_messages_vlsm X)).
Proof.
  apply basic_VLSM_incl_preloaded; cbv; itauto.
Qed.

Lemma pre_loaded_with_all_messages_vlsm_idem
  : VLSM_eq (pre_loaded_with_all_messages_vlsm (pre_loaded_with_all_messages_vlsm X)) (pre_loaded_with_all_messages_vlsm X).
Proof.
  apply VLSM_eq_incl_iff.
  split.
  - apply pre_loaded_with_all_messages_vlsm_idem_l.
  - apply pre_loaded_with_all_messages_vlsm_idem_r.
Qed.

Lemma vlsm_is_pre_loaded_with_False_valid_state_message s om
  : valid_state_message_prop X s om <-> valid_state_message_prop (pre_loaded_vlsm X (fun m => False)) s om.
Proof.
  pose proof vlsm_is_pre_loaded_with_False as Heq.
  apply VLSM_eq_incl_iff in Heq.
  destruct X as (T, M); simpl in *.
  split; (apply VLSM_incl_valid_state_message; [|cbv;tauto]); apply Heq.
Qed.

Lemma pre_loaded_with_all_messages_can_emit
  (m : message)
  (Hm : can_emit X m)
  : can_emit (pre_loaded_with_all_messages_vlsm X) m.
Proof.
  apply (VLSM_incl_can_emit (vlsm_incl_pre_loaded_with_all_messages_vlsm X)).
  by rewrite mk_vlsm_machine.
Qed.

End VLSM_incl_preloaded_properties.

Lemma preloaded_weaken_finite_valid_trace_from
      {message : Type} (X : VLSM message) (from : state) (tr : list transition_item) :
  finite_valid_trace_from X from tr ->
  finite_valid_trace_from (pre_loaded_with_all_messages_vlsm X) from tr.
Proof.
  destruct X as (T, M).
  apply VLSM_incl_finite_valid_trace_from.
  apply vlsm_incl_pre_loaded_with_all_messages_vlsm.
Qed.

Lemma preloaded_weaken_finite_valid_trace_from_to
      {message : Type} (X : VLSM message) (from to : state) (tr : list transition_item) :
  finite_valid_trace_from_to X from to tr ->
  finite_valid_trace_from_to (pre_loaded_with_all_messages_vlsm X) from to tr.
Proof.
  destruct X as (T, M).
  apply VLSM_incl_finite_valid_trace_from_to.
  apply vlsm_incl_pre_loaded_with_all_messages_vlsm.
Qed.

(** ** Induced [VLSM_projection]s

Given an existing [VLSM], a target [VLSM_type], a <<state_project>>ion map, and
a partial <<label_project>>ion map, and some corresponding reverse maps
<<state_lift>> and <<label_lift>> we can build a new VLSM over the target type,
induced by the source VLSM, its missing components being defined based on the
source components.

If additionally some consistency ([weak_projection_transition_consistency_None]
and [weak_projection_transition_consistency_Some]) properties are satisfied,
then the induced VLSM is a [VLSM_projection] of the source one.
*)
Section projection_induced_vlsm.

Context
  {message : Type}
  (X : VLSM message)
  (TY : VLSMType message)
  (label_project : vlabel X -> option (@label _ TY))
  (state_project : vstate X -> @state _ TY)
  (trace_project := pre_VLSM_projection_finite_trace_project _ _ label_project state_project)
  (label_lift : @label _ TY -> vlabel X)
  (state_lift : @state _ TY -> vstate X)
  .

Definition projection_induced_initial_state_prop (sY : @state _ TY) : Prop :=
  exists sX, state_project sX = sY /\ vinitial_state_prop X sX.

Instance projection_induced_initial_state_inh : Inhabited (sig projection_induced_initial_state_prop)
  := populate (exist _ (state_project (` (vs0 X))) (ex_intro _ _ (conj (eq_refl _) (proj2_sig _)))).

Definition projection_induced_initial_message_prop : message -> Prop :=
  valid_message_prop X.

Definition projection_induced_transition
  (lY : @label _ TY)
  (somY : @state _ TY * option message)
  : @state _ TY * option message :=
  let (sY, om) := somY in
  let (s'X, om') := vtransition X (label_lift lY) (state_lift sY, om) in
  (state_project s'X, om').

Definition projection_induced_valid
  (lY : @label _ TY)
  (somY : @state _ TY * option message)
  : Prop :=
  let (sY, om) := somY in
  exists lX sX, label_project lX = Some lY /\ state_project sX = sY /\
  input_valid X lX (sX, om).

Definition projection_induced_vlsm_machine : VLSMMachine TY :=
  {| initial_message_prop := projection_induced_initial_message_prop
   ; initial_state_prop := projection_induced_initial_state_prop
   ; transition := projection_induced_transition
   ;  valid := projection_induced_valid
  |}.

Definition projection_induced_vlsm : VLSM message :=
  mk_vlsm projection_induced_vlsm_machine.

(** <<label_project>> is a left-inverse of <<label_lift>> *)
Definition induced_projection_label_lift_prop : Prop :=
  forall lY, label_project (label_lift lY) = Some lY.

(** <<state_project>> is a left-inverse of <<state_lift>> *)
Definition induced_projection_state_lift_prop : Prop :=
  forall sY, state_project (state_lift sY) = sY.

(** Transitions through states and labels with the same projections using the
same message should lead to the same output message and states with the same
projections.
*)
Definition induced_projection_transition_consistency_Some : Prop :=
  forall lX1 lX2 lY, label_project lX1 = Some lY -> label_project lX2 = Some lY ->
  forall sX1 sX2, state_project sX1 = state_project sX2 ->
  forall iom sX1' oom1, vtransition X lX1 (sX1, iom) = (sX1', oom1) ->
  forall sX2' oom2, vtransition X lX2 (sX2, iom) = (sX2', oom2) ->
  state_project sX1' = state_project sX2' /\ oom1 = oom2.

(** A weaker version of [induced_projection_transition_consistency_Some] *)
Definition weak_projection_transition_consistency_Some
  : Prop :=
  forall lX lY, label_project lX = Some lY ->
  forall s1 om s1' om1', input_valid_transition X lX (s1, om) (s1', om1') ->
  forall s2' om2', vtransition X (label_lift lY) (state_lift (state_project s1), om) = (s2', om2') ->
  state_project s1' = state_project s2' /\ om1' = om2'.
(* TODO(traiansf): remove the definition above and assume the properties
deriving it in the next lemma instead. *)

Lemma basic_weak_projection_transition_consistency_Some
  : induced_projection_label_lift_prop -> induced_projection_state_lift_prop ->
    induced_projection_transition_consistency_Some ->
    weak_projection_transition_consistency_Some.
Proof.
  intros Hlabel Hstate Htransition lX lY HlX_pr sX1 iom sX1' oom1 Ht1
    sX2' oom2 Ht2.
  apply proj2 in Ht1.
  eapply Htransition; [done | auto | symmetry; eauto | done | done].
Qed.

(** Under transition-consistency assumptions, valid messages of the
[projection_induced_vlsm] coincide with those of the source [VLSM].
*)
Lemma projection_induced_valid_message_char
  (Htransition_Some : weak_projection_transition_consistency_Some)
  : forall om, option_valid_message_prop projection_induced_vlsm om <->
    option_valid_message_prop X om.
Proof.
  split; cycle 1.
  - intros Hm.
    destruct om as [m |].
    + by apply initial_message_is_valid.
    + apply option_valid_message_None.
  - intros [s Hsom].
    induction Hsom.
    + destruct om as [m |]; [done |].
      apply option_valid_message_None.
    + destruct Hv as [lX [sX [HlX_pr [HsX_pr [HsX [HomX Hv]]]]]].
      cbn in Ht.
      destruct (vtransition _ _ _) as (_s'X, __om') eqn: H_tX.
      inversion Ht; subst; clear Ht.
      destruct (vtransition X lX (sX, om)) as (s'X, _om') eqn: HtX.
      assert (HivtX : input_valid_transition X lX (sX, om) (s'X, _om'))
        by (split_and!; done).
      replace om' with _om'.
        * by eapply input_valid_transition_out.
        * by eapply Htransition_Some.
Qed.

Context
  (Htransition_None : weak_projection_transition_consistency_None _ _ label_project state_project)
  (Htype : VLSM_projection_type X TY label_project state_project :=
    basic_VLSM_projection_type X TY label_project state_project Htransition_None)
  .

Lemma projection_induced_vlsm_is_projection
  (Htransition_Some : weak_projection_transition_consistency_Some)
  : VLSM_projection X projection_induced_vlsm label_project state_project.
Proof.
  apply basic_VLSM_projection; intro; intros.
  - by exists lX, s.
  - specialize (Htransition_Some _ _ H _ _ _ _ H0).
    cbn.
    destruct (vtransition _ _ _) as (s2', om2').
    specialize (Htransition_Some _ _ eq_refl) as [Heqs Heqom].
    by subst; rewrite Heqs.
  - apply (Htransition_None _ H _ _ _ _ H0).
  - by exists s.
  - destruct Hv as [_ [Hm _]].
    by apply initial_message_is_valid.
Qed.

(** When we have a [VLSM_projection] to the [projection_induced_vlsm],
[valid]ity is [input_valid]ity.
*)
Lemma induced_projection_valid_is_input_valid
  (Hproj : VLSM_projection X projection_induced_vlsm label_project state_project)
  l s om
  : vvalid projection_induced_vlsm l (s, om) -> input_valid projection_induced_vlsm l (s,om).
Proof.
  intro Hv.
  destruct (id Hv) as (lX & sX & HlX & <- & Hps & Hopm & _).
  repeat split; [| | done].
  - by eapply VLSM_projection_valid_state.
  - destruct om as [m|]; [|apply option_valid_message_None].
    by apply option_initial_message_is_valid.
Qed.

Section projection_induced_friendliness.

Context
  (Hlabel_lift : induced_projection_label_lift_prop)
  (Hstate_lift : induced_projection_state_lift_prop)
  (Htransition_consistency : induced_projection_transition_consistency_Some)
  (Htransition_Some  : weak_projection_transition_consistency_Some
    := basic_weak_projection_transition_consistency_Some Hlabel_lift Hstate_lift Htransition_consistency)
  (Hproj := projection_induced_vlsm_is_projection Htransition_Some)
  .

Lemma induced_projection_transition_item_lift
  (item : @transition_item _ TY)
  : @pre_VLSM_projection_transition_item_project _ (type X) _
    label_project state_project
    (pre_VLSM_full_projection_transition_item_project _ _ label_lift state_lift item)
    = Some item.
Proof.
  destruct item.
  unfold pre_VLSM_full_projection_transition_item_project,
    pre_VLSM_projection_transition_item_project.
  simpl.
  rewrite Hlabel_lift.
  f_equal. f_equal.
  apply Hstate_lift.
Qed.

Lemma induced_projection_trace_lift
  (tr : list (@transition_item _ TY))
  : @pre_VLSM_projection_finite_trace_project _ (type X) _
    label_project state_project
    (pre_VLSM_full_projection_finite_trace_project _ _ label_lift state_lift tr)
    = tr.
Proof.
  induction tr; [done |].
  simpl.
  by rewrite induced_projection_transition_item_lift; f_equal.
Qed.

(** If there is a way to "lift" valid traces of the [projection_induced_vlsm]
to the original [VLSM], then the induced [VLSM_projection] is friendly.
*)
Lemma basic_projection_induces_friendliness
  : VLSM_full_projection projection_induced_vlsm X label_lift state_lift ->
    projection_friendly_prop Hproj.
Proof.
  intros Hfull_proj isY trY HtrY.
  exists (state_lift isY).
  exists (VLSM_full_projection_finite_trace_project Hfull_proj trY).
  split_and!.
  - by apply (VLSM_full_projection_finite_valid_trace Hfull_proj).
  - done.
  - by apply induced_projection_trace_lift.
Qed.

End projection_induced_friendliness.

End projection_induced_vlsm.

(** Under [weak_projection_transition_consistency_Some] assumptions,
[VLSM_incl]usion between source [VLSM]s implies [VLSM_incl]usion between
their projections induced by the same maps.
*)
Lemma projection_induced_vlsm_incl
  {message : Type}
  {TX : VLSMType message}
  (MX1 MX2 : VLSMMachine TX)
  (X1 := mk_vlsm MX1) (X2 := mk_vlsm MX2)
  (TY : VLSMType message)
  (label_project : @label _ TX -> option (@label _ TY))
  (state_project : @state _ TX -> @state _ TY)
  (trace_project := pre_VLSM_projection_finite_trace_project _ _ label_project state_project)
  (label_lift : @label _ TY -> @label _ TX)
  (state_lift : @state _ TY -> @state _ TX)
  (XY1 : VLSM message := projection_induced_vlsm X1 TY label_project state_project label_lift state_lift)
  (XY2 : VLSM message := projection_induced_vlsm X2 TY label_project state_project label_lift state_lift)
  (Htransition_Some1 : weak_projection_transition_consistency_Some X1 TY label_project state_project label_lift state_lift)
  (Htransition_Some2 : weak_projection_transition_consistency_Some X2 TY label_project state_project label_lift state_lift)
  : VLSM_incl X1 X2 -> VLSM_incl XY1 XY2.
Proof.
  intros Hincl.
  apply VLSM_incl_finite_traces_characterization.
  assert (His : forall s, vinitial_state_prop XY1 s -> vinitial_state_prop XY2 s).
  {
    intros is [s1 [Hs1_pr Hs1]].
    exists s1.
    split; [done |].
    by apply VLSM_incl_initial_state.
  }
  intros is tr Htr.
  split; [|apply His, Htr].
  induction Htr using finite_valid_trace_rev_ind
  ; [by apply (finite_valid_trace_from_empty XY2), initial_state_is_valid, His |].
  apply (finite_valid_trace_from_app_iff XY2).
  split; [apply IHHtr|].
  apply (finite_valid_trace_singleton XY2).
  destruct Hx as [[_ [_ [lX [sX [HlX_pr [HsX_pr HpvX1]]]]]] Ht].
  cbn in Ht.
  destruct (vtransition _ _ _) as (_s'X, _oom) eqn:H_tX1.
  inversion Ht. subst. clear Ht.
  destruct (vtransition X1 lX (sX, iom)) as (s'X, _oom) eqn:HtX1.
  assert (HivtX1 : input_valid_transition X1 lX (sX, iom) (s'X, _oom)) by done.
  simpl in HsX_pr, H_tX1. rewrite <- HsX_pr in H_tX1.
  apply (Htransition_Some1 _ _ HlX_pr _ _ _ _ HivtX1) in H_tX1
    as [Heq_s'X_pr Heq_oom].
  subst.
  apply (VLSM_incl_input_valid_transition Hincl) in HivtX1.
  repeat split.
  - by eapply finite_valid_trace_last_pstate.
  - apply projection_induced_valid_message_char; [done | apply HivtX1].
  - exists lX, sX. split_and!; try itauto. by apply HivtX1.
  - cbn in *. rewrite <- HsX_pr.
    destruct (vtransition X2 _ _) as (_s'X2, _oom) eqn:H_tX2.
    apply (Htransition_Some2 _ _ HlX_pr _ _ _ _ HivtX1) in H_tX2
      as [Heq_s'X_pr' Heq_oom].
    congruence.
Qed.

(** Under [weak_projection_transition_consistency_Some] assumptions,
[VLSM_eq]uality between source [VLSM]s implies [VLSM_eq]uality between
their projections induced by the same maps.
*)
Lemma projection_induced_vlsm_eq
  {message : Type}
  {TX : VLSMType message}
  (MX1 MX2: VLSMMachine TX)
  (X1 := mk_vlsm MX1) (X2 := mk_vlsm MX2)
  (TY : VLSMType message)
  (label_project : @label _ TX -> option (@label _ TY))
  (state_project : @state _ TX -> @state _ TY)
  (trace_project := pre_VLSM_projection_finite_trace_project _ _ label_project state_project)
  (label_lift : @label _ TY -> @label _ TX)
  (state_lift : @state _ TY -> @state _ TX)
  (XY1 : VLSM message := projection_induced_vlsm X1 TY label_project state_project label_lift state_lift)
  (XY2 : VLSM message := projection_induced_vlsm X2 TY label_project state_project label_lift state_lift)
  (Htransition_Some1 : weak_projection_transition_consistency_Some X1 TY label_project state_project label_lift state_lift)
  (Htransition_Some2 : weak_projection_transition_consistency_Some X2 TY label_project state_project label_lift state_lift)
  : VLSM_eq X1 X2 -> VLSM_eq XY1 XY2.
Proof.
  intro Heq.
  apply VLSM_eq_incl_iff.
  split.
  - apply
    (projection_induced_vlsm_incl MX1 MX2 TY
      label_project state_project label_lift state_lift
      Htransition_Some1 Htransition_Some2 (VLSM_eq_proj1 Heq)).
  - apply
    (projection_induced_vlsm_incl MX2 MX1 TY
      label_project state_project label_lift state_lift
      Htransition_Some2 Htransition_Some1 (VLSM_eq_proj2 Heq)).
Qed.
=======
From VLSM.Lib Require Import Preamble ListExtras StreamExtras StreamFilters.
From VLSM.Core Require Import VLSM.
From VLSM.Core.VLSMProjections Require Export VLSMPartialProjection VLSMTotalProjection.
From VLSM.Core.VLSMProjections Require Export VLSMEmbedding VLSMInclusion VLSMEquality.
>>>>>>> e2840379

Section same_VLSM_full_projection.

Context
  {message : Type}
  (X1 X2 : VLSM message)
  (Heq : X1 = X2)
  .

Lemma same_VLSM_full_projection
  : VLSM_full_projection X1 X2 (same_VLSM_label_rew Heq) (same_VLSM_state_rew Heq).
Proof.
  apply basic_VLSM_strong_full_projection; intro.
  - apply same_VLSM_valid_preservation.
  - apply same_VLSM_transition_preservation.
  - apply same_VLSM_initial_state_preservation.
  - by apply same_VLSM_initial_message_preservation.
Qed.

Lemma same_VLSM_preloaded_full_projection
  : VLSM_full_projection
    (pre_loaded_with_all_messages_vlsm X1) (pre_loaded_with_all_messages_vlsm X2)
    (same_VLSM_label_rew Heq) (same_VLSM_state_rew Heq).
Proof.
  apply basic_VLSM_strong_full_projection.
  - cbv; apply same_VLSM_valid_preservation.
  - cbv; apply same_VLSM_transition_preservation.
  - cbv; apply same_VLSM_initial_state_preservation.
  - cbv; trivial.
Qed.

End same_VLSM_full_projection.

Section VLSM_projection_composition.

Context
  {message}
  [X Y Z : VLSM message]
  `(HXY : VLSM_projection X Y xy_label xy_state)
  `(HYZ : VLSM_projection Y Z yz_label yz_state)
  .

Lemma pre_VLSM_projection_composition_transition_item_project
  : pre_VLSM_projection_transition_item_project (type X) (type Z)
      (mbind yz_label ∘ xy_label) (yz_state ∘ xy_state)
      =
    mbind (pre_VLSM_projection_transition_item_project (type Y) (type Z) yz_label yz_state)
      ∘ (pre_VLSM_projection_transition_item_project (type X) (type Y) xy_label xy_state).
Proof.
  extensionality item; destruct item; cbn.
  unfold pre_VLSM_projection_transition_item_project; cbn.
  destruct (xy_label l) as [lY|]; reflexivity.
Qed.

Lemma pre_VLSM_projection_composition_finite_trace_project
  : pre_VLSM_projection_finite_trace_project (type X) (type Z)
      (mbind yz_label ∘ xy_label) (yz_state ∘ xy_state)
      =
    pre_VLSM_projection_finite_trace_project (type Y) (type Z) yz_label yz_state
      ∘ pre_VLSM_projection_finite_trace_project (type X) (type Y) xy_label xy_state.
Proof.
  unfold pre_VLSM_projection_finite_trace_project.
  setoid_rewrite pre_VLSM_projection_composition_transition_item_project.
  setoid_rewrite map_option_comp_bind.
  reflexivity.
Qed.

Lemma VLSM_projection_composition
  : VLSM_projection X Z (mbind yz_label ∘ xy_label) (yz_state ∘ xy_state).
Proof.
  constructor; [constructor|]; intros sX trX HtrX
  ; replace (pre_VLSM_projection_finite_trace_project _ _ _ _)
      with 
      ((pre_VLSM_projection_finite_trace_project (type Y) (type Z) yz_label yz_state
      ∘ pre_VLSM_projection_finite_trace_project (type X) (type Y) xy_label xy_state))
      by (symmetry; apply pre_VLSM_projection_composition_finite_trace_project).
  - unfold compose.
    erewrite final_state_project; [|eapply projection_type; eassumption|assumption].
    eapply final_state_project; [apply projection_type; assumption|].
    apply VLSM_projection_finite_valid_trace_from with (Hsimul := HXY); assumption.
  - apply VLSM_projection_finite_valid_trace with (Hsimul := HYZ),
      VLSM_projection_finite_valid_trace with (Hsimul := HXY).
    assumption.
Qed.

End VLSM_projection_composition.<|MERGE_RESOLUTION|>--- conflicted
+++ resolved
@@ -1,3186 +1,11 @@
 From Cdcl Require Import Itauto. Local Tactic Notation "itauto" := itauto auto.
 From stdpp Require Import prelude.
-<<<<<<< HEAD
 From Coq Require Import FunctionalExtensionality.
-From VLSM Require Import Core.VLSM.
-From VLSM.Lib Require Import Preamble ListExtras StreamExtras StreamFilters.
-
-(** * VLSM (partial) projections and inclusions
-
-This section introduces several types VLSM projections: [VLSM_partial_projection],
-[VLSM_projection], [VLSM_full_projection], as well as [VLSM_incl]usion and
-[VLSM_eq]uality.
-*)
-
-Section VLSM_partial_projection.
-
-(** ** VLSM partial projections
-
-A generic notion of VLSM projection. We say that VLSM X partially projects to
-VLSM Y (sharing the same messages) if there exists a partial map <<partial_trace_project>>
-from traces over X (pairs of state and list of transitions from that state)
-to traces over Y such that:
-
-- [partial_trace_project_preserves_valid_trace]s, if the projection is defined.
-
-- The projection operation is stable to adding valid prefixes (property
-[partial_trace_project_extends_left]). More precisely, if the projection of a
-trace (sX, tX) yields (sY, tY), then for any trace (s'X, preX) ending in sX
-such that (s'X, preX ++ tX) is a valid trace, then there exists a
-trace (s'Y, preY) ending in sY such that (s'X, preX ++ tX) projects
-to (s'Y, preY ++ tY).
-
-Proper examples of partial projections (which are not [VLSM_projection]s) are
-the projections from the compositions of equivocators to the composition
-of regular nodes guided by a specific start [MachineDescriptor] (see, e.g.,
-[equivocators_no_equivocations_vlsm_X_vlsm_partial_projection]).
-*)
-
-Record VLSM_partial_projection_type
-  {message : Type}
-  (X Y : VLSM message)
-  (partial_trace_project : vstate X * list (vtransition_item X) -> option (vstate Y * list (vtransition_item Y)))
-  :=
-  { partial_trace_project_extends_left :
-      forall sX trX sY trY,
-      partial_trace_project (sX, trX) = Some (sY, trY) ->
-      forall s'X preX,
-        finite_trace_last s'X preX = sX ->
-        finite_valid_trace_from X s'X (preX ++ trX) ->
-        exists s'Y preY,
-          partial_trace_project (s'X, preX ++ trX) = Some (s'Y, preY ++ trY) /\
-          finite_trace_last s'Y preY = sY
-  }.
-
-(** We define two kinds of partial projection: [VLSM_weak_partial_projection]
-and [VLSM_partial_projection], the main difference between them being that the
-"weak" one is not required to preserve initial states.
-
-Although there are no current examples of proper [VLSM_weak_partial_projection]s,
-their definition serves as a support base for [VLSM_weak_projection]s.
-*)
-Record VLSM_weak_partial_projection
-  {message : Type}
-  (X Y : VLSM message)
-  (partial_trace_project : vstate X * list (vtransition_item X) -> option (vstate Y * list (vtransition_item Y)))
-  :=
-  { weak_partial_projection_type :> VLSM_partial_projection_type X Y partial_trace_project
-  ; weak_partial_trace_project_preserves_valid_trace :
-      forall sX trX sY trY,
-        partial_trace_project (sX, trX) = Some (sY, trY) ->
-        finite_valid_trace_from X sX trX -> finite_valid_trace_from Y sY trY
-  }.
-
-Record VLSM_partial_projection
-  {message : Type}
-  (X Y : VLSM message)
-  (partial_trace_project : vstate X * list (vtransition_item X) -> option (vstate Y * list (vtransition_item Y)))
-  :=
-  { partial_projection_type :> VLSM_partial_projection_type X Y partial_trace_project
-  ; partial_trace_project_preserves_valid_trace :
-      forall sX trX sY trY,
-        partial_trace_project (sX, trX) = Some (sY, trY) ->
-        finite_valid_trace X sX trX -> finite_valid_trace Y sY trY
-  }.
-
-Section weak_partial_projection_properties.
-
-Context
-  {message : Type}
-  {X Y : VLSM message}
-  {trace_project : vstate X * list (vtransition_item X) -> option (vstate Y * list (vtransition_item Y))}
-  (Hsimul : VLSM_weak_partial_projection X Y trace_project)
-  .
-
-Definition VLSM_weak_partial_projection_finite_valid_trace_from
-  : forall sX trX sY trY,
-    trace_project (sX, trX) = Some (sY, trY) ->
-    finite_valid_trace_from X sX trX -> finite_valid_trace_from Y sY trY
-  := weak_partial_trace_project_preserves_valid_trace _ _ _ Hsimul.
-
-Lemma VLSM_weak_partial_projection_valid_state
-  : forall sX sY trY,
-    trace_project (sX, []) = Some (sY, trY) ->
-    valid_state_prop X sX -> valid_state_prop Y sY.
-Proof.
-  intros sX sY trY Hpr HsX.
-  apply valid_state_has_trace in HsX.
-  destruct HsX as [isX [trX HtrX]].
-  apply finite_valid_trace_init_to_last in HtrX as HsX.
-  apply finite_valid_trace_init_to_forget_last, proj1 in HtrX.
-  specialize (partial_trace_project_extends_left _ _ _ Hsimul _ _ _ _ Hpr _ _ HsX)
-    as Hpr_extends_left.
-  spec Hpr_extends_left.
-  { by rewrite app_nil_r. }
-  destruct Hpr_extends_left as [isY [preY [Hpr_tr HsY]]].
-  rewrite !app_nil_r in Hpr_tr.
-  specialize (VLSM_weak_partial_projection_finite_valid_trace_from _ _ _ _ Hpr_tr HtrX)
-    as Hinit_to.
-  apply finite_valid_trace_from_app_iff, proj1, finite_valid_trace_last_pstate in Hinit_to.
-  by subst sY.
-Qed.
-
-Lemma VLSM_weak_partial_projection_input_valid_transition
-  : forall sX itemX sY itemY,
-    trace_project (sX, [itemX]) = Some (sY, [itemY]) ->
-    input_valid_transition X (l itemX) (sX, input itemX) (destination itemX, output itemX) ->
-    input_valid_transition Y (l itemY) (sY, input itemY) (destination itemY, output itemY).
-Proof.
-  intros sX itemX sY itemY Hpr HtX.
-  apply finite_valid_trace_singleton in HtX.
-  apply VLSM_weak_partial_projection_finite_valid_trace_from with (sY := sY) (trY := [itemY]) in HtX
-  ; [| by destruct itemX].
-  by inversion_clear HtX.
-Qed.
-
-Lemma VLSM_weak_partial_projection_input_valid
-  : forall sX itemX, input_valid_transition_item X sX itemX ->
-    forall sY itemY, trace_project (sX, [itemX]) = Some (sY, [itemY]) ->
-    input_valid Y (l itemY) (sY, input itemY).
-Proof.
-  intros sX itemX HitemX sY itemY Hpr.
-  by eapply VLSM_weak_partial_projection_input_valid_transition.
-Qed.
-
-End weak_partial_projection_properties.
-
-Section partial_projection_properties.
-
-Context
-  {message : Type}
-  {X Y : VLSM message}
-  {trace_project : vstate X * list (vtransition_item X) -> option (vstate Y * list (vtransition_item Y))}
-  (Hsimul : VLSM_partial_projection X Y trace_project)
-  .
-
-Definition VLSM_partial_projection_finite_valid_trace
-  : forall sX trX sY trY,
-    trace_project (sX, trX) = Some (sY, trY) ->
-    finite_valid_trace X sX trX -> finite_valid_trace Y sY trY
-  := partial_trace_project_preserves_valid_trace _ _ _ Hsimul.
-
-Lemma VLSM_partial_projection_finite_valid_trace_from
-  : forall sX trX sY trY,
-    trace_project (sX, trX) = Some (sY, trY) ->
-    finite_valid_trace_from X sX trX -> finite_valid_trace_from Y sY trY.
-Proof.
-  intros sX trX sY trY Hpr_tr HtrX.
-  apply (finite_valid_trace_from_complete_left X) in HtrX
-    as [isX [preX [Htr'X HsX]]].
-  specialize (partial_trace_project_extends_left _ _ _ Hsimul _ _ _ _ Hpr_tr _ _ HsX)
-    as Hpr_extends_left.
-  spec Hpr_extends_left; [by apply proj1 in Htr'X |].
-  destruct Hpr_extends_left as [isY [preY [Hpr_tr' HsY]]].
-  specialize (VLSM_partial_projection_finite_valid_trace _ _ _ _ Hpr_tr' Htr'X)
-    as Hinit_to.
-  by apply proj1, finite_valid_trace_from_app_iff, proj2 in Hinit_to; subst.
-Qed.
-
-Lemma VLSM_partial_projection_initial_state
-  : forall sX sY trY,
-    trace_project (sX, []) = Some (sY, trY) ->
-    vinitial_state_prop X sX -> vinitial_state_prop Y sY.
-Proof.
-  intros sX sY trY Hpr HsX.
-  assert (HtrX : finite_valid_trace X sX []).
-  { split; [| done]. constructor. by apply initial_state_is_valid. }
-  apply (VLSM_partial_projection_finite_valid_trace _ _ _ _ Hpr HtrX).
-Qed.
-
-Definition VLSM_partial_projection_weaken : VLSM_weak_partial_projection X Y trace_project :=
-  {| weak_partial_projection_type := partial_projection_type _ _ _ Hsimul
-  ;  weak_partial_trace_project_preserves_valid_trace := VLSM_partial_projection_finite_valid_trace_from
-  |}.
-
-Definition VLSM_partial_projection_valid_state
-  : forall sX sY trY,
-    trace_project (sX, []) = Some (sY, trY) ->
-    valid_state_prop X sX -> valid_state_prop Y sY
-  := VLSM_weak_partial_projection_valid_state VLSM_partial_projection_weaken.
-
-Definition VLSM_partial_projection_input_valid_transition
-  : forall sX itemX sY itemY,
-    trace_project (sX, [itemX]) = Some (sY, [itemY]) ->
-    input_valid_transition X (l itemX) (sX, input itemX) (destination itemX, output itemX) ->
-    input_valid_transition Y (l itemY) (sY, input itemY) (destination itemY, output itemY)
-  := VLSM_weak_partial_projection_input_valid_transition VLSM_partial_projection_weaken.
-
-Definition VLSM_partial_projection_input_valid
-  := VLSM_weak_partial_projection_input_valid VLSM_partial_projection_weaken.
-
-End partial_projection_properties.
-
-End VLSM_partial_projection.
-
-Section VLSM_projection.
-
-(** ** VLSM (total) projections
-
-A VLSM projection guaranteeing the existence of projection for all states and
-traces. We say that VLSM X projects to VLSM Y (sharing the same messages) if
-there exists maps <<state_project>> taking X-states to Y-states,
-and <<trace_project>>, taking list of transitions from X to Y, such that:
-
-- state and [trace_project_preserves_valid_trace]s.
-
-- [trace_project_app]: trace projection commutes with concatenation of traces
-
-- [final_state_project]: state projection commutes with [finite_trace_last]
-
-Proper examples of total projections (which are not [VLSM_full_projection]s)
-are projections in which some of transitions might be dropped, such as
-the projection of a composition to one of the components ([component_projection])
-or the projection of the compositions of equivocators to the composition of
-regular nodes using the particular [MachineDescriptor] which select the
-first (original) node instance for each equivocator (e.g.,
-[equivocators_no_equivocations_vlsm_X_vlsm_projection]).
-*)
-
-Section pre_definitions.
-
-Context
-  {message : Type}
-  (TX TY : VLSMType message)
-  (label_project : @label _ TX -> option (@label _ TY))
-  (state_project : @state _ TX -> @state _ TY)
-  .
-
-Definition pre_VLSM_projection_in_projection
-  (item : @transition_item _ TX)
-  : Prop :=
-  is_Some (label_project (l item)).
-
-Definition pre_VLSM_projection_transition_item_project
-  (item : @transition_item _ TX)
-  : option (@transition_item _ TY)
-  :=
-  match label_project (l item) with
-  | None => None
-  | Some lY =>
-    Some {| l := lY; input := input item; destination := state_project (destination item); output := output item |}
-  end.
-
-Lemma pre_VLSM_projection_transition_item_project_is_Some
-  (item : @transition_item _ TX)
-  : pre_VLSM_projection_in_projection item ->
-    is_Some (pre_VLSM_projection_transition_item_project item).
-Proof.
-  intros [lY HlY].
-  unfold pre_VLSM_projection_transition_item_project.
-  rewrite HlY.
-  by eexists.
-Qed.
-
-Lemma pre_VLSM_projection_transition_item_project_is_Some_rev
-  (item : @transition_item _ TX)
-  : is_Some (pre_VLSM_projection_transition_item_project item) ->
-    pre_VLSM_projection_in_projection item.
-Proof.
-  intros [itemY HitemY].
-  unfold pre_VLSM_projection_transition_item_project in HitemY.
-  destruct (label_project (l item)) as [lY|] eqn:HlY; [|congruence].
-  by exists lY.
-Qed.
-
-Lemma pre_VLSM_projection_transition_item_project_infinitely_often
-  (s : Streams.Stream (@transition_item _ TX))
-  : InfinitelyOften pre_VLSM_projection_in_projection s ->
-    InfinitelyOften (is_Some ∘ pre_VLSM_projection_transition_item_project) s.
-Proof.
-  apply InfinitelyOften_impl.
-  intro item.
-  apply pre_VLSM_projection_transition_item_project_is_Some.
-Qed.
-
-Lemma pre_VLSM_projection_transition_item_project_finitely_many
-  (s : Streams.Stream (@transition_item _ TX))
-  : FinitelyManyBound pre_VLSM_projection_in_projection s ->
-    FinitelyManyBound (is_Some ∘ pre_VLSM_projection_transition_item_project ) s.
-Proof.
-  apply FinitelyManyBound_impl_rev.
-  intro item.
-  apply pre_VLSM_projection_transition_item_project_is_Some_rev.
-Qed.
-
-Definition pre_VLSM_projection_finite_trace_project
-  : list (@transition_item _ TX) -> list (@transition_item _ TY)
-  :=
-  map_option pre_VLSM_projection_transition_item_project.
-
-Definition pre_VLSM_projection_infinite_trace_project
-  (s : Streams.Stream (@transition_item _ TX))
-  (Hs : InfinitelyOften  pre_VLSM_projection_in_projection s)
-  : Streams.Stream (@transition_item _ TY) :=
-  stream_map_option pre_VLSM_projection_transition_item_project s
-    (pre_VLSM_projection_transition_item_project_infinitely_often _ Hs).
-
-Definition pre_VLSM_projection_infinite_finite_trace_project
-  (s : Streams.Stream (@transition_item _ TX))
-  (Hs : FinitelyManyBound pre_VLSM_projection_in_projection s)
-  : list (@transition_item _ TY) :=
-  pre_VLSM_projection_finite_trace_project (stream_prefix s (proj1_sig Hs)).
-
-Definition pre_VLSM_projection_finite_trace_project_app
-  : forall l1 l2, pre_VLSM_projection_finite_trace_project (l1 ++ l2) =
-    pre_VLSM_projection_finite_trace_project l1 ++ pre_VLSM_projection_finite_trace_project l2
-  := map_option_app _.
-
-Definition pre_VLSM_projection_finite_trace_project_app_rev
-  : forall l l1' l2', pre_VLSM_projection_finite_trace_project l = l1' ++ l2' ->
-    exists l1 l2, l = l1 ++ l2 /\
-      pre_VLSM_projection_finite_trace_project l1 = l1' /\
-      pre_VLSM_projection_finite_trace_project l2 = l2'
-  := map_option_app_rev _.
-
-Definition pre_VLSM_projection_finite_trace_project_in_iff
-  : forall trX itemY, In itemY (pre_VLSM_projection_finite_trace_project trX) <->
-    exists itemX, In itemX trX /\ pre_VLSM_projection_transition_item_project itemX = Some itemY
-  := in_map_option _.
-
-Definition elem_of_pre_VLSM_projection_trace_project
-  : forall trX itemY, itemY ∈ pre_VLSM_projection_finite_trace_project trX <->
-    exists itemX, itemX ∈ trX /\ pre_VLSM_projection_transition_item_project itemX = Some itemY
-  := elem_of_map_option _.
-
-Definition pre_VLSM_projection_trace_project_in
-  : forall itemX itemY, pre_VLSM_projection_transition_item_project itemX = Some itemY ->
-    forall trX, In itemX trX -> In itemY (pre_VLSM_projection_finite_trace_project trX)
-  := in_map_option_rev _.
-
-End pre_definitions.
-
-Record VLSM_projection_type
-  {message : Type}
-  (X : VLSM message)
-  (TY : VLSMType message)
-  (label_project : vlabel X -> option (@label _ TY))
-  (state_project : vstate X -> @state _ TY)
-  (trace_project := pre_VLSM_projection_finite_trace_project (type X) TY label_project state_project)
-  :=
-  { final_state_project :
-      forall sX trX,
-        finite_valid_trace_from X sX trX ->
-        state_project (finite_trace_last sX trX) = finite_trace_last (state_project sX) (trace_project trX)
-  }.
-
-Section projection_type_properties.
-
-Definition VLSM_partial_trace_project_from_projection
-  {message : Type}
-  {X : VLSM message}
-  {TY : VLSMType message}
-  (label_project : vlabel X -> option (@label _ TY))
-  (state_project : vstate X -> @state _ TY)
-  (trace_project := pre_VLSM_projection_finite_trace_project _ _ label_project state_project)
-  := fun str : vstate X * list (vtransition_item X) =>
-      let (s, tr) := str in Some (state_project s, trace_project tr).
-
-Context
-  {message : Type}
-  {X Y : VLSM message}
-  {label_project : vlabel X -> option (vlabel Y)}
-  {state_project : vstate X -> vstate Y}
-  (trace_project := pre_VLSM_projection_finite_trace_project _ _ label_project state_project)
-  (Hsimul : VLSM_projection_type X (type Y) label_project state_project)
-  .
-
-(** Any [VLSM_projection_type] determines a [VLSM_partial_projection_type], allowing us
-to lift to VLSM projection the generic results proved about VLSM partial projections.
-*)
-Lemma VLSM_partial_projection_type_from_projection
-  : VLSM_partial_projection_type X Y (VLSM_partial_trace_project_from_projection label_project state_project).
-Proof.
-  split; intros; inversion H; subst; clear H.
-  exists (state_project s'X), (trace_project preX).  split.
-  + simpl. f_equal. f_equal. apply pre_VLSM_projection_finite_trace_project_app.
-  + symmetry. apply (final_state_project _ _ _ _ Hsimul).
-    apply (finite_valid_trace_from_app_iff  X) in H1.
-    apply H1.
-Qed.
-
-End projection_type_properties.
-
-Section projection_transition_consistency_None.
-
-Context
-  {message : Type}
-  (X : VLSM message)
-  (TY : VLSMType message)
-  (label_project : vlabel X -> option (@label _ TY))
-  (state_project : vstate X -> @state _ TY)
-  (trace_project := pre_VLSM_projection_finite_trace_project _ _ label_project state_project)
-  .
-
-(** When a label cannot be projected, and thus the transition will not be
-preserved by the projection, the state projections of the states between and
-after the transition must coincide.
-*)
-Definition weak_projection_transition_consistency_None : Prop :=
-  forall lX, label_project lX = None ->
-  forall s om s' om', input_valid_transition X lX (s, om) (s', om') ->
-      state_project s' = state_project s.
-
-Definition strong_projection_transition_consistency_None : Prop :=
-  forall lX, label_project lX = None ->
-  forall s om s' om', vtransition X lX (s, om) = (s', om') ->
-    state_project s' = state_project s.
-
-Lemma strong_projection_transition_consistency_None_weaken
-  : strong_projection_transition_consistency_None ->
-    weak_projection_transition_consistency_None.
-Proof.
-  intros Hstrong lX Hl s om s' om' Ht.
-  apply (Hstrong lX Hl _ _ _ _ (proj2 Ht)).
-Qed.
-
-End projection_transition_consistency_None.
-
-
-Section VLSM_projection_definitions.
-
-Context
-  {message : Type}
-  (X Y : VLSM message)
-  (label_project : vlabel X -> option (vlabel Y))
-  (state_project : vstate X -> vstate Y)
-  (trace_project := pre_VLSM_projection_finite_trace_project _ _ label_project state_project)
-  .
-
-(** Similarly to the [VLSM_partial_projection] case we distinguish two types of
-projections: [VLSM_weak_projection] and [VLSM_projection], distinguished by the
-fact that the weak projections are not required to preserve initial states.
-
-Although we don't have proper examples of [VLSM_weak_projection]s, they are a
-support base for [VLSM_weak_full_projection]s for which we have proper examples.
-*)
-Record VLSM_weak_projection :=
-  { weak_projection_type :> VLSM_projection_type X (type Y) label_project state_project
-  ; weak_trace_project_preserves_valid_trace :
-      forall sX trX,
-        finite_valid_trace_from X sX trX -> finite_valid_trace_from Y (state_project sX) (trace_project trX)
-  }.
-
-Record VLSM_projection :=
-  { projection_type :> VLSM_projection_type X (type Y) label_project state_project
-  ; trace_project_preserves_valid_trace :
-      forall sX trX,
-        finite_valid_trace X sX trX -> finite_valid_trace Y (state_project sX) (trace_project trX)
-  }.
-
-Definition weak_projection_valid_preservation : Prop :=
-  forall lX lY (HlX : label_project lX = Some lY),
-  forall s om
-    (Hv : input_valid X lX (s, om))
-    (HsY : valid_state_prop Y (state_project s))
-    (HomY : option_valid_message_prop Y om),
-    vvalid Y lY ((state_project s), om).
-
-Definition strong_projection_valid_preservation : Prop :=
-  forall lX lY, label_project lX = Some lY ->
-  forall s om,
-  vvalid X lX (s, om) -> vvalid Y lY ((state_project s), om).
-
-Lemma strong_projection_valid_preservation_weaken
-  : strong_projection_valid_preservation ->
-    weak_projection_valid_preservation.
-Proof.
-  intros Hstrong lX lY Hl s om Hpv Hs Hom.
-  apply (Hstrong lX lY Hl). apply Hpv.
-Qed.
-
-Definition weak_projection_transition_preservation_Some : Prop :=
-  forall lX lY, label_project lX = Some lY ->
-  forall s om s' om', input_valid_transition X lX (s, om) (s', om') ->
-    vtransition Y lY (state_project s, om) = (state_project s', om').
-
-Definition strong_projection_transition_preservation_Some : Prop :=
-  forall lX lY, label_project lX = Some lY ->
-  forall s om s' om', vtransition X lX (s, om) = (s', om') ->
-    vtransition Y lY (state_project s, om) = (state_project s', om').
-
-Lemma strong_projection_transition_preservation_Some_weaken
-  : strong_projection_transition_preservation_Some ->
-    weak_projection_transition_preservation_Some.
-Proof.
-  intros Hstrong lX lY Hl s om s' om' Ht.
-  apply (Hstrong lX lY Hl). apply Ht.
-Qed.
-
-Definition weak_projection_valid_message_preservation : Prop :=
-  forall lX lY (HlX : label_project lX = Some lY),
-  forall s m
-    (Hv : input_valid X lX (s, Some m))
-    (HsY : valid_state_prop Y (state_project s)),
-    valid_message_prop Y m.
-
-Definition strong_projection_valid_message_preservation : Prop :=
-  forall m : message,
-    valid_message_prop X m -> valid_message_prop Y m.
-
-Lemma strong_projection_valid_message_preservation_weaken
-  : strong_projection_valid_message_preservation ->
-    weak_projection_valid_message_preservation.
-Proof.
-  by intros Hstrong lX lY Hl  s m [_ [Hm%Hstrong _]] HsY.
-Qed.
-
-End VLSM_projection_definitions.
-
-Section weak_projection_properties.
-
-Definition VLSM_weak_projection_trace_project
-  {message : Type}
-  {X Y : VLSM message}
-  {label_project : vlabel X -> option (vlabel Y)}
-  {state_project : vstate X -> vstate Y}
-  (Hsimul : VLSM_weak_projection X Y label_project state_project)
-  : list (vtransition_item X) -> list (vtransition_item Y)
-  := pre_VLSM_projection_finite_trace_project _ _ label_project state_project.
-
-Definition VLSM_weak_projection_in
-  {message : Type}
-  {X Y : VLSM message}
-  {label_project : vlabel X -> option (vlabel Y)}
-  {state_project : vstate X -> vstate Y}
-  (Hsimul : VLSM_weak_projection X Y label_project state_project)
-  := pre_VLSM_projection_in_projection _ _ label_project.
-
-Definition VLSM_weak_projection_infinite_trace_project
-  {message : Type}
-  {X Y : VLSM message}
-  {label_project : vlabel X -> option (vlabel Y)}
-  {state_project : vstate X -> vstate Y}
-  (Hsimul : VLSM_weak_projection X Y label_project state_project)
-  (s : Streams.Stream (vtransition_item X))
-  (Hinf : InfinitelyOften (VLSM_weak_projection_in Hsimul) s)
-  : Streams.Stream (vtransition_item Y)
-  := pre_VLSM_projection_infinite_trace_project _ _ label_project state_project s Hinf.
-
-Definition VLSM_weak_projection_infinite_finite_trace_project
-  {message : Type}
-  {X Y : VLSM message}
-  {label_project : vlabel X -> option (vlabel Y)}
-  {state_project : vstate X -> vstate Y}
-  (Hsimul : VLSM_weak_projection X Y label_project state_project)
-  (s : Streams.Stream (vtransition_item X))
-  (Hfin : FinitelyManyBound (VLSM_weak_projection_in Hsimul) s)
-  : list (vtransition_item Y)
-  := pre_VLSM_projection_infinite_finite_trace_project _ _ label_project state_project s Hfin.
-
-Context
-  {message : Type}
-  {X Y : VLSM message}
-  {label_project : vlabel X -> option (vlabel Y)}
-  {state_project : vstate X -> vstate Y}
-  (Hsimul : VLSM_weak_projection X Y label_project state_project)
-  .
-
-Definition VLSM_weak_projection_trace_project_app
-  : forall l1 l2, VLSM_weak_projection_trace_project Hsimul (l1 ++ l2) =
-    VLSM_weak_projection_trace_project Hsimul l1 ++ VLSM_weak_projection_trace_project Hsimul l2
-  := pre_VLSM_projection_finite_trace_project_app _ _ label_project state_project.
-
-Definition VLSM_weak_projection_trace_project_app_rev
-  : forall l l1' l2', VLSM_weak_projection_trace_project Hsimul l = l1' ++ l2' ->
-    exists l1 l2, l = l1 ++ l2 /\
-      VLSM_weak_projection_trace_project Hsimul l1 = l1' /\
-      VLSM_weak_projection_trace_project Hsimul l2 = l2'
-  := pre_VLSM_projection_finite_trace_project_app_rev _ _ label_project state_project.
-
-Definition VLSM_weak_projection_finite_trace_last
-  : forall sX trX,
-    finite_valid_trace_from X sX trX ->
-    state_project (finite_trace_last sX trX) = finite_trace_last (state_project sX) (VLSM_weak_projection_trace_project Hsimul trX)
-  := final_state_project _ _ _ _ Hsimul.
-
-Definition VLSM_weak_projection_finite_valid_trace_from
-  : forall sX trX,
-    finite_valid_trace_from X sX trX -> finite_valid_trace_from Y (state_project sX) (VLSM_weak_projection_trace_project Hsimul trX)
-  := weak_trace_project_preserves_valid_trace _ _ _ _ Hsimul.
-
-Lemma VLSM_weak_projection_infinite_valid_trace_from
-  : forall sX trX (Hinf : InfinitelyOften (VLSM_weak_projection_in Hsimul) trX),
-    infinite_valid_trace_from X sX trX ->
-    infinite_valid_trace_from Y (state_project sX) (VLSM_weak_projection_infinite_trace_project Hsimul trX Hinf).
-Proof.
-  intros sX trX Hinf HtrX.
-  apply infinite_valid_trace_from_prefix_rev.
-  intros n.
-
-  specialize
-    (stream_map_option_prefix_ex (pre_VLSM_projection_transition_item_project _ _ label_project state_project) trX
-    (pre_VLSM_projection_transition_item_project_infinitely_often _ _ label_project state_project trX Hinf)
-    n)
-    as [m Hrew].
-  unfold VLSM_weak_projection_infinite_trace_project, pre_VLSM_projection_infinite_trace_project.
-  replace (stream_prefix _ _) with (VLSM_weak_projection_trace_project Hsimul (stream_prefix trX m)).
-  by apply VLSM_weak_projection_finite_valid_trace_from, infinite_valid_trace_from_prefix.
-Qed.
-
-Lemma VLSM_weak_projection_infinite_finite_valid_trace_from
-  : forall sX trX (Hfin : FinitelyManyBound (VLSM_weak_projection_in Hsimul) trX),
-    infinite_valid_trace_from X sX trX ->
-    finite_valid_trace_from Y (state_project sX) (VLSM_weak_projection_infinite_finite_trace_project Hsimul trX Hfin).
-Proof.
-  intros sX trX Hfin HtrX.
-  apply VLSM_weak_projection_finite_valid_trace_from.
-  by apply infinite_valid_trace_from_prefix with (n := `Hfin) in HtrX.
-Qed.
-
-(** Any [VLSM_projection] determines a [VLSM_partial_projection], allowing us
-to lift to VLSM projection the generic results proved about VLSM partial projections.
-*)
-Lemma VLSM_weak_partial_projection_from_projection
-  : VLSM_weak_partial_projection X Y (VLSM_partial_trace_project_from_projection label_project state_project).
-Proof.
-  split.
-  - apply VLSM_partial_projection_type_from_projection. apply Hsimul.
-  - simpl. intros sX trX sY trY Heq.
-    inversion Heq.
-    apply VLSM_weak_projection_finite_valid_trace_from.
-Qed.
-
-Lemma VLSM_weak_projection_valid_state
-  : forall sX,
-    valid_state_prop X sX -> valid_state_prop Y (state_project sX).
-Proof.
-  specialize VLSM_weak_partial_projection_from_projection as Hpart_simul.
-  specialize (VLSM_weak_partial_projection_valid_state Hpart_simul) as Hps.
-  by intro sX; eapply Hps.
-Qed.
-
-Lemma VLSM_weak_projection_input_valid_transition
-  : forall lX lY, label_project lX = Some lY ->
-    forall s im s' om,
-    input_valid_transition X lX (s, im) (s', om ) ->
-    input_valid_transition Y lY (state_project s, im) (state_project s', om).
-Proof.
-  specialize VLSM_weak_partial_projection_from_projection as Hpart_simul.
-  specialize (VLSM_weak_partial_projection_input_valid_transition Hpart_simul) as Hivt.
-  intros.
-  apply
-    (Hivt s {| l := lX; input := im; destination := s'; output := om|}
-      (state_project s) {| l := lY; input := im; destination := state_project s'; output := om|})
-  ; [| done].
-  by cbn; unfold pre_VLSM_projection_transition_item_project; cbn; rewrite H.
-Qed.
-
-Lemma VLSM_weak_projection_input_valid
-  : forall lX lY, label_project lX = Some lY ->
-    forall s im, input_valid X lX (s, im) -> input_valid Y lY (state_project s, im).
-Proof.
-  intros lX lY Hpr sX im HvX.
-  destruct (vtransition X lX (sX, im)) eqn:HtX.
-  by eapply VLSM_weak_projection_input_valid_transition, input_valid_can_transition.
-Qed.
-
-Lemma VLSM_weak_projection_finite_valid_trace_from_to
-  : forall sX s'X trX,
-    finite_valid_trace_from_to X sX s'X trX -> finite_valid_trace_from_to Y (state_project sX) (state_project s'X) (VLSM_weak_projection_trace_project Hsimul trX).
-Proof.
-  specialize VLSM_weak_partial_projection_from_projection as Hpart_simul.
-  specialize (VLSM_weak_partial_projection_finite_valid_trace_from Hpart_simul) as Htr.
-  intros sX s'X trX HtrX.
-  apply valid_trace_get_last in HtrX as Hs'X.
-  apply valid_trace_forget_last in HtrX. subst.
-  rewrite (final_state_project _ _ _ _ Hsimul); [| done].
-  apply valid_trace_add_default_last. eauto.
-Qed.
-
-Lemma VLSM_weak_projection_in_futures
-  : forall s1 s2,
-    in_futures X s1 s2 -> in_futures Y (state_project s1) (state_project s2).
-Proof.
-  intros s1 s2 [tr Htr].
-  exists (VLSM_weak_projection_trace_project Hsimul tr).
-  revert Htr.
-  apply VLSM_weak_projection_finite_valid_trace_from_to.
-Qed.
-
-End weak_projection_properties.
-
-Section projection_properties.
-
-Definition VLSM_projection_trace_project
-  {message : Type}
-  {X Y : VLSM message}
-  {label_project : vlabel X -> option (vlabel Y)}
-  {state_project : vstate X -> vstate Y}
-  (Hsimul : VLSM_projection X Y label_project state_project)
-  : list (vtransition_item X) -> list (vtransition_item Y)
-  := pre_VLSM_projection_finite_trace_project _ _ label_project state_project.
-
-Definition VLSM_projection_in
-  {message : Type}
-  {X Y : VLSM message}
-  {label_project : vlabel X -> option (vlabel Y)}
-  {state_project : vstate X -> vstate Y}
-  (Hsimul : VLSM_projection X Y label_project state_project)
-  := pre_VLSM_projection_in_projection _ _ label_project.
-
-Definition VLSM_projection_infinite_trace_project
-  {message : Type}
-  {X Y : VLSM message}
-  {label_project : vlabel X -> option (vlabel Y)}
-  {state_project : vstate X -> vstate Y}
-  (Hsimul : VLSM_projection X Y label_project state_project)
-  (s : Streams.Stream (vtransition_item X))
-  (Hinf : InfinitelyOften (VLSM_projection_in Hsimul) s)
-  : Streams.Stream (vtransition_item Y)
-  := pre_VLSM_projection_infinite_trace_project _ _ label_project state_project s Hinf.
-
-Definition VLSM_projection_infinite_finite_trace_project
-  {message : Type}
-  {X Y : VLSM message}
-  {label_project : vlabel X -> option (vlabel Y)}
-  {state_project : vstate X -> vstate Y}
-  (Hsimul : VLSM_projection X Y label_project state_project)
-  (s : Streams.Stream (vtransition_item X))
-  (Hfin : FinitelyManyBound (VLSM_projection_in Hsimul) s)
-  : list (vtransition_item Y)
-  := pre_VLSM_projection_infinite_finite_trace_project _ _ label_project state_project s Hfin.
-
-Context
-  {message : Type}
-  {X Y : VLSM message}
-  {label_project : vlabel X -> option (vlabel Y)}
-  {state_project : vstate X -> vstate Y}
-  (Hsimul : VLSM_projection X Y label_project state_project)
-  .
-
-Definition VLSM_projection_trace_project_app
-  : forall l1 l2, VLSM_projection_trace_project Hsimul (l1 ++ l2) =
-    VLSM_projection_trace_project Hsimul l1 ++ VLSM_projection_trace_project Hsimul l2
-  := pre_VLSM_projection_finite_trace_project_app _ _ label_project state_project.
-
-Definition VLSM_projection_trace_project_app_rev
-  : forall l l1' l2', VLSM_projection_trace_project Hsimul l = l1' ++ l2' ->
-    exists l1 l2, l = l1 ++ l2 /\
-      VLSM_projection_trace_project Hsimul l1 = l1' /\
-      VLSM_projection_trace_project Hsimul l2 = l2'
-  := pre_VLSM_projection_finite_trace_project_app_rev _ _ label_project state_project.
-
-Definition VLSM_projection_trace_project_in
-  : forall itemX itemY, pre_VLSM_projection_transition_item_project _ _ label_project state_project itemX = Some itemY ->
-    forall trX, In itemX trX -> In itemY (VLSM_projection_trace_project Hsimul trX)
-  := pre_VLSM_projection_trace_project_in _ _ label_project state_project.
-
-Definition VLSM_projection_finite_trace_last
-  : forall sX trX,
-    finite_valid_trace_from X sX trX ->
-    state_project (finite_trace_last sX trX) = finite_trace_last (state_project sX) (VLSM_projection_trace_project Hsimul trX)
-  := final_state_project _ _ _ _ Hsimul.
-
-Definition VLSM_projection_finite_valid_trace
-  : forall sX trX,
-    finite_valid_trace X sX trX -> finite_valid_trace Y (state_project sX) (VLSM_projection_trace_project Hsimul trX)
-  := trace_project_preserves_valid_trace _ _ _ _ Hsimul.
-
-(** Any [VLSM_projection] determines a [VLSM_partial_projection], allowing us
-to lift to VLSM projection the generic results proved about VLSM partial projections.
-*)
-Lemma VLSM_partial_projection_from_projection
-  : VLSM_partial_projection X Y (VLSM_partial_trace_project_from_projection label_project state_project).
-Proof.
-  split.
-  - apply VLSM_partial_projection_type_from_projection. apply Hsimul.
-  - simpl. intros sX trX sY trY Heq.
-    inversion Heq.
-    apply VLSM_projection_finite_valid_trace.
-Qed.
-
-Lemma VLSM_projection_finite_valid_trace_from
-  : forall sX trX,
-    finite_valid_trace_from X sX trX -> finite_valid_trace_from Y (state_project sX) (VLSM_projection_trace_project Hsimul trX).
-Proof.
-  specialize VLSM_partial_projection_from_projection as Hpart_simul.
-  specialize (VLSM_partial_projection_finite_valid_trace_from Hpart_simul) as Hivt.
-  intros sX trX.
-  by apply Hivt.
-Qed.
-
-Definition VLSM_projection_weaken : VLSM_weak_projection X Y label_project state_project :=
-  {| weak_projection_type := projection_type _ _ _ _ Hsimul
-  ;  weak_trace_project_preserves_valid_trace := VLSM_projection_finite_valid_trace_from
-  |}.
-
-Definition VLSM_projection_valid_state
-  : forall sX,
-    valid_state_prop X sX -> valid_state_prop Y (state_project sX)
-  := VLSM_weak_projection_valid_state VLSM_projection_weaken.
-
-Definition VLSM_projection_input_valid_transition
-  : forall lX lY, label_project lX = Some lY ->
-    forall s im s' om,
-    input_valid_transition X lX (s, im) (s', om ) ->
-    input_valid_transition Y lY (state_project s, im) (state_project s', om)
-  := VLSM_weak_projection_input_valid_transition VLSM_projection_weaken.
-
-Definition VLSM_projection_input_valid
-  := VLSM_weak_projection_input_valid VLSM_projection_weaken.
-
-Definition VLSM_projection_finite_valid_trace_from_to
-  : forall sX s'X trX,
-    finite_valid_trace_from_to X sX s'X trX -> finite_valid_trace_from_to Y (state_project sX) (state_project s'X) (VLSM_projection_trace_project Hsimul trX)
-  := VLSM_weak_projection_finite_valid_trace_from_to VLSM_projection_weaken.
-
-Definition VLSM_projection_in_futures
-  : forall s1 s2,
-    in_futures X s1 s2 -> in_futures Y (state_project s1) (state_project s2)
-  := VLSM_weak_projection_in_futures VLSM_projection_weaken.
-
-Definition VLSM_projection_infinite_valid_trace_from
-  : forall sX trX (Hinf : InfinitelyOften (VLSM_projection_in Hsimul) trX),
-    infinite_valid_trace_from X sX trX ->
-    infinite_valid_trace_from Y (state_project sX) (VLSM_projection_infinite_trace_project Hsimul trX Hinf)
-    := VLSM_weak_projection_infinite_valid_trace_from VLSM_projection_weaken.
-
-Definition VLSM_projection_infinite_finite_valid_trace_from
-  : forall sX trX (Hfin : FinitelyManyBound (VLSM_projection_in Hsimul) trX),
-    infinite_valid_trace_from X sX trX ->
-    finite_valid_trace_from Y (state_project sX) (VLSM_projection_infinite_finite_trace_project Hsimul trX Hfin)
-    := VLSM_weak_projection_infinite_finite_valid_trace_from VLSM_projection_weaken.
-
-Lemma VLSM_projection_initial_state
-  : forall sX, vinitial_state_prop X sX -> vinitial_state_prop Y (state_project sX).
-Proof.
-  specialize VLSM_partial_projection_from_projection as Hpart_simul.
-  specialize (VLSM_partial_projection_initial_state Hpart_simul) as His.
-  by intro sX; eapply His.
-Qed.
-
-Lemma VLSM_projection_finite_valid_trace_init_to
-  : forall sX s'X trX,
-    finite_valid_trace_init_to X sX s'X trX -> finite_valid_trace_init_to Y (state_project sX) (state_project s'X) (VLSM_projection_trace_project Hsimul trX).
-Proof.
-  intros. destruct H as [H Hinit]. split.
-  - revert H. apply VLSM_projection_finite_valid_trace_from_to.
-  - revert Hinit. apply VLSM_projection_initial_state.
-Qed.
-
-Lemma VLSM_projection_infinite_valid_trace
-  : forall sX trX (Hinf : InfinitelyOften (VLSM_projection_in Hsimul) trX),
-    infinite_valid_trace X sX trX ->
-    infinite_valid_trace Y (state_project sX) (VLSM_projection_infinite_trace_project Hsimul trX Hinf).
-Proof.
-  intros sX trX Hinf [HtrX HsX].
-  split.
-  - by apply VLSM_projection_infinite_valid_trace_from.
-  - by apply VLSM_projection_initial_state.
-Qed.
-
-Lemma VLSM_projection_infinite_finite_valid_trace
-  : forall sX trX (Hfin : FinitelyManyBound (VLSM_projection_in Hsimul) trX),
-    infinite_valid_trace X sX trX ->
-    finite_valid_trace Y (state_project sX) (VLSM_projection_infinite_finite_trace_project Hsimul trX Hfin).
-Proof.
-  intros sX trX Hfin [HtrX HsX].
-  split.
-  - by apply VLSM_projection_infinite_finite_valid_trace_from.
-  - by apply VLSM_projection_initial_state.
-Qed.
-
-(** ** Projection Friendliness
-
-A projection is friendly if all the valid traces of the projection are
-projections of the valid traces of the source VLSM.
-*)
-
-Section projection_friendliness.
-
-(** We axiomatize projection friendliness as the converse of
-[VLSM_projection_finite_valid_trace] *)
-Definition projection_friendly_prop
-  := forall
-    (sY : vstate Y)
-    (trY : list (vtransition_item Y))
-    (HtrY : finite_valid_trace Y sY trY),
-    exists (sX : vstate X) (trX : list (vtransition_item X)),
-      finite_valid_trace X sX trX
-      /\ state_project sX = sY
-      /\ VLSM_projection_trace_project Hsimul trX = trY.
-
-Lemma projection_friendly_in_futures
-  (Hfr : projection_friendly_prop)
-  (s1 s2 : vstate Y)
-  (Hfuture : in_futures Y s1 s2)
-  : exists (sX1 sX2 : vstate X),
-    state_project sX1 = s1 /\ state_project sX2 = s2 /\ in_futures X sX1 sX2.
-Proof.
-  destruct Hfuture as [tr_s2 Hfuture].
-  apply finite_valid_trace_from_to_complete_left in Hfuture
-    as [is [tr_s1 [Htr Heq_s1]]].
-  apply valid_trace_get_last in Htr as Heq_s2.
-  apply valid_trace_forget_last in Htr.
-  apply Hfr in Htr as [isX [trX [Htr [His Htr_pr]]]].
-  apply VLSM_projection_trace_project_app_rev in Htr_pr
-    as [trX_s1 [trX_s2 [HeqtrX [Htr_s1_pr Htr_s2_pr]]]].
-  subst.
-  destruct Htr as [HtrX HisX].
-  apply finite_valid_trace_from_app_iff in HtrX as HtrX12.
-  destruct HtrX12 as [HtrX1 HtrX2].
-  apply valid_trace_add_default_last in HtrX2.
-  exists (finite_trace_last isX trX_s1).
-  exists (finite_trace_last isX  (trX_s1 ++ trX_s2)).
-  rewrite !VLSM_projection_finite_trace_last,
-    VLSM_projection_trace_project_app; [| done | done].
-  repeat split.
-  by rewrite finite_trace_last_app; eexists.
-Qed.
-
-(** A consequence of the [projection_friendly_prop]erty is that the valid
-traces of the projection are precisely the projections of all the valid traces
-of the source VLSM.
-*)
-Lemma projection_friendly_trace_char
-  (Hfriendly : projection_friendly_prop)
-  : forall sY trY, finite_valid_trace Y sY trY <->
-    exists (sX : vstate X) (trX : list (vtransition_item X)),
-      finite_valid_trace X sX trX
-      /\ state_project sX = sY
-      /\ VLSM_projection_trace_project Hsimul trX = trY.
-Proof.
-  split; [apply Hfriendly|].
-  intros [sX [trX [HtrX [<- <-]]]].
-  by apply VLSM_projection_finite_valid_trace.
-Qed.
-
-End projection_friendliness.
-
-End projection_properties.
-
-End VLSM_projection.
-
-Section VLSM_full_projection.
-
-(** ** VLSM full projections
-
-A VLSM projection guaranteeing the existence of projection for all labels and
-states, and the full correspondence between [transition_item]s.
-We say that VLSM X fully projects to VLSM Y (sharing the same messages)
-if there exists maps <<label_project>> taking X-labels to Y-labels
-and <<state_project>> taking X-states to Y-states, such that the
-[finite_valid_trace_prop]erty is preserved bu the trace
-transformation induced by the label and state projection functions,
-in which each X-[transition_item] is projected to an Y-[transition_item]
-preserving the messages and transforming labels and states accordingly.
-
-Besides [VLSM_incl]usions, which are a prototypical example of VLSM full
-projections, we can also prove "lifting" relations between components and the
-composition that they are part of as being full projections (see, e.g.,
-[lift_to_composite_vlsm_full_projection] or [projection_friendliness_lift_to_composite_vlsm_full_projection]).
-*)
-
-Section pre_definitions.
-
-Context
-  {message : Type}
-  (TX TY : VLSMType message)
-  (label_project : @label _ TX -> @label _ TY)
-  (state_project : @state _ TX -> @state _ TY)
-  .
-
-Definition pre_VLSM_full_projection_transition_item_project
-  : @transition_item _ TX -> @transition_item _ TY
-  :=
-  fun item =>
-  {| l := label_project (l item)
-   ; input := input item
-   ; destination := state_project (destination item)
-   ; output := output item
-  |}.
-
-Definition pre_VLSM_full_projection_finite_trace_project
-  : list (@transition_item _ TX) -> list (@transition_item _ TY)
-  := map pre_VLSM_full_projection_transition_item_project.
-
-Definition pre_VLSM_full_projection_infinite_trace_project
-  : Streams.Stream (@transition_item _ TX) -> Streams.Stream (@transition_item _ TY)
-  := Streams.map pre_VLSM_full_projection_transition_item_project.
-
-Lemma pre_VLSM_full_projection_infinite_trace_project_infinitely_often
-  : forall s, InfinitelyOften (is_Some ∘ (Some ∘ label_project ∘ l)) s.
-Proof.
-  cofix H. intros (a, s). constructor; simpl; [|apply H].
-  apply Streams.Here. by eexists.
-Qed.
-
-Lemma pre_VLSM_full_projection_infinite_trace_project_EqSt
-  : forall s (Hinf := pre_VLSM_full_projection_infinite_trace_project_infinitely_often s),
-  Streams.EqSt (pre_VLSM_full_projection_infinite_trace_project s) (pre_VLSM_projection_infinite_trace_project _ _ (Some ∘ label_project) state_project s Hinf).
-Proof.
-  intros.
-  apply stream_map_option_EqSt.
-Qed.
-
-Lemma pre_VLSM_full_projection_finite_trace_last
-  : forall sX trX,
-    state_project (finite_trace_last sX trX) = finite_trace_last (state_project sX) (pre_VLSM_full_projection_finite_trace_project trX).
-Proof.
-  intros.
-  destruct_list_last trX trX' lst HtrX; [done |].
-  by setoid_rewrite map_app; cbn; rewrite !finite_trace_last_is_last.
-Qed.
-
-Lemma pre_VLSM_full_projection_finite_trace_last_output :
-  forall trX,
-    finite_trace_last_output trX
-      =
-    finite_trace_last_output (pre_VLSM_full_projection_finite_trace_project trX).
-Proof.
-  intros trX.
-  destruct_list_last trX trX' lst HtrX; [done |].
-  by setoid_rewrite map_app; simpl; rewrite !finite_trace_last_output_is_last.
-Qed.
-
-End pre_definitions.
-
-Section pre_definitions_projection_relation.
-
-Context
-  {message : Type}
-  (TX TY : VLSMType message)
-  (label_project : @label _ TX -> @label _ TY)
-  (state_project : @state _ TX -> @state _ TY)
-  .
-
-Section pre_definitions_projection_relation_right.
-
-Context
-  (TZ : VLSMType message)
-  (label_projectYZ : @label _ TY -> option (@label _ TZ))
-  (state_projectYZ : @state _ TY -> @state _ TZ)
-  .
-
-Lemma pre_definitions_projection_relation_right_item
-  : pre_VLSM_projection_transition_item_project TX TZ (label_projectYZ ∘ label_project) (state_projectYZ ∘ state_project) =
-  pre_VLSM_projection_transition_item_project TY TZ label_projectYZ state_projectYZ ∘
-  pre_VLSM_full_projection_transition_item_project TX TY label_project state_project.
-Proof.
-  extensionality item.
-  reflexivity.
-Qed.
-
-Lemma pre_definitions_projection_relation_right_trace
-  : pre_VLSM_projection_finite_trace_project TX TZ (label_projectYZ ∘ label_project) (state_projectYZ ∘ state_project) =
-  pre_VLSM_projection_finite_trace_project TY TZ label_projectYZ state_projectYZ ∘
-  pre_VLSM_full_projection_finite_trace_project TX TY label_project state_project.
-Proof.
-  unfold pre_VLSM_projection_finite_trace_project at 1.
-  rewrite pre_definitions_projection_relation_right_item.
-  apply map_option_comp_r.
-Qed.
-
-End pre_definitions_projection_relation_right.
-
-Section pre_definitions_projection_relation_left.
-
-Context
-  (TW : VLSMType message)
-  (label_projectWX : @label _ TW -> option (@label _ TX))
-  (state_projectWX : @state _ TW -> @state _ TX)
-  .
-
-Lemma pre_definitions_projection_relation_left_item
-  : pre_VLSM_projection_transition_item_project TW TY (option_map label_project ∘ label_projectWX) (state_project ∘ state_projectWX) =
-  option_map (pre_VLSM_full_projection_transition_item_project TX TY label_project state_project) ∘
-  pre_VLSM_projection_transition_item_project TW TX label_projectWX state_projectWX.
-Proof.
-  extensionality item.
-  destruct item.
-  unfold pre_VLSM_projection_transition_item_project; cbn.
-  destruct (label_projectWX l) as [lX|]; cbn; reflexivity.
-Qed.
-
-Lemma pre_definitions_projection_relation_left_trace
-  : pre_VLSM_projection_finite_trace_project TW TY (option_map label_project ∘ label_projectWX) (state_project ∘ state_projectWX) =
-  pre_VLSM_full_projection_finite_trace_project TX TY label_project state_project ∘
-  pre_VLSM_projection_finite_trace_project TW TX label_projectWX state_projectWX.
-Proof.
-  unfold pre_VLSM_projection_finite_trace_project at 1.
-  rewrite pre_definitions_projection_relation_left_item.
-  apply map_option_comp_l.
-Qed.
-
-End pre_definitions_projection_relation_left.
-
-End pre_definitions_projection_relation.
-
-Section basic_definitions.
-
-Context
-  {message : Type}
-  (X Y : VLSM message)
-  (label_project : vlabel X -> vlabel Y)
-  (state_project : vstate X -> vstate Y)
-  .
-
-(** Similarly to [VLSM_partial_projection]s and [VLSM_projection]s, we
-distinguish two types of projections: [VLSM_weak_full_projection] and
-[VLSM_full_projection], distinguished by the fact that the weak projections
-are not required to preserve initial states.
-
-Proper examples of [VLSM_weak_full_projection] are presented in Lemmas
-[PreSubFree_PreFree_weak_full_projection] and
-[EquivPreloadedBase_Fixed_weak_full_projection], which show that a trace over
-a subset of nodes can be replayed on top of a valid state for the full
-composition. Note that in this case, the initial state of the trace not
-translated to an initial state but rather to a regular valid state.
-*)
-Record VLSM_weak_full_projection
-  :=
-  { weak_full_trace_project_preserves_valid_trace :
-      forall sX trX,
-        finite_valid_trace_from X sX trX -> finite_valid_trace_from Y (state_project sX) (pre_VLSM_full_projection_finite_trace_project _ _ label_project state_project trX)
-  }.
-
-Record VLSM_full_projection
-  :=
-  { full_trace_project_preserves_valid_trace :
-      forall sX trX,
-        finite_valid_trace X sX trX -> finite_valid_trace Y (state_project sX) (pre_VLSM_full_projection_finite_trace_project _ _ label_project state_project trX)
-  }.
-
-Definition weak_full_projection_valid_preservation : Prop :=
-  forall (l : label) (s : state) (om : option message)
-    (Hv : input_valid X l (s, om))
-    (HsY : valid_state_prop Y (state_project s))
-    (HomY : option_valid_message_prop Y om),
-    vvalid Y (label_project l) ((state_project s), om).
-
-Lemma weak_projection_valid_preservation_from_full
-  : weak_full_projection_valid_preservation ->
-    weak_projection_valid_preservation X Y (fun l => Some (label_project l)) state_project.
-Proof.
-  intros Hvalid lX lY Hl.
-  inversion_clear Hl. apply Hvalid.
-Qed.
-
-Definition strong_full_projection_valid_preservation : Prop :=
-  forall (l : label) (s : state) (om : option message),
-    vvalid X l (s, om) -> vvalid Y (label_project l) ((state_project s), om).
-
-Lemma strong_projection_valid_preservation_from_full
-  : strong_full_projection_valid_preservation ->
-    strong_projection_valid_preservation X Y (fun l => Some (label_project l)) state_project.
-Proof.
-  intros Hvalid lX lY Hl.
-  inversion_clear Hl. apply Hvalid.
-Qed.
-
-Lemma strong_full_projection_valid_preservation_weaken
-  : strong_full_projection_valid_preservation ->
-    weak_full_projection_valid_preservation.
-Proof.
-  intros Hstrong l s om Hpv Hs Hom.
-  apply Hstrong. apply Hpv.
-Qed.
-
-Definition weak_full_projection_transition_preservation : Prop :=
-  forall l s om s' om',
-    input_valid_transition X l (s, om) (s', om') ->
-    vtransition Y (label_project l) (state_project s, om) = (state_project s', om').
-
-Lemma weak_projection_transition_preservation_Some_from_full
-  : weak_full_projection_transition_preservation ->
-    weak_projection_transition_preservation_Some X Y (fun l => Some (label_project l)) state_project.
-Proof.
-  intros Htransition lX lY Hl.
-  inversion_clear Hl. apply Htransition.
-Qed.
-
-Lemma weak_projection_transition_consistency_None_from_full
-  : weak_projection_transition_consistency_None _ _ (fun l => Some (label_project l)) state_project.
-Proof.
-  congruence.
-Qed.
-
-Definition strong_full_projection_transition_preservation : Prop :=
-  forall l s om s' om',
-      vtransition X l (s, om) = (s', om') ->
-      vtransition Y (label_project l) (state_project s, om) = (state_project s', om').
-
-Lemma strong_projection_transition_preservation_Some_from_full
-  : strong_full_projection_transition_preservation ->
-    strong_projection_transition_preservation_Some X Y (fun l => Some (label_project l)) state_project.
-Proof.
-  intros Htransition lX lY Hl.
-  inversion_clear Hl. apply Htransition.
-Qed.
-
-Lemma strong_projection_transition_consistency_None_from_full
-  : strong_projection_transition_consistency_None _ _ (fun l => Some (label_project l)) state_project.
-Proof.
-  congruence.
-Qed.
-
-Lemma strong_full_projection_transition_preservation_weaken
-  : strong_full_projection_transition_preservation ->
-    weak_full_projection_transition_preservation.
-Proof.
-  intros Hstrong l s om s' om' Ht.
-  apply Hstrong. apply Ht.
-Qed.
-
-Definition weak_full_projection_initial_state_preservation : Prop :=
-  forall s : state,
-    vinitial_state_prop X s -> valid_state_prop Y (state_project s).
-
-Definition strong_full_projection_initial_state_preservation : Prop :=
-  forall s : state,
-    vinitial_state_prop X s -> vinitial_state_prop Y (state_project s).
-
-Lemma strong_full_projection_initial_state_preservation_weaken
-  : strong_full_projection_initial_state_preservation ->
-    weak_full_projection_initial_state_preservation.
-Proof.
-  intros Hstrong s Hs. apply Hstrong in Hs.
-  by apply initial_state_is_valid.
-Qed.
-
-Definition weak_full_projection_initial_message_preservation : Prop :=
-  forall (l : label) (s : state) (m : message)
-    (Hv : input_valid X l (s, Some m))
-    (HsY : valid_state_prop Y (state_project s))
-    (HmX : vinitial_message_prop X m),
-    valid_message_prop Y m.
-
-Definition strong_full_projection_initial_message_preservation : Prop :=
-  forall m : message,
-    vinitial_message_prop X m -> vinitial_message_prop Y m.
-
-Lemma strong_full_projection_initial_message_preservation_weaken
-  : strong_full_projection_initial_message_preservation ->
-    weak_full_projection_initial_message_preservation.
-Proof.
-  intros Hstrong l s m Hv HsY Him. apply Hstrong in Him.
-  by apply initial_message_is_valid.
-Qed.
-
-End basic_definitions.
-
-Definition VLSM_full_projection_transition_item_project
-  {message : Type}
-  {X Y : VLSM message}
-  {label_project : vlabel X -> vlabel Y}
-  {state_project : vstate X -> vstate Y}
-  (Hsimul : VLSM_full_projection X Y label_project state_project)
-  := pre_VLSM_full_projection_transition_item_project _ _  label_project state_project
-  .
-
-Definition VLSM_full_projection_finite_trace_project
-  {message : Type}
-  {X Y : VLSM message}
-  {label_project : vlabel X -> vlabel Y}
-  {state_project : vstate X -> vstate Y}
-  (Hsimul : VLSM_full_projection X Y label_project state_project)
-  := pre_VLSM_full_projection_finite_trace_project _ _  label_project state_project.
-
-Definition VLSM_full_projection_infinite_trace_project
-  {message : Type}
-  {X Y : VLSM message}
-  {label_project : vlabel X -> vlabel Y}
-  {state_project : vstate X -> vstate Y}
-  (Hsimul : VLSM_full_projection X Y label_project state_project)
-  := pre_VLSM_full_projection_infinite_trace_project _ _  label_project state_project.
-
-Definition VLSM_weak_full_projection_finite_trace_project
-  {message : Type}
-  {X Y : VLSM message}
-  {label_project : vlabel X -> vlabel Y}
-  {state_project : vstate X -> vstate Y}
-  (Hsimul : VLSM_weak_full_projection X Y label_project state_project)
-  := pre_VLSM_full_projection_finite_trace_project _ _ label_project state_project.
-
-Definition VLSM_weak_full_projection_infinite_trace_project
-  {message : Type}
-  {X Y : VLSM message}
-  {label_project : vlabel X -> vlabel Y}
-  {state_project : vstate X -> vstate Y}
-  (Hsimul : VLSM_weak_full_projection X Y label_project state_project)
-  := pre_VLSM_full_projection_infinite_trace_project _ _  label_project state_project.
-
-Lemma VLSM_full_projection_projection_type
-  {message : Type}
-  (X Y : VLSM message)
-  (label_project : vlabel X -> vlabel Y)
-  (state_project : vstate X -> vstate Y)
-  : VLSM_projection_type X (type Y) (fun l => Some (label_project l)) state_project.
-Proof.
-  split; intros.
-  - destruct_list_last trX trX' lstX Heq; [done |].
-    apply (pre_VLSM_full_projection_finite_trace_last _).
-Qed.
-
-Section weak_projection_properties.
-
-Context
-  {message : Type}
-  {X Y : VLSM message}
-  {label_project : vlabel X -> vlabel Y}
-  {state_project : vstate X -> vstate Y}
-  (Hsimul : VLSM_weak_full_projection X Y label_project state_project)
-  .
-
-Definition VLSM_weak_full_projection_finite_trace_last
-  : forall sX trX,
-    state_project (finite_trace_last sX trX) = finite_trace_last (state_project sX) (VLSM_weak_full_projection_finite_trace_project Hsimul trX)
-  := pre_VLSM_full_projection_finite_trace_last _ _ label_project state_project.
-
-Definition VLSM_weak_full_projection_finite_valid_trace_from
-  : forall s tr,
-    finite_valid_trace_from X s tr ->
-    finite_valid_trace_from Y (state_project s) (VLSM_weak_full_projection_finite_trace_project Hsimul tr)
-  :=
-  (weak_full_trace_project_preserves_valid_trace _ _ _ _ Hsimul).
-
-(** Any [VLSM_full_projection] determines a [VLSM_projection], allowing us
-to lift to VLSM full projections the generic results proved about VLSM projections.
-*)
-Lemma VLSM_weak_full_projection_is_projection
-  : VLSM_weak_projection X Y (fun l => Some (label_project l)) state_project.
-Proof.
-  split.
-  - apply VLSM_full_projection_projection_type.
-  - apply VLSM_weak_full_projection_finite_valid_trace_from.
-Qed.
-
-Definition VLSM_weak_full_projection_valid_state
-  : forall (s : vstate X) (Hs : valid_state_prop X s),  valid_state_prop Y (state_project s)
-  := VLSM_weak_projection_valid_state VLSM_weak_full_projection_is_projection.
-
-Definition VLSM_weak_full_projection_finite_valid_trace_from_to
-  : forall
-    (s f : vstate X)
-    (tr : list (vtransition_item X))
-    (Htr : finite_valid_trace_from_to X s f tr),
-    finite_valid_trace_from_to Y (state_project s) (state_project f) (VLSM_weak_full_projection_finite_trace_project Hsimul tr)
-  := VLSM_weak_projection_finite_valid_trace_from_to VLSM_weak_full_projection_is_projection.
-
-Definition VLSM_weak_full_projection_in_futures
-  : forall (s1 s2 : vstate X),
-    in_futures X s1 s2 -> in_futures Y (state_project s1) (state_project s2)
-  := VLSM_weak_projection_in_futures VLSM_weak_full_projection_is_projection.
-
-Lemma VLSM_weak_full_projection_input_valid_transition
-  : forall l s im s' om,
-  input_valid_transition X l (s,im) (s',om) ->
-  input_valid_transition Y (label_project l) (state_project s,im) (state_project s',om).
-Proof.
-  intros.
-  by apply (VLSM_weak_projection_input_valid_transition VLSM_weak_full_projection_is_projection)
-      with (lY := label_project l) in H.
-Qed.
-
-Lemma VLSM_weak_full_projection_input_valid l s im
-  : input_valid X l (s,im) -> input_valid Y (label_project l) (state_project s,im).
-Proof.
-  by intros; eapply (VLSM_weak_projection_input_valid VLSM_weak_full_projection_is_projection).
-Qed.
-
-Lemma VLSM_weak_full_projection_infinite_valid_trace_from
-  : forall sX trX,
-    infinite_valid_trace_from X sX trX ->
-    infinite_valid_trace_from Y (state_project sX) (VLSM_weak_full_projection_infinite_trace_project Hsimul trX).
-Proof.
-  intros.
-  specialize (pre_VLSM_full_projection_infinite_trace_project_EqSt _ _ label_project state_project trX)
-    as Heq.
-  apply Streams.sym_EqSt in Heq.
-  apply (infinite_valid_trace_from_EqSt Y _ _ _ Heq).
-  by apply (VLSM_weak_projection_infinite_valid_trace_from VLSM_weak_full_projection_is_projection sX trX).
-Qed.
-
-Lemma VLSM_weak_full_projection_can_produce
-  (s : state)
-  (om : option message)
-  : option_can_produce X s om -> option_can_produce Y (state_project s) om.
-Proof.
-  intros [(s0, im) [l Ht]].
-  apply VLSM_weak_full_projection_input_valid_transition in Ht.
-  by do 2 eexists.
-Qed.
-
-Lemma VLSM_weak_full_projection_can_emit
-  (m : message)
-  : can_emit X m -> can_emit Y m.
-Proof.
-  repeat rewrite can_emit_iff.
-  intros [s Hsm]. exists (state_project s). revert Hsm.
-  apply VLSM_weak_full_projection_can_produce.
-Qed.
-
-Lemma VLSM_weak_full_projection_valid_message
-  (Hinitial_valid_message : strong_full_projection_initial_message_preservation X Y)
-  (m : message)
-  : valid_message_prop X m -> valid_message_prop Y m.
-Proof.
-  intros Hm.
-  apply emitted_messages_are_valid_iff in Hm as [Hinit | Hemit].
-  - apply Hinitial_valid_message in Hinit. by apply initial_message_is_valid.
-  - apply emitted_messages_are_valid. revert Hemit. apply VLSM_weak_full_projection_can_emit.
-Qed.
-
-End weak_projection_properties.
-
-Section full_projection_properties.
-
-Context
-  {message : Type}
-  {X Y : VLSM message}
-  {label_project : vlabel X -> vlabel Y}
-  {state_project : vstate X -> vstate Y}
-  (Hsimul : VLSM_full_projection X Y label_project state_project)
-  .
-
-Definition VLSM_full_projection_finite_trace_last
-  : forall sX trX,
-    state_project (finite_trace_last sX trX) = finite_trace_last (state_project sX) (VLSM_full_projection_finite_trace_project Hsimul trX)
-  := pre_VLSM_full_projection_finite_trace_last _ _ label_project state_project.
-
-Definition VLSM_full_projection_finite_valid_trace
-  : forall s tr,
-    finite_valid_trace X s tr ->
-    finite_valid_trace Y (state_project s) (VLSM_full_projection_finite_trace_project Hsimul tr)
-  := full_trace_project_preserves_valid_trace _ _ _ _ Hsimul.
-
-(** Any [VLSM_full_projection] determines a [VLSM_projection], allowing us
-to lift to VLSM full projections the generic results proved about VLSM projections.
-*)
-Lemma VLSM_full_projection_is_projection
-  : VLSM_projection X Y (Some ∘ label_project) state_project.
-Proof.
-  split.
-  - apply VLSM_full_projection_projection_type.
-  - apply VLSM_full_projection_finite_valid_trace.
-Qed.
-
-Definition VLSM_full_projection_finite_valid_trace_from
-  : forall
-    (s : vstate X)
-    (tr : list (vtransition_item X))
-    (Htr : finite_valid_trace_from X s tr),
-    finite_valid_trace_from Y (state_project s) (VLSM_full_projection_finite_trace_project Hsimul tr)
-  := VLSM_projection_finite_valid_trace_from VLSM_full_projection_is_projection.
-
-Definition VLSM_full_projection_finite_valid_trace_init_to
-  : forall
-    (s f : vstate X)
-    (tr : list (vtransition_item X))
-    (Htr : finite_valid_trace_init_to X s f tr),
-    finite_valid_trace_init_to Y (state_project s) (state_project f) (VLSM_full_projection_finite_trace_project Hsimul tr)
-  := VLSM_projection_finite_valid_trace_init_to VLSM_full_projection_is_projection.
-
-Definition VLSM_full_projection_initial_state
-  : forall (is : vstate X),
-    vinitial_state_prop X is -> vinitial_state_prop Y (state_project is)
-  := VLSM_projection_initial_state VLSM_full_projection_is_projection.
-
-Lemma VLSM_full_projection_weaken
-  : VLSM_weak_full_projection X Y label_project state_project.
-Proof.
-  constructor. apply VLSM_full_projection_finite_valid_trace_from.
-Qed.
-
-Definition VLSM_full_projection_valid_state
-  : forall (s : vstate X) (Hs : valid_state_prop X s),  valid_state_prop Y (state_project s)
-  := VLSM_weak_full_projection_valid_state VLSM_full_projection_weaken.
-
-Definition VLSM_full_projection_finite_valid_trace_from_to
-  : forall
-    (s f : vstate X)
-    (tr : list (vtransition_item X))
-    (Htr : finite_valid_trace_from_to X s f tr),
-    finite_valid_trace_from_to Y (state_project s) (state_project f) (VLSM_full_projection_finite_trace_project Hsimul tr)
-  := VLSM_weak_full_projection_finite_valid_trace_from_to VLSM_full_projection_weaken.
-
-Definition VLSM_full_projection_in_futures
-  : forall (s1 s2 : vstate X),
-    in_futures X s1 s2 -> in_futures Y (state_project s1) (state_project s2)
-  := VLSM_weak_full_projection_in_futures VLSM_full_projection_weaken.
-
-Definition VLSM_full_projection_input_valid_transition
-  : forall l s im s' om,
-  input_valid_transition X l (s,im) (s',om) ->
-  input_valid_transition Y (label_project l) (state_project s,im) (state_project s',om)
-  := VLSM_weak_full_projection_input_valid_transition VLSM_full_projection_weaken.
-
-Definition VLSM_full_projection_input_valid
-  : forall l s im,
-  input_valid X l (s,im) ->
-  input_valid Y (label_project l) (state_project s,im)
-  := VLSM_weak_full_projection_input_valid VLSM_full_projection_weaken.
-
-Definition VLSM_full_projection_can_produce
-  : forall
-    (s : state)
-    (om : option message),
-    option_can_produce X s om -> option_can_produce Y (state_project s) om
-  := VLSM_weak_full_projection_can_produce VLSM_full_projection_weaken.
-
-Definition VLSM_full_projection_can_emit
-  : forall (m : message), can_emit X m -> can_emit Y m
-  := VLSM_weak_full_projection_can_emit VLSM_full_projection_weaken.
-
-Definition VLSM_full_projection_valid_message
-  (Hinitial_valid_message : strong_full_projection_initial_message_preservation X Y)
-  : forall (m : message),
-    valid_message_prop X m -> valid_message_prop Y m
-  := VLSM_weak_full_projection_valid_message VLSM_full_projection_weaken Hinitial_valid_message.
-
-Definition VLSM_full_projection_trace_project (t : vTrace X) : vTrace Y :=
-  match t with
-  | Finite s tr => Finite (state_project s) (VLSM_full_projection_finite_trace_project Hsimul tr)
-  | Infinite s tr => Infinite (state_project s) (VLSM_full_projection_infinite_trace_project Hsimul tr)
-  end.
-
-Definition VLSM_full_projection_infinite_valid_trace_from
-  s ls
-  : infinite_valid_trace_from X s ls ->
-    infinite_valid_trace_from Y (state_project s) (VLSM_full_projection_infinite_trace_project Hsimul ls)
-  := VLSM_weak_full_projection_infinite_valid_trace_from VLSM_full_projection_weaken s ls.
-
-Lemma VLSM_full_projection_infinite_valid_trace
-  s ls
-  : infinite_valid_trace X s ls ->
-    infinite_valid_trace Y (state_project s) (VLSM_full_projection_infinite_trace_project Hsimul ls).
-Proof.
-  intros [Htr His]. split.
-  - revert Htr. apply VLSM_full_projection_infinite_valid_trace_from.
-  - revert His. apply VLSM_full_projection_initial_state.
-Qed.
-
-Lemma VLSM_full_projection_valid_trace
-  : forall t,
-    valid_trace_prop X t ->
-    valid_trace_prop Y (VLSM_full_projection_trace_project t).
-Proof.
-  intros [s tr | s tr]; simpl.
-  - apply VLSM_full_projection_finite_valid_trace.
-  - apply VLSM_full_projection_infinite_valid_trace.
-Qed.
-
-(**
-  [VLSM_full_projection] almost implies inclusion of the [valid_state_message_prop] sets.
-  Some additional hypotheses are required because [VLSM_full_projection] only
-  refers to traces, and [valid_initial_state_message] means that
-  [valid_state_message_prop] includes some pairs that do not appear in any
-  transition.
- *)
-Lemma VLSM_full_projection_valid_state_message
-  (Hmessage : strong_full_projection_initial_message_preservation X Y)
-  : forall s om, valid_state_message_prop X s om -> valid_state_message_prop Y (state_project s) om.
-Proof.
-  intros s om Hsom.
-  apply option_can_produce_valid_iff.
-  apply option_can_produce_valid_iff in Hsom as [Hgen | [His Him]].
-  - left. revert Hgen. apply VLSM_full_projection_can_produce.
-  - right. split.
-    + revert His. apply VLSM_full_projection_initial_state.
-    + destruct om as [m|]; [| done]. by apply Hmessage.
-Qed.
-
-End full_projection_properties.
-
-End VLSM_full_projection.
-
-(** ** VLSM Inclusion and Equality
-
-We can also define VLSM _inclusion_  and _equality_ in terms of traces.
-When both VLSMs have the same state and label types they also share the
-same [Trace] type, and sets of traces can be compared without conversion.
-- VLSM X is _included_ in VLSM Y if every [valid_trace] available to X
-is also available to Y.
-- VLSM X and VLSM Y are _equal_ if their [valid_trace]s are exactly the same.
-*)
-
-Section VLSM_equality.
-  Context
-    {message : Type}
-    {vtype : VLSMType message}
-    .
-
-Definition VLSM_eq_part
-  (MX MY : VLSMMachine vtype)
-  (X := mk_vlsm MX) (Y := mk_vlsm MY)
-  :=
-  forall t : Trace,
-    valid_trace_prop X t <-> valid_trace_prop Y t .
-Local Notation VLSM_eq X Y := (VLSM_eq_part (machine X) (machine Y)).
-
-Definition VLSM_incl_part
-  (MX MY : VLSMMachine vtype)
-  (X := mk_vlsm MX) (Y := mk_vlsm MY)
-  :=
-  forall t : Trace,
-    valid_trace_prop X t -> valid_trace_prop Y t.
-Local Notation VLSM_incl X Y := (VLSM_incl_part (machine X) (machine Y)).
-
-Lemma VLSM_incl_refl
-  (MX : VLSMMachine vtype)
-  (X := mk_vlsm MX)
-  : VLSM_incl X X.
-Proof.
-  firstorder.
-Qed.
-
-Lemma VLSM_incl_trans
-  (MX MY MZ : VLSMMachine vtype)
-  (X := mk_vlsm MX) (Y := mk_vlsm MY) (Z := mk_vlsm MZ)
-  : VLSM_incl X Y -> VLSM_incl Y Z -> VLSM_incl X Z.
-Proof.
-  firstorder.
-Qed.
-
-(* begin hide *)
-
-Lemma VLSM_eq_incl_l
-  (MX MY : VLSMMachine vtype)
-  (X := mk_vlsm MX) (Y := mk_vlsm MY)
-  : VLSM_eq X Y -> VLSM_incl X Y.
-Proof.
-  intros Heq t Hxt. by apply Heq.
-Qed.
-
-Lemma VLSM_eq_incl_r
-  (MX MY : VLSMMachine vtype)
-  (X := mk_vlsm MX) (Y := mk_vlsm MY)
-  : VLSM_eq X Y -> VLSM_incl Y X.
-Proof.
-  intros Heq t Hyt. by apply Heq.
-Qed.
-
-Lemma VLSM_eq_incl_iff
-  (MX MY : VLSMMachine vtype)
-  (X := mk_vlsm MX) (Y := mk_vlsm MY)
-  : VLSM_eq X Y <-> VLSM_incl X Y /\ VLSM_incl Y X.
-Proof. firstorder. Qed.
-
-Lemma VLSM_incl_finite_traces_characterization
-  (MX MY : VLSMMachine vtype)
-  (X := mk_vlsm MX) (Y := mk_vlsm MY)
-  : VLSM_incl X Y <->
-    forall (s : vstate X)
-    (tr : list (vtransition_item X)),
-    finite_valid_trace X s tr -> finite_valid_trace Y s tr.
-Proof.
-  split; intros Hincl.
-  - intros. by apply (Hincl (Finite s tr)).
-  - intros tr Htr.
-    destruct tr as [is tr | is tr]; simpl in *.
-    + revert Htr. apply Hincl.
-    + destruct Htr as [HtrX HisX].
-      assert (His_tr: finite_valid_trace X is []).
-      { split; [| done]. constructor.
-        by apply initial_state_is_valid.
-      }
-      apply Hincl in His_tr.
-      destruct His_tr as [_ HisY].
-      split; [| done].
-      apply infinite_valid_trace_from_prefix_rev.
-      intros.
-      pose proof (infinite_valid_trace_from_prefix _ _ _ HtrX n) as HfinX.
-      apply (Hincl _ _ (conj HfinX HisX)).
-Qed.
-
-(** A [VLSM_incl]usion is equivalent to a [VLSM_full_projection] in which both the
-label and state projection functions are identities.
-*)
-Lemma VLSM_incl_full_projection_iff
-  (MX MY : VLSMMachine vtype)
-  (X := mk_vlsm MX) (Y := mk_vlsm MY)
-  : VLSM_incl X Y <-> VLSM_full_projection X Y id id.
-Proof.
-  assert (Hid : forall tr, tr = pre_VLSM_full_projection_finite_trace_project _ _ id id tr).
-  { induction tr; [done |]. destruct a. by cbn; f_equal. }
-  split.
-  - constructor; intros.
-    apply (proj1 (VLSM_incl_finite_traces_characterization (machine X) (machine Y)) H) in H0.
-    replace (pre_VLSM_full_projection_finite_trace_project _ _ _ _ trX) with trX; [done |].
-    apply Hid.
-  - intro Hproject. apply VLSM_incl_finite_traces_characterization.
-    intros. apply (VLSM_full_projection_finite_valid_trace Hproject) in H.
-    replace (VLSM_full_projection_finite_trace_project Hproject _) with tr in H; [done |].
-    apply Hid.
-Qed.
-
-Definition VLSM_incl_is_full_projection
-  {MX MY : VLSMMachine vtype}
-  (X := mk_vlsm MX) (Y := mk_vlsm MY)
-  (Hincl : VLSM_incl X Y)
-  : VLSM_full_projection X Y id id
-  := proj1 (VLSM_incl_full_projection_iff MX MY) Hincl.
-
-Lemma VLSM_incl_is_full_projection_finite_trace_project
-  {MX MY : VLSMMachine vtype}
-  (X := mk_vlsm MX) (Y := mk_vlsm MY)
-  (Hincl : VLSM_incl X Y)
-  : forall tr,
-    VLSM_full_projection_finite_trace_project (VLSM_incl_is_full_projection Hincl) tr = tr.
-Proof.
-  induction tr; [done |].
-  simpl. f_equal; [| done].
-  by destruct a.
-Qed.
-
-End VLSM_equality.
-
-Notation VLSM_eq X Y := (VLSM_eq_part (machine X) (machine Y)).
-Notation VLSM_incl X Y := (VLSM_incl_part (machine X) (machine Y)).
-
-Lemma VLSM_eq_refl
-  {message : Type}
-  {vtype : VLSMType message}
-  (MX : VLSMMachine vtype)
-  (X := mk_vlsm MX)
-  : VLSM_eq X X.
-Proof.
-  firstorder.
-Qed.
-
-Lemma VLSM_eq_sym
-  {message : Type}
-  {vtype : VLSMType message}
-  (MX MY : VLSMMachine vtype)
-  (X := mk_vlsm MX) (Y := mk_vlsm MY)
-  : VLSM_eq X Y -> VLSM_eq Y X.
-Proof.
-  firstorder.
-Qed.
-
-Lemma VLSM_eq_trans
-  {message : Type}
-  {vtype : VLSMType message}
-  (MX MY MZ : VLSMMachine vtype)
-  (X := mk_vlsm MX) (Y := mk_vlsm MY) (Z := mk_vlsm MZ)
-  : VLSM_eq X Y -> VLSM_eq Y Z -> VLSM_eq X Z.
-Proof.
-  firstorder.
-Qed.
-
-Section VLSM_incl_preservation.
-
-Context
-  {message : Type}
-  {T : VLSMType message}
-  (MX MY : VLSMMachine T)
-  (X := mk_vlsm MX)
-  (Y := mk_vlsm MY)
-  .
-
-Definition weak_incl_valid_preservation : Prop :=
-  weak_full_projection_valid_preservation X Y id id.
-
-Definition strong_incl_valid_preservation : Prop :=
-  strong_full_projection_valid_preservation X Y id id.
-
-Definition weak_incl_transition_preservation : Prop :=
-  weak_full_projection_transition_preservation X Y id id.
-
-Definition strong_incl_transition_preservation : Prop :=
-  strong_full_projection_transition_preservation X Y id id.
-
-Definition strong_incl_initial_state_preservation : Prop :=
-  strong_full_projection_initial_state_preservation X Y id.
-
-Definition weak_incl_initial_message_preservation : Prop :=
-  weak_full_projection_initial_message_preservation X Y id.
-
-Definition strong_incl_initial_message_preservation : Prop :=
-  strong_full_projection_initial_message_preservation X Y.
-
-End VLSM_incl_preservation.
-
-Section VLSM_incl_properties.
-
-Context
-  {message : Type} [vtype : VLSMType message]
-  [MX MY : VLSMMachine vtype]
-  (Hincl : VLSM_incl_part MX MY)
-  (X := mk_vlsm MX)
-  (Y := mk_vlsm MY)
-  .
-
-(** VLSM inclusion specialized to finite trace. *)
-
-Lemma VLSM_incl_finite_valid_trace
-  (s : vstate X)
-  (tr : list (vtransition_item X))
-  (Htr : finite_valid_trace X s tr)
-  : finite_valid_trace Y s tr.
-Proof.
-  apply (VLSM_full_projection_finite_valid_trace (VLSM_incl_is_full_projection Hincl))
-    in Htr.
-  by rewrite (VLSM_incl_is_full_projection_finite_trace_project Hincl) in Htr.
-Qed.
-
-Lemma VLSM_incl_finite_valid_trace_init_to
-  (s f : vstate X)
-  (tr : list (vtransition_item X))
-  (Htr : finite_valid_trace_init_to X s f tr)
-  : finite_valid_trace_init_to Y s f tr.
-Proof.
-  apply (VLSM_full_projection_finite_valid_trace_init_to (VLSM_incl_is_full_projection Hincl))
-    in Htr.
-  by rewrite (VLSM_incl_is_full_projection_finite_trace_project Hincl) in Htr.
-Qed.
-
-Lemma VLSM_incl_valid_state
-  (s : vstate X)
-  (Hs : valid_state_prop X s)
-  : valid_state_prop Y s.
-Proof.
-  revert Hs. apply (VLSM_full_projection_valid_state (VLSM_incl_is_full_projection Hincl)).
-Qed.
-
-Lemma VLSM_incl_initial_state
-  (is : vstate X)
-  : vinitial_state_prop X is -> vinitial_state_prop Y is.
-Proof.
-  apply (VLSM_full_projection_initial_state (VLSM_incl_is_full_projection Hincl)).
-Qed.
-
-Lemma VLSM_incl_finite_valid_trace_from
-  (s : vstate X)
-  (tr : list (vtransition_item X))
-  (Htr : finite_valid_trace_from X s tr)
-  : finite_valid_trace_from Y s tr.
-Proof.
-  apply (VLSM_full_projection_finite_valid_trace_from (VLSM_incl_is_full_projection Hincl))
-    in Htr.
-  by rewrite (VLSM_incl_is_full_projection_finite_trace_project Hincl) in Htr.
-Qed.
-
-Lemma VLSM_incl_finite_valid_trace_from_to
-  (s f : vstate X)
-  (tr : list (vtransition_item X))
-  (Htr : finite_valid_trace_from_to X s f tr)
-  : finite_valid_trace_from_to Y s f tr.
-Proof.
-  apply (VLSM_full_projection_finite_valid_trace_from_to (VLSM_incl_is_full_projection Hincl))
-    in Htr.
-  by rewrite (VLSM_incl_is_full_projection_finite_trace_project Hincl) in Htr.
-Qed.
-
-Lemma VLSM_incl_in_futures
-  (s1 s2 : vstate X)
-  : in_futures X s1 s2 -> in_futures Y s1 s2.
-Proof.
-  apply (VLSM_full_projection_in_futures (VLSM_incl_is_full_projection Hincl)).
-Qed.
-
-Lemma VLSM_incl_input_valid_transition
-  : forall l s im s' om,
-  input_valid_transition X l (s,im) (s',om) ->
-  input_valid_transition Y l (s,im) (s',om).
-Proof.
-  apply
-    (VLSM_full_projection_input_valid_transition (VLSM_incl_is_full_projection Hincl)).
-Qed.
-
-Lemma VLSM_incl_input_valid
-  : forall l s im,
-  input_valid X l (s,im) ->
-  input_valid Y l (s,im).
-Proof.
-  apply
-    (VLSM_full_projection_input_valid (VLSM_incl_is_full_projection Hincl)).
-Qed.
-
-(**
-  [VLSM_incl] almost implies inclusion of the [valid_state_message_prop] sets.
-  Some additional hypotheses are required because [VLSM_incl] only
-  refers to traces, and [valid_initial_state_message] means that
-  [valid_state_message_prop] includes some pairs that do not appear in any
-  transition.
- *)
-Lemma VLSM_incl_valid_state_message
-  (Hmessage : strong_incl_initial_message_preservation MX MY)
-  : forall s om, valid_state_message_prop X s om -> valid_state_message_prop Y s om.
-Proof.
-  intros s om.
-  by apply (VLSM_full_projection_valid_state_message (VLSM_incl_is_full_projection Hincl)).
-Qed.
-
-Lemma VLSM_incl_can_produce
-  (s : state)
-  (om : option message)
-  : option_can_produce X s om -> option_can_produce Y s om.
-Proof.
-  apply (VLSM_full_projection_can_produce (VLSM_incl_is_full_projection Hincl)).
-Qed.
-
-Lemma VLSM_incl_can_emit
-  (m : message)
-  : can_emit X m -> can_emit Y m.
-Proof.
-  apply (VLSM_full_projection_can_emit (VLSM_incl_is_full_projection Hincl)).
-Qed.
-
-Definition VLSM_incl_valid_message
-  (Hinitial_valid_message : strong_incl_initial_message_preservation MX MY)
-  : forall (m : message),
-    valid_message_prop X m -> valid_message_prop Y m.
-Proof.
-  intros m [s Hm].
-  by exists s; revert Hm; apply VLSM_incl_valid_state_message.
-Qed.
-
-Lemma VLSM_incl_infinite_valid_trace_from
-  s ls
-  : infinite_valid_trace_from X s ls ->
-    infinite_valid_trace_from Y s ls.
-Proof.
-  intros Hls.
-  apply (VLSM_full_projection_infinite_valid_trace_from (VLSM_incl_is_full_projection Hincl)) in Hls.
-  revert Hls.
-  apply infinite_valid_trace_from_EqSt.
-  apply Streams.ntheq_eqst.
-  unfold VLSM_full_projection_infinite_trace_project, pre_VLSM_full_projection_infinite_trace_project.
-  intro n. rewrite Streams.Str_nth_map.
-  by destruct (Streams.Str_nth _ _).
-Qed.
-
-Lemma VLSM_incl_infinite_valid_trace
-  s ls
-  : infinite_valid_trace X s ls -> infinite_valid_trace Y s ls.
-Proof.
-  intros [Htr His]. split.
-  - revert Htr. apply VLSM_incl_infinite_valid_trace_from.
-  - revert His. apply VLSM_incl_initial_state.
-Qed.
-
-Lemma VLSM_incl_valid_trace
-  : forall t, valid_trace_prop X t -> valid_trace_prop Y t.
-Proof.
-  intros [s tr | s tr]; simpl.
-  - apply VLSM_incl_finite_valid_trace.
-  - apply VLSM_incl_infinite_valid_trace.
-Qed.
-
-End VLSM_incl_properties.
-
-Lemma vlsm_incl_pre_loaded_with_all_messages_vlsm
-  {message : Type}
-  (X : VLSM message)
-  : VLSM_incl X (pre_loaded_with_all_messages_vlsm X).
-Proof.
-  apply VLSM_incl_finite_traces_characterization.
-  intros. split; [|apply H].
-  apply preloaded_weaken_valid_trace_from. destruct X. apply H.
-Qed.
-
-Section VLSM_eq_properties.
-
-Context
-  {message : Type} [vtype : VLSMType message]
-  [MX MY : VLSMMachine vtype]
-  (Hincl : VLSM_eq_part MX MY)
-  (X := mk_vlsm MX)
-  (Y := mk_vlsm MY)
-  .
-
-(** VLSM equality specialized to finite trace. *)
-
-Lemma VLSM_eq_proj1 : VLSM_incl X Y.
-Proof.
-  apply VLSM_eq_incl_iff in Hincl.
-  apply Hincl.
-Qed.
-
-Lemma VLSM_eq_proj2 : VLSM_incl Y X.
-Proof.
-  apply VLSM_eq_incl_iff in Hincl.
-  apply Hincl.
-Qed.
-
-Lemma VLSM_eq_finite_valid_trace
-  (s : vstate X)
-  (tr : list (vtransition_item X))
-  : finite_valid_trace X s tr <-> finite_valid_trace Y s tr.
-Proof.
-  split.
-  - apply (VLSM_incl_finite_valid_trace VLSM_eq_proj1).
-  - apply (VLSM_incl_finite_valid_trace VLSM_eq_proj2).
-Qed.
-
-Lemma VLSM_eq_finite_valid_trace_init_to
-  (s f : vstate X)
-  (tr : list (vtransition_item X))
-  : finite_valid_trace_init_to X s f tr <->
-    finite_valid_trace_init_to Y s f tr.
-Proof.
-  split.
-  - apply (VLSM_incl_finite_valid_trace_init_to VLSM_eq_proj1).
-  - apply (VLSM_incl_finite_valid_trace_init_to VLSM_eq_proj2).
-Qed.
-
-Lemma VLSM_eq_valid_state
-  (s : vstate X)
-  : valid_state_prop X s <-> valid_state_prop Y s.
-Proof.
-  split.
-  - apply (VLSM_incl_valid_state VLSM_eq_proj1).
-  - apply (VLSM_incl_valid_state VLSM_eq_proj2).
-Qed.
-
-Lemma VLSM_eq_initial_state
-  (is : vstate X)
-  : vinitial_state_prop X is <-> vinitial_state_prop Y is.
-Proof.
-  split.
-  - apply (VLSM_incl_initial_state VLSM_eq_proj1).
-  - apply (VLSM_incl_initial_state VLSM_eq_proj2).
-Qed.
-
-Lemma VLSM_eq_finite_valid_trace_from
-  (s : vstate X)
-  (tr : list (vtransition_item X))
-  : finite_valid_trace_from X s tr <->
-    finite_valid_trace_from Y s tr.
-Proof.
-  split.
-  - apply (VLSM_incl_finite_valid_trace_from VLSM_eq_proj1).
-  - apply (VLSM_incl_finite_valid_trace_from VLSM_eq_proj2).
-Qed.
-
-Lemma VLSM_eq_finite_valid_trace_from_to
-  (s f : vstate X)
-  (tr : list (vtransition_item X))
-  : finite_valid_trace_from_to X s f tr <-> finite_valid_trace_from_to Y s f tr.
-Proof.
-  split.
-  - apply (VLSM_incl_finite_valid_trace_from_to VLSM_eq_proj1).
-  - apply (VLSM_incl_finite_valid_trace_from_to VLSM_eq_proj2).
-Qed.
-
-Lemma VLSM_eq_in_futures
-  (s1 s2 : vstate X)
-  : in_futures X s1 s2 <-> in_futures Y s1 s2.
-Proof.
-  split.
-  - apply (VLSM_incl_in_futures VLSM_eq_proj1).
-  - apply (VLSM_incl_in_futures VLSM_eq_proj2).
-Qed.
-
-Lemma VLSM_eq_input_valid_transition
-  : forall l s im s' om,
-  input_valid_transition X l (s,im) (s',om) <->
-  input_valid_transition Y l (s,im) (s',om).
-Proof.
-  split.
-  - apply (VLSM_incl_input_valid_transition VLSM_eq_proj1).
-  - apply (VLSM_incl_input_valid_transition VLSM_eq_proj2).
-Qed.
-
-Lemma VLSM_eq_input_valid
-  : forall l s im,
-  input_valid X l (s,im) <-> input_valid Y l (s,im).
-Proof.
-  split.
-  - apply (VLSM_incl_input_valid VLSM_eq_proj1).
-  - apply (VLSM_incl_input_valid VLSM_eq_proj2).
-Qed.
-
-Lemma VLSM_eq_can_produce
-  (s : state)
-  (om : option message)
-  : option_can_produce X s om <-> option_can_produce Y s om.
-Proof.
-  split.
-  - apply (VLSM_incl_can_produce VLSM_eq_proj1).
-  - apply (VLSM_incl_can_produce VLSM_eq_proj2).
-Qed.
-
-Lemma VLSM_eq_can_emit
-  (m : message)
-  : can_emit X m <-> can_emit Y m.
-Proof.
-  split.
-  - apply (VLSM_incl_can_emit VLSM_eq_proj1).
-  - apply (VLSM_incl_can_emit VLSM_eq_proj2).
-Qed.
-
-Lemma VLSM_eq_infinite_valid_trace_from
-  s ls
-  : infinite_valid_trace_from X s ls <->
-    infinite_valid_trace_from Y s ls.
-Proof.
-  split.
-  - apply (VLSM_incl_infinite_valid_trace_from VLSM_eq_proj1).
-  - apply (VLSM_incl_infinite_valid_trace_from VLSM_eq_proj2).
-Qed.
-
-Lemma VLSM_eq_infinite_valid_trace
-  s ls
-  : infinite_valid_trace X s ls <-> infinite_valid_trace Y s ls.
-Proof.
-  split.
-  - apply (VLSM_incl_infinite_valid_trace VLSM_eq_proj1).
-  - apply (VLSM_incl_infinite_valid_trace VLSM_eq_proj2).
-Qed.
-
-Lemma VLSM_eq_valid_trace
-  : forall t, valid_trace_prop X t <-> valid_trace_prop Y t.
-Proof.
-  split.
-  - apply (VLSM_incl_valid_trace VLSM_eq_proj1).
-  - apply (VLSM_incl_valid_trace VLSM_eq_proj2).
-Qed.
-
-End VLSM_eq_properties.
-
-(**
-For VLSM <<X>> to project to a VLSM <<Y>>, the following set of conditions is sufficient:
-- <<X>>'s [initial_state]s project to <<Y>>'s [initial state]s
-- Every message <<m>> (including the empty one) which can be input to a
-  projectable [input_valid] transition in <<X>>, is a [valid_message]
-  in <<Y>>
-- <<X>>'s [input_valid] is included in <<Y>>'s [valid].
-- For all projectable [input_valid] inputs (in <<X>>), <<Y>>'s [transition]
-  acts like <<X>>'s [transition].
-- All non-projectable transitions preserve the projected state
-*)
-
-Section basic_VLSM_projection.
-
-Section basic_VLSM_projection_type.
-
-Context
-  {message : Type}
-  (X : VLSM message)
-  (TY : VLSMType message)
-  (label_project : vlabel X -> option (@label _ TY))
-  (state_project : vstate X -> @state _ TY)
-  (Htransition_None : weak_projection_transition_consistency_None X TY label_project state_project)
-  .
-
-Lemma basic_VLSM_projection_type
-  : VLSM_projection_type X TY label_project state_project.
-Proof.
-  constructor.
-  intros is tr Htr.
-  induction Htr using finite_valid_trace_from_rev_ind; [done |].
-  rewrite pre_VLSM_projection_finite_trace_project_app,
-    finite_trace_last_is_last, finite_trace_last_app, <- IHHtr; cbn.
-  unfold pre_VLSM_projection_transition_item_project;
-    destruct (label_project _) as [lY |] eqn: Hl; [done |].
-  by rewrite Htransition_None.
-Qed.
-
-End basic_VLSM_projection_type.
-
-Context
-  {message : Type}
-  (X Y : VLSM message)
-  (label_project : vlabel X -> option (vlabel Y))
-  (state_project : vstate X -> vstate Y)
-  .
-
-Context
-  (Hvalid : weak_projection_valid_preservation X Y label_project state_project)
-  (Htransition_Some : weak_projection_transition_preservation_Some X Y label_project state_project)
-  (Htransition_None : weak_projection_transition_consistency_None _ _ label_project state_project)
-  (Htype : VLSM_projection_type X (type Y) label_project state_project :=
-    basic_VLSM_projection_type X (type Y) label_project state_project Htransition_None)
-  .
-
-Section weak_projection.
-
-Context
-  (Hstate : weak_full_projection_initial_state_preservation X Y state_project)
-  (Hmessage : weak_projection_valid_message_preservation X Y label_project state_project)
-  .
-
-Local Lemma basic_VLSM_projection_finite_valid_trace_init_to
-  is s tr
-  (Htr : finite_valid_trace_init_to X is s tr)
-  : finite_valid_trace_from_to Y (state_project is) (state_project s) (pre_VLSM_projection_finite_trace_project _ _ label_project state_project tr).
-Proof.
-  induction Htr using finite_valid_trace_init_to_rev_strong_ind.
-  - constructor. by apply Hstate.
-  - unfold pre_VLSM_projection_finite_trace_project; rewrite map_option_app.
-    apply finite_valid_trace_from_to_app with (state_project s)
-    ; [done |].
-    simpl. unfold pre_VLSM_projection_transition_item_project.
-    simpl.
-    apply valid_trace_last_pstate in IHHtr1.
-    destruct (label_project l) as [lY|] eqn:Hl.
-    + apply finite_valid_trace_from_to_singleton.
-      assert (Hiom : option_valid_message_prop Y iom).
-      { destruct iom as [im|]; [|apply option_valid_message_None].
-        by apply (Hmessage _ _ Hl _ _ (proj1 Ht)).
-      }
-      specialize (Hvalid _ _ Hl _ _ (proj1 Ht) IHHtr1 Hiom).
-      by apply (Htransition_Some _ _ Hl) in Ht.
-    + apply (Htransition_None _ Hl) in Ht.
-      rewrite Ht. by constructor.
-Qed.
-
-Local Lemma basic_VLSM_projection_finite_valid_trace_from
-  (s : state)
-  (ls : list transition_item)
-  (Hpxt : finite_valid_trace_from X s ls)
-  : finite_valid_trace_from Y (state_project s) (pre_VLSM_projection_finite_trace_project _ _ label_project state_project ls).
-Proof.
-  apply valid_trace_add_default_last in Hpxt.
-  apply valid_trace_first_pstate in Hpxt as Hs.
-  apply valid_state_has_trace in Hs as [is_s [tr_s Hs]].
-  specialize (finite_valid_trace_from_to_app X _ _ _ _ _ (proj1 Hs) Hpxt) as Happ.
-  specialize (basic_VLSM_projection_finite_valid_trace_init_to _ _ _ (conj Happ (proj2 Hs)))
-    as Happ_pr.
-
-  rewrite (pre_VLSM_projection_finite_trace_project_app _ _ label_project state_project) in Happ_pr.
-  apply finite_valid_trace_from_to_app_split, proj2 in Happ_pr.
-  apply valid_trace_get_last in Hs as Heqs.
-  apply valid_trace_forget_last, proj1 in Hs.
-  rewrite <- (final_state_project X (type Y) label_project state_project Htype)
-    in Happ_pr by done.
-  by apply valid_trace_forget_last in Happ_pr; subst.
-Qed.
-
-(* end hide *)
-
-Lemma basic_VLSM_weak_projection
-  : VLSM_weak_projection X Y label_project state_project.
-Proof.
-  constructor; [done |].
-  apply basic_VLSM_projection_finite_valid_trace_from.
-Qed.
-
-End weak_projection.
-
-Lemma basic_VLSM_weak_projection_strengthen
-  (Hweak : VLSM_weak_projection X Y label_project state_project)
-  (Hstate : strong_full_projection_initial_state_preservation X Y state_project)
-  : VLSM_projection X Y label_project state_project.
-Proof.
-  constructor; [apply Hweak|]. intros sX trX [HtrX HsX].
-  split.
-  - revert HtrX. apply (VLSM_weak_projection_finite_valid_trace_from Hweak).
-  - revert HsX. apply Hstate.
-Qed.
-
-Lemma basic_VLSM_projection
-  (Hstate : strong_full_projection_initial_state_preservation X Y state_project)
-  (Hmessage : weak_projection_valid_message_preservation X Y label_project state_project)
-  : VLSM_projection X Y label_project state_project.
-Proof.
-  apply basic_VLSM_weak_projection_strengthen; [| done].
-  apply basic_VLSM_weak_projection; [| done].
-  by apply strong_full_projection_initial_state_preservation_weaken.
-Qed.
-
-End basic_VLSM_projection.
-
-Lemma basic_VLSM_strong_projection
-  {message : Type}
-  (X Y : VLSM message)
-  (label_project : vlabel X -> option (vlabel Y))
-  (state_project : vstate X -> vstate Y)
-  (Hvalid : strong_projection_valid_preservation X Y label_project state_project)
-  (Htransition_Some : strong_projection_transition_preservation_Some X Y label_project state_project)
-  (Htransition_None : strong_projection_transition_consistency_None _ _ label_project state_project)
-  (Hstate : strong_full_projection_initial_state_preservation X Y state_project)
-  (Hmessage : strong_projection_valid_message_preservation X Y)
-  : VLSM_projection X Y label_project state_project.
-Proof.
-  apply basic_VLSM_projection.
-  - by apply strong_projection_valid_preservation_weaken.
-  - by apply strong_projection_transition_preservation_Some_weaken.
-  - by apply strong_projection_transition_consistency_None_weaken.
-  - done.
-  - by apply strong_projection_valid_message_preservation_weaken.
-Qed.
-
-Lemma basic_VLSM_projection_type_preloaded
-  {message : Type}
-  (X Y : VLSM message)
-  (label_project : vlabel X -> option (vlabel Y))
-  (state_project : vstate X -> vstate Y)
-  (Htransition_None : strong_projection_transition_consistency_None _ _ label_project state_project)
-  : VLSM_projection_type (pre_loaded_with_all_messages_vlsm X) (type Y) label_project state_project.
-Proof.
-  constructor.
-  intros is tr Htr.
-  induction Htr using finite_valid_trace_from_rev_ind
-  ; [done |].
-  rewrite pre_VLSM_projection_finite_trace_project_app,
-    finite_trace_last_is_last, finite_trace_last_app, <- IHHtr; cbn.
-  unfold pre_VLSM_projection_transition_item_project;
-    destruct Hx as  [_ Ht], (label_project _) as [lY|] eqn:Hl; [done |].
-  by rewrite Htransition_None.
-Qed.
-
-Lemma basic_VLSM_projection_preloaded
-  {message : Type}
-  (X Y : VLSM message)
-  (label_project : vlabel X -> option (vlabel Y))
-  (state_project : vstate X -> vstate Y)
-  (Hvalid : strong_projection_valid_preservation X Y label_project state_project)
-  (Htransition_Some : strong_projection_transition_preservation_Some X Y label_project state_project)
-  (Htransition_None : strong_projection_transition_consistency_None _ _ label_project state_project)
-  (Hstate : strong_full_projection_initial_state_preservation X Y state_project)
-  : VLSM_projection (pre_loaded_with_all_messages_vlsm X) (pre_loaded_with_all_messages_vlsm Y) label_project state_project.
-Proof.
-  specialize (basic_VLSM_projection_type_preloaded X Y label_project state_project Htransition_None) as Htype.
-  constructor; [done |].
-  intros sX trX HtrX.
-  split; [|apply Hstate; apply HtrX].
-  induction HtrX using finite_valid_trace_rev_ind.
-  - by constructor; apply initial_state_is_valid, Hstate.
-  - rewrite pre_VLSM_projection_finite_trace_project_app.
-    apply (finite_valid_trace_from_app_iff (pre_loaded_with_all_messages_vlsm Y)).
-    split; [done |].
-    simpl. unfold pre_VLSM_projection_transition_item_project.
-    simpl.
-    apply finite_valid_trace_last_pstate in IHHtrX.
-    destruct Hx as [[_ [_ Hv]] Ht].
-    rewrite <- (final_state_project _ _ _ _ Htype) in IHHtrX |- * by apply HtrX.
-    destruct (label_project l) as [lY|] eqn:Hl.
-    + apply (finite_valid_trace_singleton (pre_loaded_with_all_messages_vlsm Y)).
-      assert (Hiom : option_valid_message_prop (pre_loaded_with_all_messages_vlsm Y) iom).
-      { destruct iom as [im|]; [|apply option_valid_message_None].
-        apply (any_message_is_valid_in_preloaded Y).
-      }
-      apply (Hvalid _ _ Hl) in Hv.
-      by apply (Htransition_Some _ _ Hl) in Ht.
-    + by apply (finite_valid_trace_from_empty (pre_loaded_with_all_messages_vlsm Y)).
-Qed.
-
-Lemma basic_VLSM_projection_type_preloaded_with
-  {message : Type}
-  (X Y : VLSM message)
-  (P Q : message -> Prop)
-  (label_project : vlabel X -> option (vlabel Y))
-  (state_project : vstate X -> vstate Y)
-  (Htransition_None : strong_projection_transition_consistency_None _ _ label_project state_project)
-  : VLSM_projection_type (pre_loaded_vlsm X P) (type Y) label_project state_project.
-Proof.
-  constructor.
-  intros is tr Htr.
-  induction Htr using finite_valid_trace_from_rev_ind; [done |].
-  rewrite pre_VLSM_projection_finite_trace_project_app,
-    finite_trace_last_is_last, finite_trace_last_app, <- IHHtr; cbn.
-  unfold pre_VLSM_projection_transition_item_project;
-    destruct Hx, (label_project _) as [lY|] eqn:Hl; [done |].
-  by rewrite Htransition_None.
-Qed.
-
-Lemma basic_VLSM_projection_preloaded_with
-  {message : Type}
-  (X Y : VLSM message)
-  (P Q : message -> Prop)
-  (label_project : vlabel X -> option (vlabel Y))
-  (state_project : vstate X -> vstate Y)
-  (Hvalid : strong_projection_valid_preservation X Y label_project state_project)
-  (Htransition_Some : strong_projection_transition_preservation_Some X Y label_project state_project)
-  (Htransition_None : strong_projection_transition_consistency_None _ _ label_project state_project)
-  (Hstate : strong_full_projection_initial_state_preservation X Y state_project)
-  (Hmessage : weak_projection_valid_message_preservation (pre_loaded_vlsm X P) (pre_loaded_vlsm Y Q) label_project state_project)
-  : VLSM_projection (pre_loaded_vlsm X P) (pre_loaded_vlsm Y Q) label_project state_project.
-Proof.
-  specialize (basic_VLSM_projection_type_preloaded_with X Y P Q label_project state_project Htransition_None) as Htype.
-  constructor; [done |].
-  intros sX trX HtrX.
-  split; [|apply Hstate; apply HtrX].
-  induction HtrX using finite_valid_trace_rev_ind.
-  - by constructor; apply initial_state_is_valid, Hstate.
-  - rewrite pre_VLSM_projection_finite_trace_project_app.
-    apply (finite_valid_trace_from_app_iff (pre_loaded_vlsm Y Q)).
-    split; [done |].
-    simpl. unfold pre_VLSM_projection_transition_item_project.
-    simpl.
-    apply finite_valid_trace_last_pstate in IHHtrX.
-    apply proj1 in Hx as Hpv.
-    destruct Hx as [[_ [_ Hv]] Ht].
-    rewrite <- (final_state_project _ _ _ _ Htype) in IHHtrX |- * by apply HtrX.
-    destruct (label_project l) as [lY|] eqn:Hl.
-    + apply (finite_valid_trace_singleton (pre_loaded_vlsm Y Q)).
-      assert (Hiom : option_valid_message_prop (pre_loaded_vlsm Y Q) iom).
-      { destruct iom as [im|]; [|apply option_valid_message_None].
-        by apply (Hmessage _ _ Hl) in Hpv.
-      }
-      apply (Hvalid _ _ Hl) in Hv.
-      by apply (Htransition_Some _ _ Hl) in Ht.
-    + by apply (finite_valid_trace_from_empty (pre_loaded_vlsm Y Q)).
-Qed.
-
-
-(** It is natural to look for sufficient conditions for VLSM projections
-which are easy to verify in a practical setting. One such result is the following.
-
-For VLSM <<X>> to fully-project to a VLSM <<Y>>, the following set of conditions is sufficient:
-- <<X>>'s [initial_state]s project to <<Y>>'s [initial state]s
-- Every message <<m>> (including the empty one) which can be input to
-  an [input_valid] transition in <<X>>, is a [valid_message] in <<Y>>
-- <<X>>'s [input_valid] is included in <<Y>>'s [valid].
-- For all [input_valid] inputs (in <<X>>), <<Y>>'s [transition] acts
-like <<X>>'s [transition].
-*)
-
-Section basic_VLSM_full_projection.
-
-Context
-  {message : Type}
-  (X Y : VLSM message)
-  (label_project : vlabel X -> vlabel Y)
-  (state_project : vstate X -> vstate Y)
-  .
-
-Context
-  (Hvalid : weak_full_projection_valid_preservation X Y label_project state_project)
-  (Htransition : weak_full_projection_transition_preservation X Y label_project state_project)
-  .
-
-Section weak_full_projection.
-
-Context
-  (Hstate : weak_full_projection_initial_state_preservation X Y state_project)
-  (Hmessage : weak_full_projection_initial_message_preservation X Y state_project)
-  .
-
-Lemma weak_projection_valid_message_preservation_from_full
-  : weak_projection_valid_message_preservation X Y (Some ∘ label_project) state_project.
-Proof.
-  intros lX lY Hl s m Hv HsY.
-  apply proj2 in Hv as Hom.
-  apply proj1 in Hom.
-  apply emitted_messages_are_valid_iff in Hom.
-  destruct Hom as [Him | Hemit].
-  - by apply (Hmessage _ _ _ Hv).
-  - apply can_emit_has_trace in Hemit as [is [tr [item [Htr Hm]]]].
-    destruct item. simpl in *. subst.
-    apply valid_trace_add_default_last in Htr.
-    rewrite finite_trace_last_is_last in Htr. simpl in Htr.
-    remember (tr ++ _) as tr'.
-    cut (option_valid_message_prop Y (Some m)); [done |].
-    exists (state_project destination).
-    clear Hv Hl lX lY.
-    revert tr l input Heqtr'.
-    generalize (Some m) as om.
-    induction Htr using finite_valid_trace_init_to_rev_strong_ind
-    ; intros; [destruct tr; simpl in *; congruence|].
-    apply app_inj_tail in Heqtr' as [Heqtr Heqitem].
-    subst tr0.
-    inversion Heqitem. subst l0 input oom. clear Heqitem.
-    assert (Hs : valid_state_prop Y (state_project s0)).
-    { destruct_list_last tr s_tr' s_item Heqtr.
-      - subst tr. destruct Htr1 as [Hs His].
-        inversion Hs. subst.
-        by apply Hstate.
-      - subst.
-        apply valid_trace_get_last in Htr1 as Hs0.
-        rewrite finite_trace_last_is_last in Hs0.
-        destruct s_item. simpl in Hs0. subst destination.
-        specialize (IHHtr1 _ _ _ _ eq_refl).
-        by eexists.
-    }
-    destruct Hs as [_om Hs].
-    assert (Hom : option_valid_message_prop Y iom).
-    { destruct iom as [im|]; [|apply option_valid_message_None].
-      unfold empty_initial_message_or_final_output in Heqiom.
-      destruct_list_last iom_tr iom_tr' iom_item Heqiom_tr.
-      - by apply (Hmessage _ _ _ (proj1 Ht)); [eexists |].
-      - subst.
-        apply valid_trace_get_last in Htr2 as Hs0.
-        rewrite finite_trace_last_is_last in Hs0.
-        destruct iom_item. simpl in *. subst.
-        specialize (IHHtr2 _ _ _ _ eq_refl).
-        by eexists.
-    }
-    destruct Hom as [_s Hom].
-    apply
-      (valid_generated_state_message Y _ _ Hs _ _ Hom (label_project l)).
-    + by apply Hvalid; [apply Ht | exists _om | exists _s].
-    + by apply Htransition.
-Qed.
-
-Lemma basic_VLSM_weak_full_projection : VLSM_weak_full_projection X Y label_project state_project.
-Proof.
-  specialize (basic_VLSM_weak_projection X Y (fun l => Some (label_project l)) state_project) as Hproj.
-  spec Hproj; [by apply weak_projection_valid_preservation_from_full|].
-  spec Hproj; [by apply weak_projection_transition_preservation_Some_from_full|].
-  spec Hproj; [apply weak_projection_transition_consistency_None_from_full|].
-  spec Hproj; [done |].
-  spec Hproj; [apply weak_projection_valid_message_preservation_from_full|].
-  constructor. intro; intros.
-  by apply (VLSM_weak_projection_finite_valid_trace_from Hproj) in H.
-Qed.
-
-End weak_full_projection.
-
-Lemma basic_VLSM_weak_full_projection_strengthen
-  (Hweak : VLSM_weak_full_projection X Y label_project state_project)
-  (Hstate : strong_full_projection_initial_state_preservation X Y state_project)
-  : VLSM_full_projection X Y label_project state_project.
-Proof.
-  constructor. intros sX trX [HtrX HsX].
-  split.
-  - revert HtrX. apply (VLSM_weak_full_projection_finite_valid_trace_from Hweak).
-  - revert HsX. apply Hstate.
-Qed.
-
-Lemma basic_VLSM_full_projection
-  (Hstate : strong_full_projection_initial_state_preservation X Y state_project)
-  (Hmessage : weak_full_projection_initial_message_preservation X Y state_project)
-  : VLSM_full_projection X Y label_project state_project.
-Proof.
-  apply basic_VLSM_weak_full_projection_strengthen; [| done].
-  apply basic_VLSM_weak_full_projection; [| done].
-  by apply strong_full_projection_initial_state_preservation_weaken.
-Qed.
-
-End basic_VLSM_full_projection.
-
-Lemma basic_VLSM_strong_full_projection
-  {message : Type}
-  (X Y : VLSM message)
-  (label_project : vlabel X -> vlabel Y)
-  (state_project : vstate X -> vstate Y)
-  (Hvalid : strong_full_projection_valid_preservation X Y label_project state_project)
-  (Htransition : strong_full_projection_transition_preservation X Y label_project state_project)
-  (Hstate : strong_full_projection_initial_state_preservation X Y state_project)
-  (Hmessage : strong_full_projection_initial_message_preservation X Y)
-  : VLSM_full_projection X Y label_project state_project.
-Proof.
-  apply basic_VLSM_full_projection.
-  - by apply strong_full_projection_valid_preservation_weaken.
-  - by apply strong_full_projection_transition_preservation_weaken.
-  - done.
-  - by apply strong_full_projection_initial_message_preservation_weaken.
-Qed.
-
-Lemma basic_VLSM_full_projection_preloaded
-  {message : Type}
-  (X Y : VLSM message)
-  (label_project : vlabel X -> vlabel Y)
-  (state_project : vstate X -> vstate Y)
-  (Hvalid : strong_full_projection_valid_preservation X Y label_project state_project)
-  (Htransition : strong_full_projection_transition_preservation  X Y label_project state_project)
-  (Hstate : strong_full_projection_initial_state_preservation X Y state_project)
-  : VLSM_full_projection (pre_loaded_with_all_messages_vlsm X) (pre_loaded_with_all_messages_vlsm Y) label_project state_project.
-Proof.
-  constructor.
-  intros sX trX HtrX.
-  split; [|apply Hstate; apply HtrX].
-  induction HtrX using finite_valid_trace_rev_ind.
-  - constructor. by apply initial_state_is_valid, Hstate.
-  - setoid_rewrite map_app. apply finite_valid_trace_from_app_iff.
-    split; [done |].
-    simpl. apply (finite_valid_trace_singleton (pre_loaded_with_all_messages_vlsm Y)).
-    destruct Hx as [[_ [_ Hv]] Ht].
-    apply Hvalid in Hv.
-    apply Htransition in Ht.
-    rewrite (pre_VLSM_full_projection_finite_trace_last _ _ label_project state_project) in Hv, Ht.
-    repeat split; [.. | done | done].
-    + by apply finite_valid_trace_last_pstate in IHHtrX.
-    + apply any_message_is_valid_in_preloaded.
-Qed.
-
-Lemma basic_VLSM_full_projection_preloaded_with
-  {message : Type}
-  (X Y : VLSM message)
-  (P Q : message -> Prop)
-  (PimpliesQ : forall m : message, P m -> Q m)
-  (label_project : vlabel X -> vlabel Y)
-  (state_project : vstate X -> vstate Y)
-  (Hvalid : strong_full_projection_valid_preservation X Y label_project state_project)
-  (Htransition : strong_full_projection_transition_preservation  X Y label_project state_project)
-  (Hstate : strong_full_projection_initial_state_preservation X Y state_project)
-  (Hmessage : strong_full_projection_initial_message_preservation X Y)
-  : VLSM_full_projection (pre_loaded_vlsm X P) (pre_loaded_vlsm Y Q) label_project state_project.
-Proof.
-  constructor.
-  intros sX trX HtrX.
-  apply valid_trace_add_default_last in HtrX.
-  split; [|apply Hstate; apply HtrX].
-  induction HtrX using finite_valid_trace_init_to_rev_strong_ind.
-  - constructor. by apply initial_state_is_valid, Hstate.
-  - setoid_rewrite map_app. apply finite_valid_trace_from_app_iff.
-    split; [done |].
-    simpl. apply (finite_valid_trace_singleton (pre_loaded_vlsm Y Q)).
-    destruct Ht as [[_ [_ Hv]] Ht].
-    apply Hvalid in Hv.
-    apply Htransition in Ht.
-    apply valid_trace_get_last in HtrX1. subst s.
-    rewrite (pre_VLSM_full_projection_finite_trace_last _ _ label_project state_project) in Hv, Ht.
-    simpl.
-    repeat split; [.. | done | done].
-    + by apply finite_valid_trace_last_pstate in IHHtrX1.
-    + destruct iom as [m|]; [|apply option_valid_message_None].
-      unfold empty_initial_message_or_final_output in Heqiom.
-      destruct_list_last iom_tr iom_tr' iom_lst Heqiom_tr
-      ; [apply option_initial_message_is_valid; destruct Heqiom as [Him | Hp]|].
-      * by left; revert Him; apply Hmessage.
-      * by right; auto.
-      * apply
-          (valid_trace_output_is_valid (pre_loaded_vlsm Y Q) _ _ IHHtrX2 m).
-        setoid_rewrite map_app. apply Exists_app. by right; left.
-Qed.
-
-(** We instantiate the above for VLSM inclusions
-*)
-
-Section basic_VLSM_incl.
-
-Context
-  {message : Type}
-  {T : VLSMType message}
-  (MX MY : VLSMMachine T)
-  (X := mk_vlsm MX)
-  (Y := mk_vlsm MY)
-  .
-
-Lemma basic_VLSM_incl
-  (Hinitial_state : strong_incl_initial_state_preservation MX MY)
-  (Hinitial_valid_message : weak_incl_initial_message_preservation MX MY)
-  (Hvalid : weak_incl_valid_preservation MX MY)
-  (Htransition : weak_incl_transition_preservation MX MY)
-  : VLSM_incl X Y.
-Proof.
-  by apply VLSM_incl_full_projection_iff, basic_VLSM_full_projection.
-Qed.
-
-Lemma basic_VLSM_strong_incl
-  (Hinitial_state : strong_incl_initial_state_preservation MX MY)
-  (Hinitial_valid_message : strong_incl_initial_message_preservation MX MY)
-  (Hvalid : strong_incl_valid_preservation MX MY)
-  (Htransition : strong_incl_transition_preservation MX MY)
-  : VLSM_incl X Y.
-Proof.
-  by apply VLSM_incl_full_projection_iff, basic_VLSM_strong_full_projection.
-Qed.
-
-Lemma basic_VLSM_incl_preloaded
-  (Hinitial_state : strong_incl_initial_state_preservation MX MY)
-  (Hvalid : strong_incl_valid_preservation MX MY)
-  (Htransition : strong_incl_transition_preservation MX MY)
-  : VLSM_incl (pre_loaded_with_all_messages_vlsm X) (pre_loaded_with_all_messages_vlsm Y).
-Proof.
-  by apply VLSM_incl_full_projection_iff, (basic_VLSM_full_projection_preloaded X Y id id).
-Qed.
-
-Lemma basic_VLSM_incl_preloaded_with
-  (P Q : message -> Prop)
-  (PimpliesQ : forall m : message, P m -> Q m)
-  (Hvalid : strong_incl_valid_preservation MX MY)
-  (Htransition : strong_incl_transition_preservation  MX MY)
-  (Hstate : strong_incl_initial_state_preservation MX MY)
-  (Hmessage : strong_incl_initial_message_preservation MX MY)
-  : VLSM_incl (pre_loaded_vlsm X P) (pre_loaded_vlsm Y Q).
-Proof.
-  by apply VLSM_incl_full_projection_iff,
-           (basic_VLSM_full_projection_preloaded_with X Y _ _ PimpliesQ id id).
-Qed.
-
-End basic_VLSM_incl.
-
-Section VLSM_incl_preloaded_properties.
-
-Context
-  {message : Type}
-  (X : VLSM message)
-  .
-
-Lemma pre_loaded_vlsm_incl_relaxed
-  (P Q : message -> Prop)
-  (PimpliesQorValid : forall m : message, P m -> Q m \/ valid_message_prop (pre_loaded_vlsm X Q) m)
-  : VLSM_incl (pre_loaded_vlsm X P) (pre_loaded_vlsm X Q).
-Proof.
-  apply basic_VLSM_incl.
-  1, 3-4: cbv; itauto.
-  intros _ _ m _ _ [Him | Hp].
-  - by apply initial_message_is_valid; left.
-  - apply PimpliesQorValid in Hp as [Hq | Hvalid]; [| done].
-    by apply initial_message_is_valid; right.
-Qed.
-
-Lemma pre_loaded_vlsm_incl
-  (P Q : message -> Prop)
-  (PimpliesQ : forall m : message, P m -> Q m)
-  : VLSM_incl (pre_loaded_vlsm X P) (pre_loaded_vlsm X Q).
-Proof.
-  apply pre_loaded_vlsm_incl_relaxed; itauto.
-Qed.
-
-Lemma pre_loaded_vlsm_with_valid_eq
-  (P Q : message -> Prop)
-  (QimpliesValid : forall m, Q m -> valid_message_prop (pre_loaded_vlsm X P) m)
-  : VLSM_eq (pre_loaded_vlsm X (fun m => P m \/ Q m)) (pre_loaded_vlsm X P).
-Proof.
-  apply VLSM_eq_incl_iff; split.
-  - apply pre_loaded_vlsm_incl_relaxed; itauto.
-  - cbv; apply pre_loaded_vlsm_incl; itauto.
-Qed.
-
-Lemma pre_loaded_vlsm_idem_l
-  (P : message -> Prop)
-  : VLSM_incl (pre_loaded_vlsm (pre_loaded_vlsm X P) P) (pre_loaded_vlsm X P).
-Proof.
-  apply basic_VLSM_strong_incl; cbv; itauto.
-Qed.
-
-Lemma pre_loaded_vlsm_idem_r
-  (P : message -> Prop)
-  : VLSM_incl (pre_loaded_vlsm X P) (pre_loaded_vlsm (pre_loaded_vlsm X P) P).
-Proof.
-  apply basic_VLSM_incl_preloaded_with; cbv; itauto.
-Qed.
-
-Lemma pre_loaded_vlsm_idem
-  (P : message -> Prop)
-  : VLSM_eq (pre_loaded_vlsm (pre_loaded_vlsm X P) P) (pre_loaded_vlsm X P).
-Proof.
-  apply VLSM_eq_incl_iff.
-  split.
-  - apply pre_loaded_vlsm_idem_l.
-  - apply pre_loaded_vlsm_idem_r.
-Qed.
-
-Lemma pre_loaded_with_all_messages_vlsm_is_pre_loaded_with_True_l
-  : VLSM_incl (pre_loaded_with_all_messages_vlsm X) (pre_loaded_vlsm X (fun m => True)).
-Proof.
-  apply basic_VLSM_strong_incl; cbv; itauto.
-Qed.
-
-Lemma pre_loaded_with_all_messages_vlsm_is_pre_loaded_with_True_r
-  : VLSM_incl (pre_loaded_vlsm X (fun m => True)) (pre_loaded_with_all_messages_vlsm X).
-Proof.
-  apply basic_VLSM_strong_incl; cbv; itauto.
-Qed.
-
-Lemma pre_loaded_with_all_messages_vlsm_is_pre_loaded_with_True
-  : VLSM_eq (pre_loaded_with_all_messages_vlsm X) (pre_loaded_vlsm X (fun m => True)).
-Proof.
-  apply VLSM_eq_incl_iff.
-  split.
-  - apply pre_loaded_with_all_messages_vlsm_is_pre_loaded_with_True_l.
-  - apply pre_loaded_with_all_messages_vlsm_is_pre_loaded_with_True_r.
-Qed.
-
-Lemma pre_loaded_vlsm_incl_pre_loaded_with_all_messages
-  (P : message -> Prop)
-  : VLSM_incl (pre_loaded_vlsm X P) (pre_loaded_with_all_messages_vlsm X).
-Proof.
-  apply basic_VLSM_strong_incl; cbv; itauto.
-Qed.
-
-Lemma vlsm_is_pre_loaded_with_False
-  : VLSM_eq X (pre_loaded_vlsm X (fun m => False)).
-Proof.
-  destruct X as (T, M). intro Hpp.
-  apply VLSM_eq_incl_iff. simpl.
-  split; apply basic_VLSM_strong_incl; cbv; itauto.
-Qed.
-
-Lemma vlsm_incl_pre_loaded
-  (P : message -> Prop)
-  : VLSM_incl X (pre_loaded_vlsm X P).
-Proof.
-  eapply VLSM_incl_trans.
-  - eapply VLSM_eq_proj1, vlsm_is_pre_loaded_with_False.
-  - by apply pre_loaded_vlsm_incl.
-Qed.
-
-Lemma vlsm_is_pre_loaded_with_False_initial_message
-  : strong_full_projection_initial_message_preservation X (pre_loaded_vlsm X (fun m => False)).
-Proof.
-  by intros m Hm; left.
-Qed.
-
-Lemma vlsm_is_pre_loaded_with_False_initial_message_rev
-  : strong_full_projection_initial_message_preservation (pre_loaded_vlsm X (fun m => False)) X.
-Proof.
-  by intros m [Hm | Hfalse].
-Qed.
-
-Lemma pre_loaded_with_all_messages_vlsm_idem_l
-  : VLSM_incl (pre_loaded_with_all_messages_vlsm (pre_loaded_with_all_messages_vlsm X)) (pre_loaded_with_all_messages_vlsm X).
-Proof.
-  apply basic_VLSM_strong_incl; cbv; itauto.
-Qed.
-
-Lemma pre_loaded_with_all_messages_vlsm_idem_r
-  : VLSM_incl (pre_loaded_with_all_messages_vlsm X) (pre_loaded_with_all_messages_vlsm (pre_loaded_with_all_messages_vlsm X)).
-Proof.
-  apply basic_VLSM_incl_preloaded; cbv; itauto.
-Qed.
-
-Lemma pre_loaded_with_all_messages_vlsm_idem
-  : VLSM_eq (pre_loaded_with_all_messages_vlsm (pre_loaded_with_all_messages_vlsm X)) (pre_loaded_with_all_messages_vlsm X).
-Proof.
-  apply VLSM_eq_incl_iff.
-  split.
-  - apply pre_loaded_with_all_messages_vlsm_idem_l.
-  - apply pre_loaded_with_all_messages_vlsm_idem_r.
-Qed.
-
-Lemma vlsm_is_pre_loaded_with_False_valid_state_message s om
-  : valid_state_message_prop X s om <-> valid_state_message_prop (pre_loaded_vlsm X (fun m => False)) s om.
-Proof.
-  pose proof vlsm_is_pre_loaded_with_False as Heq.
-  apply VLSM_eq_incl_iff in Heq.
-  destruct X as (T, M); simpl in *.
-  split; (apply VLSM_incl_valid_state_message; [|cbv;tauto]); apply Heq.
-Qed.
-
-Lemma pre_loaded_with_all_messages_can_emit
-  (m : message)
-  (Hm : can_emit X m)
-  : can_emit (pre_loaded_with_all_messages_vlsm X) m.
-Proof.
-  apply (VLSM_incl_can_emit (vlsm_incl_pre_loaded_with_all_messages_vlsm X)).
-  by rewrite mk_vlsm_machine.
-Qed.
-
-End VLSM_incl_preloaded_properties.
-
-Lemma preloaded_weaken_finite_valid_trace_from
-      {message : Type} (X : VLSM message) (from : state) (tr : list transition_item) :
-  finite_valid_trace_from X from tr ->
-  finite_valid_trace_from (pre_loaded_with_all_messages_vlsm X) from tr.
-Proof.
-  destruct X as (T, M).
-  apply VLSM_incl_finite_valid_trace_from.
-  apply vlsm_incl_pre_loaded_with_all_messages_vlsm.
-Qed.
-
-Lemma preloaded_weaken_finite_valid_trace_from_to
-      {message : Type} (X : VLSM message) (from to : state) (tr : list transition_item) :
-  finite_valid_trace_from_to X from to tr ->
-  finite_valid_trace_from_to (pre_loaded_with_all_messages_vlsm X) from to tr.
-Proof.
-  destruct X as (T, M).
-  apply VLSM_incl_finite_valid_trace_from_to.
-  apply vlsm_incl_pre_loaded_with_all_messages_vlsm.
-Qed.
-
-(** ** Induced [VLSM_projection]s
-
-Given an existing [VLSM], a target [VLSM_type], a <<state_project>>ion map, and
-a partial <<label_project>>ion map, and some corresponding reverse maps
-<<state_lift>> and <<label_lift>> we can build a new VLSM over the target type,
-induced by the source VLSM, its missing components being defined based on the
-source components.
-
-If additionally some consistency ([weak_projection_transition_consistency_None]
-and [weak_projection_transition_consistency_Some]) properties are satisfied,
-then the induced VLSM is a [VLSM_projection] of the source one.
-*)
-Section projection_induced_vlsm.
-
-Context
-  {message : Type}
-  (X : VLSM message)
-  (TY : VLSMType message)
-  (label_project : vlabel X -> option (@label _ TY))
-  (state_project : vstate X -> @state _ TY)
-  (trace_project := pre_VLSM_projection_finite_trace_project _ _ label_project state_project)
-  (label_lift : @label _ TY -> vlabel X)
-  (state_lift : @state _ TY -> vstate X)
-  .
-
-Definition projection_induced_initial_state_prop (sY : @state _ TY) : Prop :=
-  exists sX, state_project sX = sY /\ vinitial_state_prop X sX.
-
-Instance projection_induced_initial_state_inh : Inhabited (sig projection_induced_initial_state_prop)
-  := populate (exist _ (state_project (` (vs0 X))) (ex_intro _ _ (conj (eq_refl _) (proj2_sig _)))).
-
-Definition projection_induced_initial_message_prop : message -> Prop :=
-  valid_message_prop X.
-
-Definition projection_induced_transition
-  (lY : @label _ TY)
-  (somY : @state _ TY * option message)
-  : @state _ TY * option message :=
-  let (sY, om) := somY in
-  let (s'X, om') := vtransition X (label_lift lY) (state_lift sY, om) in
-  (state_project s'X, om').
-
-Definition projection_induced_valid
-  (lY : @label _ TY)
-  (somY : @state _ TY * option message)
-  : Prop :=
-  let (sY, om) := somY in
-  exists lX sX, label_project lX = Some lY /\ state_project sX = sY /\
-  input_valid X lX (sX, om).
-
-Definition projection_induced_vlsm_machine : VLSMMachine TY :=
-  {| initial_message_prop := projection_induced_initial_message_prop
-   ; initial_state_prop := projection_induced_initial_state_prop
-   ; transition := projection_induced_transition
-   ;  valid := projection_induced_valid
-  |}.
-
-Definition projection_induced_vlsm : VLSM message :=
-  mk_vlsm projection_induced_vlsm_machine.
-
-(** <<label_project>> is a left-inverse of <<label_lift>> *)
-Definition induced_projection_label_lift_prop : Prop :=
-  forall lY, label_project (label_lift lY) = Some lY.
-
-(** <<state_project>> is a left-inverse of <<state_lift>> *)
-Definition induced_projection_state_lift_prop : Prop :=
-  forall sY, state_project (state_lift sY) = sY.
-
-(** Transitions through states and labels with the same projections using the
-same message should lead to the same output message and states with the same
-projections.
-*)
-Definition induced_projection_transition_consistency_Some : Prop :=
-  forall lX1 lX2 lY, label_project lX1 = Some lY -> label_project lX2 = Some lY ->
-  forall sX1 sX2, state_project sX1 = state_project sX2 ->
-  forall iom sX1' oom1, vtransition X lX1 (sX1, iom) = (sX1', oom1) ->
-  forall sX2' oom2, vtransition X lX2 (sX2, iom) = (sX2', oom2) ->
-  state_project sX1' = state_project sX2' /\ oom1 = oom2.
-
-(** A weaker version of [induced_projection_transition_consistency_Some] *)
-Definition weak_projection_transition_consistency_Some
-  : Prop :=
-  forall lX lY, label_project lX = Some lY ->
-  forall s1 om s1' om1', input_valid_transition X lX (s1, om) (s1', om1') ->
-  forall s2' om2', vtransition X (label_lift lY) (state_lift (state_project s1), om) = (s2', om2') ->
-  state_project s1' = state_project s2' /\ om1' = om2'.
-(* TODO(traiansf): remove the definition above and assume the properties
-deriving it in the next lemma instead. *)
-
-Lemma basic_weak_projection_transition_consistency_Some
-  : induced_projection_label_lift_prop -> induced_projection_state_lift_prop ->
-    induced_projection_transition_consistency_Some ->
-    weak_projection_transition_consistency_Some.
-Proof.
-  intros Hlabel Hstate Htransition lX lY HlX_pr sX1 iom sX1' oom1 Ht1
-    sX2' oom2 Ht2.
-  apply proj2 in Ht1.
-  eapply Htransition; [done | auto | symmetry; eauto | done | done].
-Qed.
-
-(** Under transition-consistency assumptions, valid messages of the
-[projection_induced_vlsm] coincide with those of the source [VLSM].
-*)
-Lemma projection_induced_valid_message_char
-  (Htransition_Some : weak_projection_transition_consistency_Some)
-  : forall om, option_valid_message_prop projection_induced_vlsm om <->
-    option_valid_message_prop X om.
-Proof.
-  split; cycle 1.
-  - intros Hm.
-    destruct om as [m |].
-    + by apply initial_message_is_valid.
-    + apply option_valid_message_None.
-  - intros [s Hsom].
-    induction Hsom.
-    + destruct om as [m |]; [done |].
-      apply option_valid_message_None.
-    + destruct Hv as [lX [sX [HlX_pr [HsX_pr [HsX [HomX Hv]]]]]].
-      cbn in Ht.
-      destruct (vtransition _ _ _) as (_s'X, __om') eqn: H_tX.
-      inversion Ht; subst; clear Ht.
-      destruct (vtransition X lX (sX, om)) as (s'X, _om') eqn: HtX.
-      assert (HivtX : input_valid_transition X lX (sX, om) (s'X, _om'))
-        by (split_and!; done).
-      replace om' with _om'.
-        * by eapply input_valid_transition_out.
-        * by eapply Htransition_Some.
-Qed.
-
-Context
-  (Htransition_None : weak_projection_transition_consistency_None _ _ label_project state_project)
-  (Htype : VLSM_projection_type X TY label_project state_project :=
-    basic_VLSM_projection_type X TY label_project state_project Htransition_None)
-  .
-
-Lemma projection_induced_vlsm_is_projection
-  (Htransition_Some : weak_projection_transition_consistency_Some)
-  : VLSM_projection X projection_induced_vlsm label_project state_project.
-Proof.
-  apply basic_VLSM_projection; intro; intros.
-  - by exists lX, s.
-  - specialize (Htransition_Some _ _ H _ _ _ _ H0).
-    cbn.
-    destruct (vtransition _ _ _) as (s2', om2').
-    specialize (Htransition_Some _ _ eq_refl) as [Heqs Heqom].
-    by subst; rewrite Heqs.
-  - apply (Htransition_None _ H _ _ _ _ H0).
-  - by exists s.
-  - destruct Hv as [_ [Hm _]].
-    by apply initial_message_is_valid.
-Qed.
-
-(** When we have a [VLSM_projection] to the [projection_induced_vlsm],
-[valid]ity is [input_valid]ity.
-*)
-Lemma induced_projection_valid_is_input_valid
-  (Hproj : VLSM_projection X projection_induced_vlsm label_project state_project)
-  l s om
-  : vvalid projection_induced_vlsm l (s, om) -> input_valid projection_induced_vlsm l (s,om).
-Proof.
-  intro Hv.
-  destruct (id Hv) as (lX & sX & HlX & <- & Hps & Hopm & _).
-  repeat split; [| | done].
-  - by eapply VLSM_projection_valid_state.
-  - destruct om as [m|]; [|apply option_valid_message_None].
-    by apply option_initial_message_is_valid.
-Qed.
-
-Section projection_induced_friendliness.
-
-Context
-  (Hlabel_lift : induced_projection_label_lift_prop)
-  (Hstate_lift : induced_projection_state_lift_prop)
-  (Htransition_consistency : induced_projection_transition_consistency_Some)
-  (Htransition_Some  : weak_projection_transition_consistency_Some
-    := basic_weak_projection_transition_consistency_Some Hlabel_lift Hstate_lift Htransition_consistency)
-  (Hproj := projection_induced_vlsm_is_projection Htransition_Some)
-  .
-
-Lemma induced_projection_transition_item_lift
-  (item : @transition_item _ TY)
-  : @pre_VLSM_projection_transition_item_project _ (type X) _
-    label_project state_project
-    (pre_VLSM_full_projection_transition_item_project _ _ label_lift state_lift item)
-    = Some item.
-Proof.
-  destruct item.
-  unfold pre_VLSM_full_projection_transition_item_project,
-    pre_VLSM_projection_transition_item_project.
-  simpl.
-  rewrite Hlabel_lift.
-  f_equal. f_equal.
-  apply Hstate_lift.
-Qed.
-
-Lemma induced_projection_trace_lift
-  (tr : list (@transition_item _ TY))
-  : @pre_VLSM_projection_finite_trace_project _ (type X) _
-    label_project state_project
-    (pre_VLSM_full_projection_finite_trace_project _ _ label_lift state_lift tr)
-    = tr.
-Proof.
-  induction tr; [done |].
-  simpl.
-  by rewrite induced_projection_transition_item_lift; f_equal.
-Qed.
-
-(** If there is a way to "lift" valid traces of the [projection_induced_vlsm]
-to the original [VLSM], then the induced [VLSM_projection] is friendly.
-*)
-Lemma basic_projection_induces_friendliness
-  : VLSM_full_projection projection_induced_vlsm X label_lift state_lift ->
-    projection_friendly_prop Hproj.
-Proof.
-  intros Hfull_proj isY trY HtrY.
-  exists (state_lift isY).
-  exists (VLSM_full_projection_finite_trace_project Hfull_proj trY).
-  split_and!.
-  - by apply (VLSM_full_projection_finite_valid_trace Hfull_proj).
-  - done.
-  - by apply induced_projection_trace_lift.
-Qed.
-
-End projection_induced_friendliness.
-
-End projection_induced_vlsm.
-
-(** Under [weak_projection_transition_consistency_Some] assumptions,
-[VLSM_incl]usion between source [VLSM]s implies [VLSM_incl]usion between
-their projections induced by the same maps.
-*)
-Lemma projection_induced_vlsm_incl
-  {message : Type}
-  {TX : VLSMType message}
-  (MX1 MX2 : VLSMMachine TX)
-  (X1 := mk_vlsm MX1) (X2 := mk_vlsm MX2)
-  (TY : VLSMType message)
-  (label_project : @label _ TX -> option (@label _ TY))
-  (state_project : @state _ TX -> @state _ TY)
-  (trace_project := pre_VLSM_projection_finite_trace_project _ _ label_project state_project)
-  (label_lift : @label _ TY -> @label _ TX)
-  (state_lift : @state _ TY -> @state _ TX)
-  (XY1 : VLSM message := projection_induced_vlsm X1 TY label_project state_project label_lift state_lift)
-  (XY2 : VLSM message := projection_induced_vlsm X2 TY label_project state_project label_lift state_lift)
-  (Htransition_Some1 : weak_projection_transition_consistency_Some X1 TY label_project state_project label_lift state_lift)
-  (Htransition_Some2 : weak_projection_transition_consistency_Some X2 TY label_project state_project label_lift state_lift)
-  : VLSM_incl X1 X2 -> VLSM_incl XY1 XY2.
-Proof.
-  intros Hincl.
-  apply VLSM_incl_finite_traces_characterization.
-  assert (His : forall s, vinitial_state_prop XY1 s -> vinitial_state_prop XY2 s).
-  {
-    intros is [s1 [Hs1_pr Hs1]].
-    exists s1.
-    split; [done |].
-    by apply VLSM_incl_initial_state.
-  }
-  intros is tr Htr.
-  split; [|apply His, Htr].
-  induction Htr using finite_valid_trace_rev_ind
-  ; [by apply (finite_valid_trace_from_empty XY2), initial_state_is_valid, His |].
-  apply (finite_valid_trace_from_app_iff XY2).
-  split; [apply IHHtr|].
-  apply (finite_valid_trace_singleton XY2).
-  destruct Hx as [[_ [_ [lX [sX [HlX_pr [HsX_pr HpvX1]]]]]] Ht].
-  cbn in Ht.
-  destruct (vtransition _ _ _) as (_s'X, _oom) eqn:H_tX1.
-  inversion Ht. subst. clear Ht.
-  destruct (vtransition X1 lX (sX, iom)) as (s'X, _oom) eqn:HtX1.
-  assert (HivtX1 : input_valid_transition X1 lX (sX, iom) (s'X, _oom)) by done.
-  simpl in HsX_pr, H_tX1. rewrite <- HsX_pr in H_tX1.
-  apply (Htransition_Some1 _ _ HlX_pr _ _ _ _ HivtX1) in H_tX1
-    as [Heq_s'X_pr Heq_oom].
-  subst.
-  apply (VLSM_incl_input_valid_transition Hincl) in HivtX1.
-  repeat split.
-  - by eapply finite_valid_trace_last_pstate.
-  - apply projection_induced_valid_message_char; [done | apply HivtX1].
-  - exists lX, sX. split_and!; try itauto. by apply HivtX1.
-  - cbn in *. rewrite <- HsX_pr.
-    destruct (vtransition X2 _ _) as (_s'X2, _oom) eqn:H_tX2.
-    apply (Htransition_Some2 _ _ HlX_pr _ _ _ _ HivtX1) in H_tX2
-      as [Heq_s'X_pr' Heq_oom].
-    congruence.
-Qed.
-
-(** Under [weak_projection_transition_consistency_Some] assumptions,
-[VLSM_eq]uality between source [VLSM]s implies [VLSM_eq]uality between
-their projections induced by the same maps.
-*)
-Lemma projection_induced_vlsm_eq
-  {message : Type}
-  {TX : VLSMType message}
-  (MX1 MX2: VLSMMachine TX)
-  (X1 := mk_vlsm MX1) (X2 := mk_vlsm MX2)
-  (TY : VLSMType message)
-  (label_project : @label _ TX -> option (@label _ TY))
-  (state_project : @state _ TX -> @state _ TY)
-  (trace_project := pre_VLSM_projection_finite_trace_project _ _ label_project state_project)
-  (label_lift : @label _ TY -> @label _ TX)
-  (state_lift : @state _ TY -> @state _ TX)
-  (XY1 : VLSM message := projection_induced_vlsm X1 TY label_project state_project label_lift state_lift)
-  (XY2 : VLSM message := projection_induced_vlsm X2 TY label_project state_project label_lift state_lift)
-  (Htransition_Some1 : weak_projection_transition_consistency_Some X1 TY label_project state_project label_lift state_lift)
-  (Htransition_Some2 : weak_projection_transition_consistency_Some X2 TY label_project state_project label_lift state_lift)
-  : VLSM_eq X1 X2 -> VLSM_eq XY1 XY2.
-Proof.
-  intro Heq.
-  apply VLSM_eq_incl_iff.
-  split.
-  - apply
-    (projection_induced_vlsm_incl MX1 MX2 TY
-      label_project state_project label_lift state_lift
-      Htransition_Some1 Htransition_Some2 (VLSM_eq_proj1 Heq)).
-  - apply
-    (projection_induced_vlsm_incl MX2 MX1 TY
-      label_project state_project label_lift state_lift
-      Htransition_Some2 Htransition_Some1 (VLSM_eq_proj2 Heq)).
-Qed.
-=======
 From VLSM.Lib Require Import Preamble ListExtras StreamExtras StreamFilters.
 From VLSM.Core Require Import VLSM.
 From VLSM.Core.VLSMProjections Require Export VLSMPartialProjection VLSMTotalProjection.
 From VLSM.Core.VLSMProjections Require Export VLSMEmbedding VLSMInclusion VLSMEquality.
->>>>>>> e2840379
+
 
 Section same_VLSM_full_projection.
 
