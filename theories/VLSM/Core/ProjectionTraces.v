From stdpp Require Import prelude.
From Coq Require Import Streams FunctionalExtensionality FinFun Eqdep.
From VLSM Require Import Lib.Preamble Lib.StreamExtras Lib.ListExtras.
From VLSM Require Import Core.VLSM Core.Plans Core.Composition Core.VLSMProjections.

Section projections.

(** * Composite VLSM projections

In this section we define a VLSM representing the projection of a composite VLSM
to a single node ([composite_vlsm_constrained_projection]), and we study the
relation between their traces.

Let us fix an indexed set of VLSMs <<IM>> and their composition <<X>> using <<constraint>>.

*)

  Context {message : Type}
          `{EqDecision index}
          (IM : index -> VLSM message)
          (T := composite_type IM)
          (constraint : composite_label IM -> composite_state IM * option message -> Prop)
          (X := composite_vlsm IM constraint)
  .


  Definition projected_state_prop (j : index) (sj : vstate (IM j)) := exists (s : valid_state X), proj1_sig s j = sj.
  Definition projected_states (j : index) := { sj : vstate (IM j) | projected_state_prop j sj }.

(**
The definition [VLSM1_projection_valid] is deprecated and should not be used.
*)
  Definition VLSM1_projection_valid
             (i : index)
             (li : vlabel (IM i))
             (siomi : vstate (IM i) * option message)
    := vvalid (IM i) li siomi
       /\ projected_state_prop i (fst (vtransition (IM i) li siomi))
       /\ option_valid_message_prop X (snd (vtransition (IM i) li siomi)).


(**
The [VLSMType] of a projection of <<X>> to component <<i>> is the
type of the <<i>>th component of <<X>>.
We defined the signature of the projection to be the same as that of the component,
with the exception that the [initial_message]s for the projection are defined
to be all [valid_message]s of <<X>>:

*)

(**
[projection_valid]ity is defined as the projection of [input_valid]ity of <<X>>:
*)

  Definition projection_valid
    (i : index)
    (li : vlabel (IM i))
    (siomi : vstate (IM i) * option message)
    :=
    let (si, omi) := siomi in
    exists (s : vstate X),
      s i = si /\ input_valid X (existT i li) (s, omi).

  (**
   The following two lemmas ([projection_valid_impl_VLSM1_projection_valid]
   and [VLSM1_projection_valid_impl_projection_valid]) relate the definition
   of validity in a projection VLSM to the original definition from the VLSM1
   paper: the conclusion is that the VLSM1 definition is weaker.
   *)


  Lemma projection_valid_impl_VLSM1_projection_valid
        (i : index)
        (li : vlabel (IM i))
        (siomi : vstate (IM i) * option message)
    :
      projection_valid i li siomi -> VLSM1_projection_valid i li siomi.
  Proof.
    unfold projection_valid.
    unfold VLSM1_projection_valid.
    destruct siomi as [si omi].
    intros [s [Hsi Hpv]].
    destruct (id Hpv) as [Hs [Homi Hvalid]].
    simpl in Hvalid.
    unfold constrained_composite_valid in Hvalid.
    destruct Hvalid as [Hcvalid Hconstraint].
    simpl in Hcvalid.
    split.
    { subst si. apply Hcvalid. }
    unfold projected_state_prop.
    unfold vvalid in Hcvalid.
    unfold valid_state.
    remember (@composite_label _ index IM) as CL in |-.
    remember (existT i li) as er.
    remember (vtransition X er (s,omi)) as sm'.
    remember (fst sm') as s'.

    destruct sm' as [s'' om'].
    simpl in Heqs'. subst s''.

    assert (Hivt : input_valid_transition X er (s,omi) (s', om')).
    {
      unfold input_valid_transition.
      split.
      { apply Hpv. }
      unfold vtransition in Heqsm'.
      symmetry.
      apply Heqsm'.
    }

    pose proof (Hps' := input_valid_transition_destination X Hivt).

    split.
    {
      apply (composite_transition_state_eq IM) in Hivt.
      subst; exists (exist _ s' Hps'); assumption.
    }
    unfold option_valid_message_prop.

    fold (vstate X).
    assert (Hveq: snd (vtransition (IM i) li (si, omi)) = snd (vtransition X er (s, omi))).
    {
      rewrite Heqer.
      destruct (vtransition (IM i) li (si, omi)) eqn:Heq1.
      destruct (vtransition X (existT i li) (s, omi)) eqn:Heq2.
      simpl.
      unfold vtransition in Heq2. unfold transition in Heq2. unfold machine in Heq2.
      simpl in Heq2.
      rewrite Hsi in Heq2.
      rewrite Heq1 in Heq2.
      inversion Heq2.
      reflexivity.
    }
    rewrite Hveq.
    rewrite <- Heqsm'.
    exists s'. simpl.
    apply input_valid_transition_outputs_valid_state_message in Hivt.
    assumption.
  Qed.

  Lemma VLSM1_projection_valid_impl_projection_valid
        (i : index)
        (li : vlabel (IM i))
        (siomi : vstate (IM i) * option message)
    :
      VLSM1_projection_valid i li siomi ->
      (exists s : valid_state X,
          proj1_sig s i = (fst siomi)
          /\ constraint (existT i li) (proj1_sig s, (snd siomi))) ->
      option_valid_message_prop X (snd siomi) ->
      projection_valid i li siomi.
  Proof.
    unfold projection_valid.
    unfold VLSM1_projection_valid.
    destruct siomi as [si omi].
    intros H Hpsp Hpmp.
    simpl in Hpsp.
    unfold projected_state_prop in H.
    destruct H as [Hvalid [[s Hs] Homp]].
    destruct Hpsp as [s' [Hs' Hconstraint]].
    exists (proj1_sig s').
    split.
    { apply Hs'. }
    unfold input_valid.
    split.
    { exact (proj2_sig s'). }

    simpl in Hpmp.
    split.
    { apply Hpmp. }
    unfold valid. unfold machine. simpl.
    unfold constrained_composite_valid.
    unfold composite_valid.
    rewrite <- Hs' in Hvalid.
    split.
    { apply Hvalid. }
    apply Hconstraint.
  Qed.

(**
Since [projection_valid]ity is derived from [input_valid]ity, which in turn
depends on [valid]ity in the component, it is easy to see that
[projection_valid]ity implies [valid]ity in the component.
*)
  Lemma projection_valid_implies_valid
    (i : index)
    (li : vlabel (IM i))
    (siomi : vstate (IM i) * option message)
    (Hcomposite : projection_valid i li siomi)
    : vvalid (IM i) li siomi.
  Proof.
    destruct siomi as [si omi].
    destruct Hcomposite as [s [Hsi [_ [_ Hvalid]]]].
    subst; simpl in *.
    destruct Hvalid as [Hvalid Hconstraint].
    assumption.
  Qed.

(**
We define the projection of <<X>> to index <<i>> as the [VLSM] whose signature
is the [composite_vlsm_constrained_projection_sig]nature corresponding to <<i>>,
having the same transition function as <<IM i>>, the <<i>>th component of <<IM>>.
*)
  Definition composite_vlsm_constrained_projection_machine
    (i : index)
    : VLSMMachine (type (IM i))
    :=
    {|   initial_state_prop := vinitial_state_prop (IM i)
     ;   initial_message_prop := fun pmi => exists xm : valid_message X, proj1_sig xm = pmi
     ;   s0 := @s0 _ _ (machine (IM i))
     ;  transition :=  vtransition (IM i)
     ;  valid := projection_valid i
    |}.

  Definition composite_vlsm_constrained_projection
    (i : index)
    : VLSM message
    := mk_vlsm (composite_vlsm_constrained_projection_machine i).

End projections.

(** ** VLSM Projection Traces

This section defines the projection of a composite trace to a single component
([finite_trace_projection_list]) and prove several properties about it,
including that it determines a [VLSM_projection] between the composite VLSM and
its projection (Lemma [component_projection]), as well as between the composite
VLSM pre-loaded with all messages and the original component VLSM preloaded
with all messages (Lemma [preloaded_component_projection]).

We then study the extension of these definitions and results to infinite traces.

Finally, we prove some consequences of the [projection_friendly_prop]erty for
the specific case of projecting a trace to a single component.
*)

Section ProjectionTraces.

Context
  {message : Type}
  `{EqDecision index}
  (IM : index -> VLSM message)
  (constraint : composite_label IM -> composite_state IM * option message -> Prop)
  (X := composite_vlsm IM constraint)
  (j : index)
  (Xj := composite_vlsm_constrained_projection IM constraint j)
  .

Definition composite_project_label
  (l : composite_label IM) : option (vlabel (IM j))
  :=
  let i := projT1 l in
  match decide (j = i) with
  | left e => Some (eq_rect_r _ (projT2 l) e)
  | _ => None
  end.

Lemma composite_project_label_eq lj
  : composite_project_label (existT j lj) = Some lj.
Proof.
<<<<<<< HEAD
  unfold composite_project_label.
  cbn.
  case_decide as Heqi; [|contradiction].
  replace Heqi with (@eq_refl index j) by (apply Eqdep_dec.UIP_dec; assumption).
=======
  unfold composite_project_label; cbn.
  rewrite (decide_True_pi eq_refl).
>>>>>>> a7750290
  reflexivity.
Qed.

Definition composite_vlsm_induced_projection : VLSM message :=
  projection_induced_vlsm X (type (IM j))
    composite_project_label (fun s => s j)
    (lift_to_composite_label IM j) (lift_to_composite_state IM j).
<<<<<<< HEAD

(** The [composite_vlsm_constraint_projection] is [VLSM_eq]ual (trace-equivalent)
to the [projection_induced_vlsm] by the [composite_project_label] and the
projection of the state to the component.
*)
Lemma composite_vlsm_constrained_projection_is_induced
  : VLSM_eq Xj composite_vlsm_induced_projection.
Proof.
  apply VLSM_eq_incl_iff.
  split.
  - apply basic_VLSM_strong_incl.
    + intros s Hs.
      exists (lift_to_composite_state IM j s).
      split; [apply state_update_eq|].
      apply (lift_to_composite_state_initial IM).
      assumption.
    + intros m [[im Him] <-]. assumption.
    + intros l s iom [sX [<- Hv]].
      exists (existT j l), sX.
      intuition.
      apply composite_project_label_eq.
    + intros l s iom s' oom.
      cbn.
      unfold lift_to_composite_state at 1.
      rewrite state_update_eq.
      cbn.
      intros Ht.
      setoid_rewrite Ht.
      rewrite state_update_eq.
      reflexivity.
  - cbn. apply basic_VLSM_strong_incl.
    + intros s [sX [<- HsX]].
      apply (HsX j).
    + intros m Him.
      exists (exist _ m Him).
      reflexivity.
    + intros l s iom [[i li] [sX [HlX [<- Hv]]]].
      exists sX.
      split; [reflexivity|].
      unfold composite_project_label in HlX.
      simpl in *.
      case_decide; [|congruence].
      subst i.
      apply Some_inj in HlX.
      cbv in HlX.
      subst li.
      assumption.
    + intros l s iom s' oom.
      cbn.
      unfold lift_to_composite_state at 1.
      rewrite state_update_eq.
      destruct (vtransition _ _ _) as (si', om').
      rewrite state_update_eq.
      intuition.
Qed.

Lemma component_label_projection_lift
  : induced_projection_label_lift_prop X (type (IM j)) composite_project_label
    (lift_to_composite_label IM j).
Proof.
  intros lj.
  apply composite_project_label_eq.
Qed.

Lemma component_state_projection_lift
  : induced_projection_state_lift_prop X (type (IM j)) (fun s => s j)
    (lift_to_composite_state IM j).
Proof.
  intros sj.
  apply state_update_eq.
Qed.

Lemma component_transition_projection_None
  : weak_projection_transition_consistency_None X (type (IM j))
    composite_project_label (λ s : vstate X, s j).
Proof.
  intros (i, li) HlX sX iom s'X oom [_ Ht].
  cbn in Ht.
  destruct (vtransition _ _ _) as (si', om').
  inversion Ht. subst.
  apply state_update_neq.
  unfold composite_project_label in HlX.
  simpl in HlX.
  case_decide; congruence.
Qed.

Lemma component_transition_projection_Some
  : induced_projection_transition_consistency_Some X (type (IM j))
    composite_project_label (λ s : vstate X, s j).
Proof.
  intros [j1 lj1] [j2 lj2] lj.
  unfold composite_project_label.
  cbn.
  case_decide as Hj1; [|congruence].
  subst j1.
  intros Hlj1. cbv in Hlj1.
  apply Some_inj in Hlj1.
  subst lj1.
  case_decide as Hj2; [|congruence].
  subst j2.
  intros Hlj2. cbv in Hlj2.
  apply Some_inj in Hlj2.
  subst lj2.
  intros sX1 sX2 <- iom.
  destruct (vtransition _ _ _) as (si', om').
  intros sX1' oom1 Ht1. inversion Ht1. subst. clear Ht1.
  intros sX2' oom2 Ht2. inversion Ht2. subst. clear Ht2.
  split; [|reflexivity].
  rewrite !state_update_eq.
  reflexivity.
Qed.

(** The [projection_induced_vlsm] by the [composite_project_label] and the
projection of the state to the component is indeed a [VLSM_projection].
*)
Lemma induced_component_projection
  : VLSM_projection X
    (projection_induced_vlsm X (type (IM j))
      composite_project_label (fun s => s j)
      (lift_to_composite_label IM j) (lift_to_composite_state IM j))
    composite_project_label (fun s => s j).
Proof.
  apply projection_induced_vlsm_is_projection.
  - apply component_transition_projection_None.
  - apply basic_weak_projection_transition_consistency_Some.
    + apply component_label_projection_lift.
    + apply component_state_projection_lift.
    + apply component_transition_projection_Some.
Qed.

=======

(** The [composite_vlsm_constraint_projection] is [VLSM_eq]ual (trace-equivalent)
to the [projection_induced_vlsm] by the [composite_project_label] and the
projection of the state to the component.
*)
Lemma composite_vlsm_constrained_projection_is_induced
  : VLSM_eq Xj composite_vlsm_induced_projection.
Proof.
  apply VLSM_eq_incl_iff.
  split.
  - apply basic_VLSM_strong_incl.
    + intros s Hs; cbn in *; red.
      exists (lift_to_composite_state IM j s).
      split; [apply state_update_eq|].
      apply (lift_to_composite_state_initial IM).
      assumption.
    + intros m [[im Him] <-]; assumption.
    + intros l s iom [sX [<- Hv]].
      exists (existT j l), sX.
      intuition.
      apply composite_project_label_eq.
    + intros l s iom s' oom.
      cbn; unfold lift_to_composite_state at 1; rewrite state_update_eq.
      intros Ht; setoid_rewrite Ht.
      rewrite state_update_eq; reflexivity.
  - cbn; apply basic_VLSM_strong_incl.
    + intros s [sX [<- HsX]]; cbn. apply HsX.
    + intros m Him; cbn. exists (exist _ m Him). reflexivity.
    + intros l s iom ((i, li) & sX & HlX & <- & Hv); cbn.
      exists sX; split; [reflexivity|].
      unfold composite_project_label in HlX; cbn in *.
      case_decide; [| congruence].
      subst i; apply Some_inj in HlX; cbn in HlX; subst li.
      assumption.
    + intros l s iom s' oom; cbn.
      unfold lift_to_composite_state at 1;
      rewrite state_update_eq;
      destruct (vtransition _ _ _) as (si', om').
      rewrite state_update_eq; trivial.
Qed.

Lemma component_label_projection_lift
  : induced_projection_label_lift_prop X (type (IM j)) composite_project_label
    (lift_to_composite_label IM j).
Proof.
  intros lj.
  apply composite_project_label_eq.
Qed.

Lemma component_state_projection_lift
  : induced_projection_state_lift_prop X (type (IM j)) (fun s => s j)
    (lift_to_composite_state IM j).
Proof.
  intros sj.
  apply state_update_eq.
Qed.

Lemma component_transition_projection_None
  : weak_projection_transition_consistency_None X (type (IM j))
    composite_project_label (λ s : vstate X, s j).
Proof.
  intros (i, li) HlX sX iom s'X oom [_ Ht].
  cbn in Ht.
  destruct (vtransition _ _ _) as (si', om').
  inversion Ht. subst.
  apply state_update_neq.
  unfold composite_project_label in HlX.
  simpl in HlX.
  case_decide; congruence.
Qed.

Lemma component_transition_projection_Some
  : induced_projection_transition_consistency_Some X (type (IM j))
    composite_project_label (λ s : vstate X, s j).
Proof.
  intros [j1 lj1] [j2 lj2] lj.
  unfold composite_project_label.
  cbn.
  case_decide as Hj1; [|congruence].
  subst j1.
  intros Hlj1. cbv in Hlj1.
  apply Some_inj in Hlj1.
  subst lj1.
  case_decide as Hj2; [|congruence].
  subst j2.
  intros Hlj2. cbv in Hlj2.
  apply Some_inj in Hlj2.
  subst lj2.
  intros sX1 sX2 <- iom.
  destruct (vtransition _ _ _) as (si', om').
  intros sX1' oom1 Ht1. inversion Ht1. subst. clear Ht1.
  intros sX2' oom2 Ht2. inversion Ht2. subst. clear Ht2.
  split; [|reflexivity].
  rewrite !state_update_eq.
  reflexivity.
Qed.

(** The [projection_induced_vlsm] by the [composite_project_label] and the
projection of the state to the component is indeed a [VLSM_projection].
*)
Lemma induced_component_projection
  : VLSM_projection X
    (projection_induced_vlsm X (type (IM j))
      composite_project_label (fun s => s j)
      (lift_to_composite_label IM j) (lift_to_composite_state IM j))
    composite_project_label (fun s => s j).
Proof.
  apply projection_induced_vlsm_is_projection.
  - apply component_transition_projection_None.
  - apply basic_weak_projection_transition_consistency_Some.
    + apply component_label_projection_lift.
    + apply component_state_projection_lift.
    + apply component_transition_projection_Some.
Qed.

>>>>>>> a7750290
(** The projection on component <<j>> of valid traces from <<X>> is valid
for the <<j>>th projection.
*)
Lemma component_projection : VLSM_projection X Xj composite_project_label (fun s => s j).
Proof.
  constructor.
  - apply induced_component_projection.
  - intros isX trX HtrX.
    apply (VLSM_eq_finite_valid_trace composite_vlsm_constrained_projection_is_induced).
    apply (VLSM_projection_finite_valid_trace induced_component_projection).
    assumption.
Qed.

Lemma initial_state_projection
  (s : vstate X)
  (Hinit : vinitial_state_prop X s)
  : vinitial_state_prop (IM j) (s j).
Proof.
  specialize (Hinit j).
  assumption.
Qed.

(**
Since all [valid_message]s of <<X>> become [initial_message]s in <<Xj>>, the
following result is not surprising.
*)
Lemma valid_message_projection
  (iom : option message)
  (HpmX : option_valid_message_prop X iom)
  : option_valid_message_prop Xj iom.
Proof.
  apply option_initial_message_is_valid.
  destruct iom as [m|];[|exact I].
  exists (exist _ m HpmX).
  reflexivity.
Qed.

(* The projection of a finite valid trace remains a valid trace *)
Lemma finite_valid_trace_projection
  (s : vstate X)
  (trx : list (vtransition_item X))
  (Htr : finite_valid_trace_from X s trx)
   : finite_valid_trace_from Xj (s j) (VLSM_projection_trace_project component_projection trx).
Proof.
  revert Htr.
  apply (VLSM_projection_finite_valid_trace_from component_projection).
Qed.

Lemma valid_state_projection
  (s : vstate X)
  (Hps : valid_state_prop X s)
  : valid_state_prop Xj (s j).
Proof.
  revert Hps. apply (VLSM_projection_valid_state component_projection).
Qed.

Lemma in_futures_projection
  (s1 s2 : state)
  (Hfutures : in_futures X s1 s2)
  : in_futures Xj (s1 j) (s2 j).
Proof.
  revert Hfutures.
  apply (VLSM_projection_in_futures component_projection).
Qed.

End ProjectionTraces.

Section PreLoadedProjectionTraces.

Context
  {message : Type}
  `{EqDecision index}
  (IM : index -> VLSM message)
  (j : index)
  .

(* The projection of a preloaded finite valid trace remains a preloaded valid trace *)
Lemma preloaded_component_projection : VLSM_projection (pre_loaded_with_all_messages_vlsm (free_composite_vlsm IM)) (pre_loaded_with_all_messages_vlsm (IM j)) (composite_project_label IM j) (fun s => s j).
Proof.
  apply basic_VLSM_projection_preloaded; intro; intros.
  - destruct lX as (i, li).
    unfold composite_project_label in H.
    simpl in H. destruct (decide _); [|congruence].
    subst. inversion H. subst. clear H.
    apply H0.
  - destruct lX as (i, li).
    unfold composite_project_label in H.
    simpl in H. destruct (decide _); [|congruence].
    subst. inversion H. subst. clear H.
    cbn in H0.
    cbn.
    destruct (vtransition _ _ _) as (si', _om').
    inversion H0. rewrite state_update_eq. reflexivity.
  - destruct lX as (i, li).
    unfold composite_project_label in H.
    simpl in H. destruct (decide _); [congruence|].
    clear H. cbn in H0.
    destruct (vtransition _ _ _) as (si', _om').
    inversion H0. rewrite state_update_neq by congruence.
    reflexivity.
  - apply initial_state_projection. assumption.
Qed.

Definition composite_transition_item_projection_from_eq
  (item : composite_transition_item IM)
  (i := projT1 (l item))
  j
  (e : j = i)
  : vtransition_item (IM j)
  :=
  let lj := eq_rect_r _ (projT2 (l item)) e in
  @Build_transition_item _ (type (IM j)) lj (input item) (destination item j) (output item).

Definition composite_transition_item_projection
  (item : composite_transition_item IM)
  (i := projT1 (l item))
  : vtransition_item (IM i)
  :=
  composite_transition_item_projection_from_eq item i eq_refl.

Lemma composite_transition_item_projection_iff
  (item : composite_transition_item IM)
  (i := projT1 (l item))
  : @pre_VLSM_projection_transition_item_project _ (composite_type IM) _
      (composite_project_label IM i) (fun s => s i)
      item
    = Some (composite_transition_item_projection item).
Proof.
  destruct item. subst i. destruct l as (i, li).
  simpl. unfold pre_VLSM_projection_transition_item_project, composite_project_label.
  simpl.
  destruct (decide _); [|congruence].
  f_equal. unfold composite_transition_item_projection, composite_transition_item_projection_from_eq.
  simpl.
  f_equal.
  replace e with (eq_refl (A := index) (x := i)); [reflexivity|].
  apply Eqdep_dec.UIP_dec.
  assumption.
Qed.

Lemma composite_transition_item_projection_neq
  (item : composite_transition_item IM)
  (Hneq: j <> projT1 (l item))
  : @pre_VLSM_projection_transition_item_project _ (composite_type IM) _
      (composite_project_label IM j) (fun s => s j)
      item
    = None.
Proof.
  destruct item. destruct l as (i, li).
  unfold pre_VLSM_projection_transition_item_project, composite_project_label.
  simpl in *.
  destruct (decide _); [congruence|].
  reflexivity.
Qed.

Definition finite_trace_projection_list (tr : list (composite_transition_item IM))
  : list (vtransition_item (IM j)) :=
  @pre_VLSM_projection_finite_trace_project _ (composite_type IM) _
    (composite_project_label IM j) (fun s => s j) tr.

Lemma preloaded_valid_state_projection
  (s : state)
  (Hps : valid_state_prop (pre_loaded_with_all_messages_vlsm (free_composite_vlsm IM)) s)
  : valid_state_prop (pre_loaded_with_all_messages_vlsm (IM j)) (s j).
Proof.
  revert Hps. apply (VLSM_projection_valid_state preloaded_component_projection).
Qed.

Lemma preloaded_finite_valid_trace_projection
  (s : composite_state IM)
  (trx : list (composite_transition_item IM))
  (Htr : finite_valid_trace_from (pre_loaded_with_all_messages_vlsm (free_composite_vlsm IM)) s trx)
   : finite_valid_trace_from (pre_loaded_with_all_messages_vlsm (IM j)) (s j) (VLSM_projection_trace_project preloaded_component_projection trx).
Proof.
  revert Htr. apply (VLSM_projection_finite_valid_trace_from preloaded_component_projection).
Qed.

Lemma preloaded_finite_valid_trace_from_to_projection
  (s s' : composite_state IM)
  (trx : list (composite_transition_item IM))
  (Htr : finite_valid_trace_from_to (pre_loaded_with_all_messages_vlsm (free_composite_vlsm IM)) s s' trx)
   : finite_valid_trace_from_to (pre_loaded_with_all_messages_vlsm (IM j)) (s j) (s' j) (VLSM_projection_trace_project preloaded_component_projection trx).
Proof.
  revert Htr. apply (VLSM_projection_finite_valid_trace_from_to preloaded_component_projection).
Qed.

Lemma preloaded_finite_valid_trace_init_to_projection
  (s s' : composite_state IM)
  (trx : list (composite_transition_item IM))
  (Htr : finite_valid_trace_init_to (pre_loaded_with_all_messages_vlsm (free_composite_vlsm IM)) s s' trx)
   : finite_valid_trace_init_to (pre_loaded_with_all_messages_vlsm (IM j)) (s j) (s' j) (VLSM_projection_trace_project preloaded_component_projection trx).
Proof.
  revert Htr. apply (VLSM_projection_finite_valid_trace_init_to preloaded_component_projection).
Qed.

Lemma pre_loaded_with_all_messages_projection_input_valid_transition_eq
  (s1 s2 : composite_state IM)
  (om1 om2 : option message)
  (l : label)
  (Ht : input_valid_transition (pre_loaded_with_all_messages_vlsm (free_composite_vlsm IM)) l (s1, om1) (s2, om2))
  (Hl : projT1 l = j)
  : input_valid_transition (pre_loaded_with_all_messages_vlsm (IM (projT1 l))) (projT2 l) (s1 (projT1 l), om1) (s2 (projT1 l), om2).
Proof.
  specialize
    (VLSM_projection_input_valid_transition preloaded_component_projection l) as Hivt.
  subst j. specialize (Hivt (projT2 l)).
  spec Hivt.
  { unfold composite_project_label. destruct (decide _); [| elim n; reflexivity].
    replace e with (eq_refl (A := index) (x := projT1 l)); [reflexivity|].
    apply Eqdep_dec.UIP_dec. assumption.
  }
  apply Hivt in Ht. assumption.
Qed.

Lemma pre_loaded_with_all_messages_projection_input_valid_transition_neq
  [s1 s2 : composite_state IM]
  [om1 om2 : option message]
  [l : label]
  (Ht : input_valid_transition (pre_loaded_with_all_messages_vlsm (free_composite_vlsm IM)) l (s1, om1) (s2, om2))
  [i : index]
  (Hi : i <> projT1 l)
  : s1 i = s2 i.
Proof.
  destruct Ht as [[Hs1 [Hom1 [Hv _]]] Ht].
  simpl in Hv. simpl in Ht. cbn in Ht.
  destruct l as [il l].
  destruct (vtransition _ _ _) as (si', om') eqn:Htj.
  inversion Ht. subst; clear Ht.
  simpl in Hi.
  rewrite state_update_neq by congruence.
  reflexivity.
Qed.

End PreLoadedProjectionTraces.

Section ProjectionTraces_membership.

Context
  {message : Type}
  `{EqDecision index}
  (IM : index -> VLSM message)
  (constraint : composite_label IM -> composite_state IM * option message -> Prop)
  (X := composite_vlsm IM constraint)
  .

Lemma finite_trace_projection_list_in
  (tr : list (composite_transition_item IM))
  (itemX : composite_transition_item IM)
  (HitemX : itemX ∈ tr)
  (j := projT1 (l itemX))
  : (@Build_transition_item _ (type (IM j)) (projT2 (l itemX)) (input itemX) (destination itemX j) (output itemX)) ∈ (VLSM_projection_trace_project (preloaded_component_projection IM j) tr).
Proof.
  apply elem_of_map_option.
  exists itemX. split; [assumption|].
  unfold pre_VLSM_projection_transition_item_project, composite_project_label.
  subst j.
  case_decide; [|elim H; reflexivity].
  replace H with (eq_refl (A := index) (x := projT1 (l itemX)))
  ; [reflexivity|].
  apply Eqdep_dec.UIP_dec. assumption.
Qed.

Lemma finite_trace_projection_list_in_rev
  (tr : list (composite_transition_item IM))
  (j : index)
  (itemj : vtransition_item (IM j))
  (Hitemj : itemj ∈ (VLSM_projection_trace_project (preloaded_component_projection IM j) tr))
  : exists (itemX : composite_transition_item IM), itemX ∈ tr /\
    output itemX = output itemj /\
    input itemX = input itemj /\
    destination itemX j = destination itemj /\
    exists (Hl1 : j = projT1 (l itemX)),
    eq_rect_r _ (projT2 (l itemX)) Hl1 = l itemj.
Proof.
  apply elem_of_map_option in Hitemj as [itemX [HitemX HitemX_pr]].
  exists itemX. split; [assumption|].
  unfold pre_VLSM_projection_transition_item_project in HitemX_pr.
  destruct (composite_project_label _ _ _) as [lY|] eqn:Hly; [|congruence].
  inversion HitemX_pr. subst. clear HitemX_pr.
  repeat split.
  unfold composite_project_label in Hly.
  case_decide; [|congruence].
  exists H.
  inversion Hly. reflexivity.
Qed.

End ProjectionTraces_membership.

Section binary_free_composition_projections.

(** ** Projections of Free composition of two VLSMs

This projections are used in defining the [byzantine_trace_prop]erties.

*)
  Context
    {message : Type}
    (M1 M2 : VLSM message)
    .

  Definition binary_free_composition_fst : VLSM message :=
    composite_vlsm_constrained_projection (binary_IM M1 M2) (free_constraint _) first.

  Definition binary_free_composition_snd : VLSM message :=
    composite_vlsm_constrained_projection (binary_IM M1 M2) (free_constraint _) second.

End binary_free_composition_projections.

Section fixed_projection.

Context {message : Type}
        `{EqDecision index}
        (IM : index -> VLSM message)
        (T := composite_type IM)
        (constraint : composite_label IM -> composite_state IM * option message -> Prop)
        (X := composite_vlsm IM constraint)
.

(** ** Projection traces are Byzantine

Let us fix an index <<j>> and let <<Xj>> be the projection of <<X>> on
component <<j>>.

In this section we establish some basic properties for projections, building up
to Lemma [proj_pre_loaded_with_all_messages_incl], which guarantees that all
[valid_trace]s of <<Xj>> are also [valid_trace]s for the
[pre_loaded_with_all_messages_vlsm] associated to the component <<IM j>>.
In particular this ensures that the byzantine traces of <<IM j>> include all
[valid_trace]s of <<Xj>> (see Lemma [pre_loaded_with_all_messages_alt_eq]).

*)

Context
  (j : index)
  (Xj := composite_vlsm_constrained_projection IM constraint j)
  .

Lemma projection_valid_input_valid
  (l : vlabel Xj)
  (som : vstate Xj * option message)
  (Hv : vvalid Xj l som)
  : input_valid Xj l som.
Proof.
  destruct som as (s, om).
  destruct (id Hv) as [sX [Hsi [Hps [Hopm _]]]].
  repeat split.
  - subst. apply valid_state_projection. assumption.
  - apply valid_message_projection. assumption.
  - assumption.
Qed.

Lemma projection_valid_implies_composition_valid_message
  (l : label)
  (s : state)
  (om : option message)
  (Hv : vvalid Xj l (s, om))
  : option_valid_message_prop X om.
Proof.
  destruct Hv as [sx [Hs [HpsX [HpmX Hv]]]].
  assumption.
Qed.

Lemma projection_valid_implies_projection_valid_message
  (l : label)
  (s : state)
  (om : option message)
  (Hv : vvalid Xj l (s, om))
  : option_valid_message_prop Xj om.
Proof.
  apply valid_message_projection.
  revert Hv.
  apply projection_valid_implies_composition_valid_message.
Qed.

Lemma projection_valid_implies_projection_valid_state
  (lj : label)
  (sj : state)
  (om : option message)
  (Hv : vvalid Xj lj (sj, om))
  : valid_state_prop Xj sj.
Proof.
  destruct Hv as [s [Heq_sj [Hs _]]].
  subst sj. revert Hs. apply valid_state_projection.
Qed.

Lemma projection_valid_implies_projection_valid_state_message_outputs
    (l : label)
    (s : state)
    (om : option message)
    (Hv : vvalid Xj l (s, om))
    s' om'
    (Ht : vtransition (IM j) l (s, om) = (s', om'))
    : valid_state_message_prop Xj s' om'.
Proof.
  apply projection_valid_implies_projection_valid_state in Hv as Hs.
  destruct Hs as [_om Hs].
  apply projection_valid_implies_projection_valid_message in Hv as Hom.
  destruct Hom as [_s Hom].
  apply (valid_generated_state_message Xj  _ _ Hs _ _ Hom _ Hv _ _ Ht).
Qed.

Lemma projection_valid_implies_destination_projection_valid_state
    (l : label)
    (s : state)
    (om : option message)
    (Hv : vvalid Xj l (s, om))
    s' om'
    (Ht : vtransition (IM j) l (s, om) = (s', om'))
    : valid_state_prop Xj s'.
Proof.
  apply projection_valid_implies_projection_valid_state_message_outputs
    with (s' := s') (om' := om') in Hv; [|assumption].
  eexists. apply Hv.
Qed.

Lemma projection_valid_implies_destination_projection_valid_message
    (l : label)
    (s : state)
    (om : option message)
    (Hv : vvalid Xj l (s, om))
    s' om'
    (Ht : vtransition (IM j) l (s, om) = (s', om'))
    : option_valid_message_prop Xj om'.
Proof.
  apply projection_valid_implies_projection_valid_state_message_outputs
    with (s' := s') (om' := om') in Hv; [|assumption].
  eexists. apply Hv.
Qed.

(**
Interestingly enough, <<Xj>> cannot produce any additional messages than
the initial ones available from <<X>>.
*)
Lemma valid_message_projection_rev
  (iom : option message)
  (Hpmj: option_valid_message_prop Xj iom)
  : option_valid_message_prop X iom.
Proof.
  destruct iom as [m|];[|apply option_valid_message_None].
  destruct Hpmj as [sj Hpmj].
  inversion Hpmj; subst.
  - destruct Hom as [pm <-]. apply @proj2_sig.
  - destruct Hv as [sX [Heqs Hv]].
    subst s.
    set (lX := existT j l) in Hv.
    eexists.
    apply (input_valid_state_message_outputs X _ _ _ Hv).
    simpl. replace (vtransition (IM j) _ _) with (sj, Some m). reflexivity.
Qed.

(**
As a stepping stone towards proving trace inclusion between <<Xj>> and
the [pre_loaded_with_all_messages_vlsm] associated to <<IM j>>, we prove that the
[valid_state_message_prop]erty is transferred.
*)
Lemma proj_pre_loaded_with_all_messages_valid_state_message_preservation
  (PreLoaded := pre_loaded_with_all_messages_vlsm (IM j))
  (s : state)
  (om : option message)
  (Hps : valid_state_message_prop Xj s om)
  : valid_state_message_prop PreLoaded s om.
Proof.
  induction Hps.
  - apply (valid_initial_state_message PreLoaded).
    assumption. destruct om;exact I.
  - apply (valid_generated_state_message PreLoaded) with s _om _s om l; try assumption.
    simpl. eapply (projection_valid_implies_valid IM). exact Hv.
Qed.

(**
We can now finally prove the main result for this section:
*)
Lemma proj_pre_loaded_with_all_messages_incl
  (PreLoaded := pre_loaded_with_all_messages_vlsm (IM j))
  : VLSM_incl Xj PreLoaded.
Proof.
  apply (basic_VLSM_incl (machine Xj) (machine PreLoaded)); intro; intros.
  - assumption.
  - apply initial_message_is_valid; exact I.
  - unfold vvalid;simpl.
    eapply (projection_valid_implies_valid IM).
    apply Hv.
  - apply H.
Qed.

End fixed_projection.

Section projection_friendliness_sufficient_condition.

Context {message : Type}
        `{EqDecision index}
        (IM : index -> VLSM message)
        (T := composite_type IM)
        (constraint : composite_label IM -> composite_state IM * option message -> Prop)
        (X := composite_vlsm IM constraint)
.


(** ** A sufficient condition for the [projection_friendly_prop]erty. *)

Context
  (j : index)
  (Xj := composite_vlsm_constrained_projection IM constraint j)
  .

(**
This condition states that [input_valid]ity in a projection <<Xj>>
can be lifted to any [valid_state] in <<X>> which projects to the
corresponding <<Xj>> state.
*)

Definition projection_friendliness_sufficient_condition
  := forall
    (lj : vlabel (IM j))
    (sj : vstate (IM j))
    (om : option message)
    (Hiv : input_valid Xj lj (sj, om))
    (s : vstate X)
    (Hs : valid_state_prop X s)
    (Hsi : s j = sj)
    , vvalid X (existT j lj) (s, om).

Lemma projection_friendliness_sufficient_condition_valid_state
  (Hfr : projection_friendliness_sufficient_condition)
  (s : state)
  (Hp : valid_state_prop Xj s)
  : valid_state_prop X (lift_to_composite_state IM j s).
Proof.
  induction Hp using valid_state_prop_ind.
  - apply initial_state_is_valid. apply (lift_to_composite_state_initial IM j). assumption.
  - destruct Ht as [Hvj Ht].
    specialize (Hfr _ _ _ Hvj _ IHHp).
    spec Hfr; [apply state_update_eq|].
    exists om'.
    destruct Hvj as [_ [_ Hvj]].
    apply (projection_valid_implies_composition_valid_message IM) in Hvj as Hom.
    destruct IHHp as [_om HsX].
    destruct Hom as [_s Hom].
    specialize (valid_generated_state_message X _ _ HsX _ _ Hom _ Hfr) as Hgen.
    apply Hgen.
    simpl.
    unfold lift_to_composite_state at 1.
    rewrite state_update_eq.
    replace (vtransition (IM j) _ _) with (s', om').
    f_equal.
    apply state_update_twice.
Qed.

(**
The result below shows that the [projection_friendliness_sufficient_condition]
might be too strong, in the sense that it allows any trace from the
projection to be lifted direclty to <<X>>
(all other machines stay in their initial state).
*)
Lemma projection_friendliness_lift_to_composite_vlsm_full_projection
  (Hfr : projection_friendliness_sufficient_condition)
  : VLSM_full_projection Xj X (lift_to_composite_label IM j) (lift_to_composite_state IM j).
Proof.
  apply basic_VLSM_full_projection; intro; intros.
  - apply (Hfr _ _ _ Hv); [|apply state_update_eq].
    apply (projection_friendliness_sufficient_condition_valid_state Hfr).
    apply Hv.
  - unfold lift_to_composite_label, vtransition. simpl.
    unfold lift_to_composite_state at 1. rewrite state_update_eq.
    replace (vtransition (IM j) _ _) with (s', om')
      by (symmetry; apply H).
    f_equal. unfold lift_to_composite_state. apply state_update_twice.
  - apply (lift_to_composite_state_initial IM j). assumption.
  - destruct Hv as [Hs [Homj [sX [Heqs [HsX [Hom Hv]]]]]]. exact Hom.
Qed.

End projection_friendliness_sufficient_condition.<|MERGE_RESOLUTION|>--- conflicted
+++ resolved
@@ -258,15 +258,8 @@
 Lemma composite_project_label_eq lj
   : composite_project_label (existT j lj) = Some lj.
 Proof.
-<<<<<<< HEAD
-  unfold composite_project_label.
-  cbn.
-  case_decide as Heqi; [|contradiction].
-  replace Heqi with (@eq_refl index j) by (apply Eqdep_dec.UIP_dec; assumption).
-=======
   unfold composite_project_label; cbn.
   rewrite (decide_True_pi eq_refl).
->>>>>>> a7750290
   reflexivity.
 Qed.
 
@@ -274,138 +267,6 @@
   projection_induced_vlsm X (type (IM j))
     composite_project_label (fun s => s j)
     (lift_to_composite_label IM j) (lift_to_composite_state IM j).
-<<<<<<< HEAD
-
-(** The [composite_vlsm_constraint_projection] is [VLSM_eq]ual (trace-equivalent)
-to the [projection_induced_vlsm] by the [composite_project_label] and the
-projection of the state to the component.
-*)
-Lemma composite_vlsm_constrained_projection_is_induced
-  : VLSM_eq Xj composite_vlsm_induced_projection.
-Proof.
-  apply VLSM_eq_incl_iff.
-  split.
-  - apply basic_VLSM_strong_incl.
-    + intros s Hs.
-      exists (lift_to_composite_state IM j s).
-      split; [apply state_update_eq|].
-      apply (lift_to_composite_state_initial IM).
-      assumption.
-    + intros m [[im Him] <-]. assumption.
-    + intros l s iom [sX [<- Hv]].
-      exists (existT j l), sX.
-      intuition.
-      apply composite_project_label_eq.
-    + intros l s iom s' oom.
-      cbn.
-      unfold lift_to_composite_state at 1.
-      rewrite state_update_eq.
-      cbn.
-      intros Ht.
-      setoid_rewrite Ht.
-      rewrite state_update_eq.
-      reflexivity.
-  - cbn. apply basic_VLSM_strong_incl.
-    + intros s [sX [<- HsX]].
-      apply (HsX j).
-    + intros m Him.
-      exists (exist _ m Him).
-      reflexivity.
-    + intros l s iom [[i li] [sX [HlX [<- Hv]]]].
-      exists sX.
-      split; [reflexivity|].
-      unfold composite_project_label in HlX.
-      simpl in *.
-      case_decide; [|congruence].
-      subst i.
-      apply Some_inj in HlX.
-      cbv in HlX.
-      subst li.
-      assumption.
-    + intros l s iom s' oom.
-      cbn.
-      unfold lift_to_composite_state at 1.
-      rewrite state_update_eq.
-      destruct (vtransition _ _ _) as (si', om').
-      rewrite state_update_eq.
-      intuition.
-Qed.
-
-Lemma component_label_projection_lift
-  : induced_projection_label_lift_prop X (type (IM j)) composite_project_label
-    (lift_to_composite_label IM j).
-Proof.
-  intros lj.
-  apply composite_project_label_eq.
-Qed.
-
-Lemma component_state_projection_lift
-  : induced_projection_state_lift_prop X (type (IM j)) (fun s => s j)
-    (lift_to_composite_state IM j).
-Proof.
-  intros sj.
-  apply state_update_eq.
-Qed.
-
-Lemma component_transition_projection_None
-  : weak_projection_transition_consistency_None X (type (IM j))
-    composite_project_label (λ s : vstate X, s j).
-Proof.
-  intros (i, li) HlX sX iom s'X oom [_ Ht].
-  cbn in Ht.
-  destruct (vtransition _ _ _) as (si', om').
-  inversion Ht. subst.
-  apply state_update_neq.
-  unfold composite_project_label in HlX.
-  simpl in HlX.
-  case_decide; congruence.
-Qed.
-
-Lemma component_transition_projection_Some
-  : induced_projection_transition_consistency_Some X (type (IM j))
-    composite_project_label (λ s : vstate X, s j).
-Proof.
-  intros [j1 lj1] [j2 lj2] lj.
-  unfold composite_project_label.
-  cbn.
-  case_decide as Hj1; [|congruence].
-  subst j1.
-  intros Hlj1. cbv in Hlj1.
-  apply Some_inj in Hlj1.
-  subst lj1.
-  case_decide as Hj2; [|congruence].
-  subst j2.
-  intros Hlj2. cbv in Hlj2.
-  apply Some_inj in Hlj2.
-  subst lj2.
-  intros sX1 sX2 <- iom.
-  destruct (vtransition _ _ _) as (si', om').
-  intros sX1' oom1 Ht1. inversion Ht1. subst. clear Ht1.
-  intros sX2' oom2 Ht2. inversion Ht2. subst. clear Ht2.
-  split; [|reflexivity].
-  rewrite !state_update_eq.
-  reflexivity.
-Qed.
-
-(** The [projection_induced_vlsm] by the [composite_project_label] and the
-projection of the state to the component is indeed a [VLSM_projection].
-*)
-Lemma induced_component_projection
-  : VLSM_projection X
-    (projection_induced_vlsm X (type (IM j))
-      composite_project_label (fun s => s j)
-      (lift_to_composite_label IM j) (lift_to_composite_state IM j))
-    composite_project_label (fun s => s j).
-Proof.
-  apply projection_induced_vlsm_is_projection.
-  - apply component_transition_projection_None.
-  - apply basic_weak_projection_transition_consistency_Some.
-    + apply component_label_projection_lift.
-    + apply component_state_projection_lift.
-    + apply component_transition_projection_Some.
-Qed.
-
-=======
 
 (** The [composite_vlsm_constraint_projection] is [VLSM_eq]ual (trace-equivalent)
 to the [projection_induced_vlsm] by the [composite_project_label] and the
@@ -521,7 +382,6 @@
     + apply component_transition_projection_Some.
 Qed.
 
->>>>>>> a7750290
 (** The projection on component <<j>> of valid traces from <<X>> is valid
 for the <<j>>th projection.
 *)
