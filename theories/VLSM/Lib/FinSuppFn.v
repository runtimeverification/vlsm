--- conflicted
+++ resolved
@@ -488,11 +488,7 @@
   by inversion Hcomplete; subst; [left | right; eexists _,_].
 Qed.
 
-<<<<<<< HEAD
-Lemma fin_supp_nat_fn_ind (P : (A -fin<> 0) -> Prop)
-=======
 Lemma nat_fsfun_ind (P : (fsfun A 0) -> Prop)
->>>>>>> 1c304e99
   (Hproper : Proper ((≡) ==> impl) P)
   (Hzero : P zero_fsfun)
   (Hsucc : forall (i : A) (f : fsfun A 0),
@@ -505,11 +501,4 @@
     [eapply Hproper | apply Hsucc].
 Qed.
 
-<<<<<<< HEAD
-End sec_fin_supp_fn_fixed_domain.
-
-Ltac destruct_fin_supp_nat_fn f f' n Heq :=
-  destruct (fin_supp_nat_fn_inv f) as [Heq | (n & f' & Heq)].
-=======
-End sec_fsfun_fixed_domain.
->>>>>>> 1c304e99
+End sec_fsfun_fixed_domain.