From VLSM.Lib Require Import Itauto.
From Coq Require Import FunctionalExtensionality.
From stdpp Require Import prelude finite.
From VLSM.Lib Require Import Preamble StdppExtras ListExtras.

(** * Finitely supported functions *)

(**
  The support of a function (w.r.t. a specified codomain value) is the type of
  elements of its domain that are not mapped to the specified value.

  Note that we require the codomain to have decidable equality, because it
  allows for a straight-forward approach to proving equality of elements
  of the support.
*)
Definition support {A B} (s : B) (f : A -> B) `{EqDecision B} : Type :=
  dsig (fun a => f a <> s).

(** A function is finitely supported if its [support] is [Finite]. *)
Class FinSupp {A B} (s : B) (f : A -> B) `{EqDecision A} `{EqDecision B} :=
  finite_supp :> Finite (support s f).

Global Hint Mode FinSupp - - ! - - - : typeclass_instances.

(**
  We define a type to encapsulate functions of finite support.
  The notation <<f : A -fin<> b>> says that f represents a function from <<A>>
  to the type of <<b>> satisfying that only a finite set of elements from <<A>>
  are mapped to values other than <<b>>.
*)
Inductive FinSuppFn (A : Type) `(s : B) : Type :=
| fin_supp_fn (f : A -> B) `{FinSupp A B s f}.

Infix "-fin<>" := FinSuppFn (at level 60, right associativity).

Arguments fin_supp_fn {A}%type_scope {B}%type_scope
  s f%function_scope {EqDecision0 EqDecision1} H : assert.

(**
  We define a coercion to allow using an encapsulated finitely supported
  function as its underlying regular function.
*)
Definition fin_supp_fn_project `{b : B} `(fsf : A -fin<> b) : A -> B :=
  match fsf with fin_supp_fn _ f _ => f end.

Coercion fin_supp_fn_project : FinSuppFn >-> Funclass.

#[export] Instance fin_supp_fn_equiv {A B} {s : B} : Equiv (A -fin<> s) :=
  (fun f g => fin_supp_fn_project f = fin_supp_fn_project g).

#[export] Instance fin_supp_fn_equivalence {A B} {s : B} :
  Equivalence (≡@{A -fin<> s}).
Proof.
  unfold equiv, fin_supp_fn_equiv.
  constructor.
  - done.
  - by intros f g; apply symmetry.
  - by intros f g h; apply transitivity.
Qed.

#[export] Instance fin_supp_fn_project_proper {A B} {b : B} :
  Proper ((≡) ==> (=)) (@fin_supp_fn_project B b A).
Proof. by intros f g Heqv; inversion Heqv. Qed.

Lemma fin_supp_fn_equiv_unfold {A} `{b : B} (f g : A -fin<> b) :
  f ≡ g <-> fin_supp_fn_project f = fin_supp_fn_project g.
Proof. done. Qed.

Definition fin_supp_fn_source_dec `{b : B} `(f : A -fin<> b) : EqDecision A :=
  match f with @fin_supp_fn _ _ _ _ EqA _ _ => EqA end.

Definition fin_supp_fn_target_dec `{b : B} `(f : A -fin<> b) : EqDecision B :=
  match f with @fin_supp_fn _ _ _ _ _ EqB _ => EqB end.

#[export] Instance fin_supp_fn_has_fin_supp `{b : B} `(f : A -fin<> b) :
  @FinSupp _ _ b f
    (fin_supp_fn_source_dec f) (fin_supp_fn_target_dec f)
    :=
  match f with fin_supp_fn _ _ FinS => FinS end.

Definition fin_supp `{b : B} `(f : A -fin<> b) : list A :=
  map proj1_sig (enum (support b f)).

Lemma elem_of_fin_supp `{b : B} `(f : A -fin<> b) :
  forall (a : A), a ∈ fin_supp f <-> f a <> b.
Proof.
  unfold fin_supp.
  split; rewrite elem_of_list_fmap.
  - intros (asupp & -> & _).
    by destruct_dec_sig asupp _a H_a Heq; subst.
  - intros Ha.
    by exists (dexist a Ha); split; [| apply elem_of_enum].
Qed.

Lemma not_elem_of_fin_supp `{b : B} `(f : A -fin<> b) :
  forall (a : A), a ∉ fin_supp f <-> f a = b.
Proof.
  intro a; rewrite elem_of_fin_supp.
  destruct (@decide (f a = b)); [| itauto..].
  by eapply fin_supp_fn_target_dec.
Qed.

Lemma fin_supp_NoDup `{b : B} `(f : A -fin<> b) : NoDup (fin_supp f).
Proof. by apply dsig_NoDup, NoDup_enum. Qed.

<<<<<<< HEAD
Lemma fin_supp_proper (f g : A -> B) `{!Finite (supp f)} `{!Finite (supp g)} :
  f = g -> fin_supp f ≡ₚ fin_supp g.
Proof.
  intro Heq.
  apply NoDup_Permutation; [by apply fin_supp_NoDup.. |].
  by intro; rewrite !elem_of_fin_supp; subst.
Qed.

#[export] Instance fin_supp_fn_eq_dec (f g : A -> B) `{!Finite (supp f)} `{!Finite (supp g)} :
  Decision (f = g).
=======
#[export] Instance fin_supp_proper {A B} (b : B) : Proper ((≡) ==> (≡ₚ)) (@fin_supp B b A).
>>>>>>> 6f400f07
Proof.
  intros f g Heq.
  apply NoDup_Permutation; [by apply fin_supp_NoDup.. |].
  by intro; rewrite !elem_of_fin_supp, Heq.
Qed.

#[export] Instance fin_supp_fn_eq_dec {A} `{b : B} : RelDecision (≡@{A -fin<> b}).
Proof.
  intros f g.
  pose proof (fin_supp_fn_source_dec f).
  pose proof (fin_supp_fn_target_dec f).
  destruct (@finset_equiv_dec A (listset A) _ _ _ _ _ _ _ _ _
    (list_to_set (fin_supp f)) (list_to_set (fin_supp g))) as [Heqv | Hneqv]; cycle 1.
  - right; intros Heqv; contradict Hneqv.
    by rewrite Heqv.
  - destruct (decide (set_Forall (fun a => f a = g a) (list_to_set (C := listset A) (fin_supp f))))
      as [Hall | Hall]; [| by right; contradict Hall; rewrite Hall].
    left; apply fin_supp_fn_equiv_unfold; extensionality a.
    destruct (decide (a ∈ fin_supp f)) as [| Hf]; [by apply Hall, elem_of_list_to_set |].
    destruct (decide (a ∈ fin_supp g)) as [| Hg]; [by apply Hall; rewrite Heqv, elem_of_list_to_set |].
    apply not_elem_of_fin_supp in Hf, Hg.
    by congruence.
Qed.

Program Definition empty_supp_fn (A : Type) `(b : B)
  `{EqDecision A} `{EqDecision B} : A -fin<> b :=
  fin_supp_fn b (const b) {| enum := [] |}.
Next Obligation.
Proof. by constructor. Qed.
Next Obligation.
Proof. by intros; destruct_dec_sig x a Ha Heq; contradiction Ha. Qed.

Lemma empty_supp_fn_supp (A : Type) `(b : B) `{EqDecision A} `{EqDecision B} : fin_supp (empty_supp_fn A b) = [].
Proof. done. Qed.

<<<<<<< HEAD
Lemma empty_supp_fn_supp_inv (f : A -> B) `{!Finite (supp f)} :
  fin_supp f = [] -> f = empty_supp_fn.
Proof.
  intro Hf; extensionality a.
  destruct (decide (f a = inhabitant)); [done |].
  contradict Hf.
  eapply elem_of_not_nil, elem_of_list_fmap.
  by exists (dexist a n); split; [| apply elem_of_enum].
Qed.

Definition update_fn_supp (f : A -> B) (n : A) (b : B) `{!Finite (supp f)} :
  listset A :=
  if (decide (b = inhabitant)) then list_to_set (fin_supp f) ∖ {[n]} else
  {[n]} ∪ list_to_set (fin_supp f).
=======
Lemma empty_supp_fn_supp_inv `{b : B} `(f : A -fin<> b)
  (AEqd := fin_supp_fn_source_dec f) (BEqd := fin_supp_fn_target_dec f) :
  fin_supp f = [] -> f ≡ empty_supp_fn A b.
Proof.
  intros Hf; apply fin_supp_fn_equiv_unfold; extensionality a.
  change (f a = b).
  eapply not_elem_of_fin_supp.
  rewrite Hf.
  by apply not_elem_of_nil.
Qed.
>>>>>>> 6f400f07

Definition update_fn_supp `{s : B} `(f : A -fin<> s) (n : A) (b : B)
  (AEqd := fin_supp_fn_source_dec f) (BEqd := fin_supp_fn_target_dec f) : listset A :=
  if decide (b = s)
  then list_to_set (fin_supp f) ∖ {[n]}
  else {[n]} ∪ list_to_set (fin_supp f).

Lemma update_fn_supp_all `{s : B} `(f : A -fin<> s) (n : A) (b : B)
  (AEqd := fin_supp_fn_source_dec f) :
  Forall (fun a => update_fn f n b a <> s) (elements (update_fn_supp f n b)).
Proof.
  unfold update_fn_supp.
  apply Forall_forall; intros a.
  rewrite elem_of_elements.
  case_decide.
  - rewrite elem_of_difference, elem_of_singleton, elem_of_list_to_set,
      elem_of_fin_supp.
    by intros []; rewrite update_fn_neq.
  - rewrite elem_of_union, elem_of_singleton, elem_of_list_to_set,
      elem_of_fin_supp.
    destruct (decide (a = n)) as [-> |].
    + by rewrite update_fn_eq.
    + rewrite update_fn_neq by done.
      by intros [].
Qed.

Program Definition update_fn_fin_supp `{s : B} `(f : A -fin<> s) (n : A) (b : B)
  (AEqd := fin_supp_fn_source_dec f) (BEqd := fin_supp_fn_target_dec f)
  : A -fin<> s :=
  fin_supp_fn s (update_fn f n b) {| enum := list_annotate (update_fn_supp_all f n b) |}.
Next Obligation.
Proof. by intros; apply list_annotate_NoDup, NoDup_elements. Qed.
Next Obligation.
Proof.
  intros; destruct_dec_sig x a Ha Heq; subst.
  apply elem_of_list_annotate, elem_of_elements.
  unfold update_fn_supp; case_decide.
  - rewrite elem_of_difference, elem_of_list_to_set, elem_of_fin_supp,
      elem_of_singleton; cbn.
    destruct (@decide (a = n)) as [-> |].
    + by apply (fin_supp_fn_source_dec f).
    + by rewrite update_fn_eq in Ha.
    + by rewrite update_fn_neq in Ha.
  - rewrite elem_of_union, elem_of_list_to_set, elem_of_fin_supp,
      elem_of_singleton; cbn.
    destruct (@decide (a = n));
      [by apply (fin_supp_fn_source_dec f) | by left |].
    by right; rewrite update_fn_neq in Ha.
Qed.

<<<<<<< HEAD
Lemma elem_of_update_fn_fin_supp
  (f : A -> B) (n : A) (b : B) `{!Finite (supp f)} :
  forall a : A, a ∈ fin_supp (update_fn f n b) (Finite0 := update_fn_has_fin_supp f n b)
    <->
  b = inhabitant /\ a ∈ fin_supp f /\ a <> n \/
  b <> inhabitant /\ (a ∈ fin_supp f \/ a = n).
Proof.
  intro; unfold fin_supp at 1; cbn.
  rewrite list_annotate_forget, elem_of_elements.
  unfold update_fn_supp; case_decide.
  - by rewrite elem_of_difference, elem_of_list_to_set, elem_of_singleton; split; itauto.
  - by rewrite elem_of_union, elem_of_list_to_set, elem_of_singleton; split; itauto.
Qed.

End sec_fin_supp_fn.
Arguments empty_supp_fn (A B)%type_scope {H} _ : assert.

(** ** Finitely supported functions on naturals *)

Section sec_fin_supp_nat_fn_prop.
=======
#[export] Instance update_fn_fin_supp_proper {A} `{s : B} :
  Proper ((≡) ==> (=) ==> (=) ==> (≡)) (@update_fn_fin_supp B s A).
Proof.
  intros f g Heqv _n n -> _b b ->.
  apply fin_supp_fn_equiv_unfold; extensionality a; cbn.
  pose proof (fin_supp_fn_source_dec f).
  destruct (decide (a = n)) as [-> |]; [by rewrite !update_fn_eq |].
  rewrite !update_fn_neq by done.
  by rewrite Heqv.
Qed.
>>>>>>> 6f400f07

Lemma elem_of_update_fn_fin_supp `{s : B} `(f : A -fin<> s) (n : A) (b : B) :
  forall (a : A),
    a ∈ fin_supp (update_fn_fin_supp f n b)
      <->
    b = s /\ a ∈ fin_supp f /\ a <> n \/
    b <> s /\ (a ∈ fin_supp f \/ a = n).
Proof.
  intro; unfold fin_supp at 1; cbn.
  rewrite list_annotate_forget, elem_of_elements.
  unfold update_fn_supp; case_decide.
  - by rewrite elem_of_difference, elem_of_list_to_set, elem_of_singleton; split; itauto.
  - by rewrite elem_of_union, elem_of_list_to_set, elem_of_singleton; split; itauto.
Qed.

(** ** Finitely supported functions on naturals *)

Definition zero_fin_supp_nat_fn `{EqDecision A} : A -fin<> 0 :=
  empty_supp_fn A 0.

Definition succ_fin_supp_nat_fn `(f : A -fin<> 0) (n : A) : A -fin<> 0 :=
  update_fn_fin_supp f n (S (f n)).

#[export] Instance succ_fin_supp_nat_fn_proper {A} :
  Proper ((≡) ==> (=) ==> (≡)) (@succ_fin_supp_nat_fn A).
Proof.
  intros f g Heqv _n n ->.
  by apply update_fn_fin_supp_proper; [..| rewrite Heqv].
Qed.

Lemma elem_of_succ_fin_supp_nat_fn_fin_supp `(f : A -fin<> 0) (n : A) :
  forall (a : A),
    a ∈ fin_supp (succ_fin_supp_nat_fn f n) <-> a = n \/ a ∈ fin_supp f.
Proof.
  intro a; unfold succ_fin_supp_nat_fn; rewrite elem_of_update_fn_fin_supp.
  split.
  - by intros [[]|]; [lia | itauto].
  - by right; split; [lia | itauto].
Qed.

<<<<<<< HEAD
Lemma elem_of_succ_fin_supp_nat_fn_fin_supp
  (f : A -> nat) (n : A) `{!Finite (supp f)} :
  forall a : A, a ∈ fin_supp (succ_fin_supp_nat_fn f n) <-> a = n \/ a ∈ fin_supp f.
Proof.
  intro; unfold fin_supp at 1; cbn.
  rewrite list_annotate_forget, elem_of_elements.
  unfold succ_fin_supp_nat_fn_supp.
  by rewrite elem_of_union, elem_of_list_to_set, elem_of_singleton.
Qed.

Definition delta_fin_supp_nat_fn (n : A) : A -> nat :=
  succ_fin_supp_nat_fn zero_fin_supp_nat_fn n.

Lemma elem_of_delta_fin_supp_nat_fn_fin_supp (n : A) :
  forall a, a ∈ fin_supp (delta_fin_supp_nat_fn n) <-> a = n.
Proof.
  intro; unfold delta_fin_supp_nat_fn; rewrite elem_of_succ_fin_supp_nat_fn_fin_supp; cbn.
=======
Definition delta_fin_supp_nat_fn `{EqDecision A} (n : A) : A -fin<> 0 :=
  succ_fin_supp_nat_fn zero_fin_supp_nat_fn n.

Lemma elem_of_delta_fin_supp_nat_fn_fin_supp `{EqDecision A} (n : A) :
  forall (a : A),
    a ∈ fin_supp (delta_fin_supp_nat_fn n) <-> a = n.
Proof.
  intros a.
  unfold delta_fin_supp_nat_fn;rewrite elem_of_succ_fin_supp_nat_fn_fin_supp; cbn.
>>>>>>> 6f400f07
  split; [| by left].
  by intros [| Ha]; [| inversion Ha].
Qed.

<<<<<<< HEAD
Definition sum_fin_supp_nat_fn (f : A -> nat) `{!Finite (supp f)} : nat :=
=======
Definition sum_fin_supp_nat_fn `(f : A -fin<> 0) : nat :=
>>>>>>> 6f400f07
  sum_list_with f (fin_supp f).

Lemma sum_fin_supp_nat_fn_proper {A} : Proper ((≡) ==> (=)) (@sum_fin_supp_nat_fn A).
Proof.
<<<<<<< HEAD
  intros.
  unfold sum_fin_supp_nat_fn; rewrite (sum_list_with_proper f (fin_supp f) (fin_supp g));
    [by apply sum_list_with_ext_forall; subst |].
  by apply fin_supp_proper.
=======
  intros f g Heqv.
  unfold sum_fin_supp_nat_fn.
  rewrite (sum_list_with_proper f (fin_supp f) (fin_supp g)).
  - by apply sum_list_with_ext_forall; intros; rewrite Heqv.
  - by apply fin_supp_proper.
>>>>>>> 6f400f07
Qed.

Lemma sum_fin_supp_nat_fn_zero_inv `(f : A -fin<> 0) (AEqd := fin_supp_fn_source_dec f) :
  sum_fin_supp_nat_fn f = 0 -> f ≡ zero_fin_supp_nat_fn.
Proof.
  setoid_rewrite sum_list_with_zero; intros Hall.
  apply fin_supp_fn_equiv_unfold; extensionality a; cbn.
  destruct (decide (a ∈ fin_supp f)); [by apply Hall |].
  by rewrite elem_of_fin_supp in n; cbn in n; lia.
Qed.

Lemma sum_fin_supp_nat_fn_succ `(f : A -fin<> 0) (n : A) :
  sum_fin_supp_nat_fn (succ_fin_supp_nat_fn f n) = S (sum_fin_supp_nat_fn f).
Proof.
  unfold sum_fin_supp_nat_fn.
  pose proof (fin_supp_fn_source_dec f).
  destruct (decide (n ∈ fin_supp f)).
  - assert (fin_supp (succ_fin_supp_nat_fn f n) ≡ₚ fin_supp f) as ->.
    {
      apply NoDup_Permutation; [by apply fin_supp_NoDup.. |].
      intros; rewrite elem_of_succ_fin_supp_nat_fn_fin_supp.
      by set_solver.
    }
    pose proof (Hnodup := fin_supp_NoDup f).
    revert Hnodup e; cbn.
    generalize (fin_supp f) as l; induction l; [by inversion 2 |].
    rewrite list.NoDup_cons, elem_of_cons; cbn.
    intros [Ha Hnodup] [<- | Hn].
    + rewrite update_fn_eq; cbn.
      do 2 f_equal.
      apply sum_list_with_ext_forall.
<<<<<<< HEAD
      by intros; rewrite update_fn_neq by  set_solver.
=======
      by intros; rewrite update_fn_neq by set_solver.
>>>>>>> 6f400f07
    + rewrite update_fn_neq by set_solver.
      by rewrite IHl.
  - cbn; rewrite list_annotate_forget.
    unfold update_fn_supp; rewrite decide_False by lia.
    rewrite @elements_union_singleton;
      [| by typeclasses eauto | by rewrite elem_of_list_to_set].
    rewrite @elements_list_to_set;
      [| by typeclasses eauto | by apply fin_supp_NoDup].
    cbn; rewrite update_fn_eq.
    replace (f n) with 0 by (rewrite elem_of_fin_supp in n0; cbn in n0; lia).
    cbn; f_equal.
    apply sum_list_with_ext_forall.
    by intros; rewrite update_fn_neq; [| set_solver].
Qed.

(** The component-wise sum of two functions *)
Definition fin_supp_nat_fn_add_supp {A} (f1 f2 : A -fin<> 0) : listset A :=
    list_to_set (fin_supp f1) ∪ list_to_set (fin_supp f2).

Lemma fin_supp_nat_fn_add_supp_all {A} (f1 f2 : A -fin<> 0)
  (AEqd := fin_supp_fn_source_dec f1) :
  Forall (fun a => f1 a + f2 a <> 0)
    (elements (fin_supp_nat_fn_add_supp f1 f2)).
Proof.
  unfold fin_supp_nat_fn_add_supp; apply Forall_forall; intros a.
  rewrite elem_of_elements, elem_of_union, !elem_of_list_to_set,
    !elem_of_fin_supp.
  by lia.
Qed.

Program Definition fin_supp_nat_fn_add {A} (f1 f2 : A -fin<> 0)
  (EqA := fin_supp_fn_source_dec f1) : A -fin<> 0 :=
  @fin_supp_fn _ _ 0
    (fun a => f1 a + f2 a) _ _
    {| enum := list_annotate (fin_supp_nat_fn_add_supp_all f1 f2) |}.
Next Obligation.
Proof. by intros; apply list_annotate_NoDup, NoDup_elements. Qed.
Next Obligation.
Proof.
  intros; destruct_dec_sig x a Ha Heq; subst.
  apply elem_of_list_annotate, elem_of_elements, elem_of_union; cbn.
  rewrite !elem_of_list_to_set, !elem_of_fin_supp.
  by lia.
Qed.

#[export] Instance fin_supp_nat_fn_add_proper {A} :
  Proper ((≡) ==> (≡) ==> (≡)) (@fin_supp_nat_fn_add A).
Proof.
  intros f1 g1 Heqv1 f2 g2 Heqv2.
  apply fin_supp_fn_equiv_unfold; extensionality a; cbn.
  by rewrite Heqv1, Heqv2.
Qed.

Lemma elem_of_fin_supp_nat_fn_add_fin_supp {A} (f1 f2 : A -fin<> 0) :
  forall (a : A),
    a ∈ fin_supp (fin_supp_nat_fn_add f1 f2) <->
    a ∈ fin_supp f1 \/ a ∈ fin_supp f2.
Proof.
  intro; unfold fin_supp at 1; cbn.
  rewrite list_annotate_forget, elem_of_elements.
  unfold fin_supp_nat_fn_add_supp.
  by rewrite elem_of_union, !elem_of_list_to_set.
Qed.

<<<<<<< HEAD
Lemma elem_of_fin_supp_nat_fn_add_fin_supp
  (f1 f2 : A -> nat) `{!Finite (supp f1)} `{!Finite (supp f2)} :
  forall a : A, a ∈ fin_supp (fin_supp_nat_fn_add f1 f2) <->
    a ∈ fin_supp f1 \/ a ∈ fin_supp f2.
Proof.
  intro; unfold fin_supp at 1; cbn.
  rewrite list_annotate_forget, elem_of_elements.
  unfold fin_supp_nat_fn_add_supp.
  by rewrite elem_of_union, !elem_of_list_to_set.
Qed.

#[export] Instance fin_supp_nat_fn_add_comm : Comm (=) fin_supp_nat_fn_add.
=======
#[export] Instance fin_supp_nat_fn_add_comm {A} : Comm (≡) (@fin_supp_nat_fn_add A).
>>>>>>> 6f400f07
Proof.
  intros f1 f2; apply fin_supp_fn_equiv_unfold.
  by extensionality a; cbn; lia.
Qed.

#[export] Instance fin_supp_nat_fn_add_left_id `{EqDecision A} :
  LeftId (≡) zero_fin_supp_nat_fn (@fin_supp_nat_fn_add A).
Proof. by intro; apply fin_supp_fn_equiv_unfold; extensionality a. Qed.

#[export] Instance fin_supp_nat_fn_add_right_id `{EqDecision A} :
  RightId (≡) zero_fin_supp_nat_fn (@fin_supp_nat_fn_add A).
Proof. by intro; apply fin_supp_fn_equiv_unfold; extensionality a; cbn; lia. Qed.

#[export] Instance fin_supp_nat_fn_add_assoc {A} : Assoc (≡) (@fin_supp_nat_fn_add A).
Proof.
  by intros f g h; rewrite !fin_supp_fn_equiv_unfold; extensionality a; cbn; lia.
Qed.

Lemma fin_supp_nat_fn_add_succ_l {A} (f1 f2 : A -fin<> 0) :
  forall (a : A),
    fin_supp_nat_fn_add (succ_fin_supp_nat_fn f1 a) f2
      ≡
    succ_fin_supp_nat_fn (fin_supp_nat_fn_add f1 f2) a.
Proof.
  intros a; apply fin_supp_fn_equiv_unfold; extensionality a'; cbn.
  pose proof (fin_supp_fn_source_dec f1).
  destruct (decide (a' = a)) as [-> |].
  - by rewrite !update_fn_eq.
  - by rewrite !update_fn_neq.
Qed.

Lemma fin_supp_nat_fn_add_succ_r {A} (f1 f2 : A -fin<> 0) :
  forall (a : A),
    fin_supp_nat_fn_add f2 (succ_fin_supp_nat_fn f1 a)
      ≡
    succ_fin_supp_nat_fn (fin_supp_nat_fn_add f2 f1) a.
Proof.
  by intros; rewrite (comm fin_supp_nat_fn_add), fin_supp_nat_fn_add_succ_l,
    (comm fin_supp_nat_fn_add).
Qed.

(**
  To be able to prove things by induction on finitely supported functions on
  naturals we define the following inductive property and then we show that it
  holds for all such functions.
*)
Inductive FinSuppNatFn {A} : (A -fin<> 0) -> Prop :=
| P_zero : forall (f' : A -fin<> 0) (EqA := fin_supp_fn_source_dec f'),
    f' ≡ zero_fin_supp_nat_fn -> FinSuppNatFn f'
| P_succ : forall (i : A) (f f' : A -fin<> 0), FinSuppNatFn f ->
    f' ≡ succ_fin_supp_nat_fn f i -> FinSuppNatFn f'.

Lemma FinSuppNatFn_complete `(f : A -fin<> 0) :  FinSuppNatFn f.
Proof.
  remember (sum_fin_supp_nat_fn f) as n.
  symmetry in Heqn.
  revert f Heqn; induction n; intros;
    [by apply sum_fin_supp_nat_fn_zero_inv in Heqn; constructor |].
  assert (Hex : Exists (fun (i : A) => f i <> 0) (fin_supp f)).
  {
    destruct (decide (Exists (fun (i : A) => f i <> 0) (fin_supp f))) as [| Hex]; [done |].
    apply not_Exists_Forall in Hex; [| by typeclasses eauto].
    replace (sum_fin_supp_nat_fn f) with 0 in Heqn; [done |].
    symmetry.
    apply sum_list_with_zero.
    intros a Ha.
    by rewrite Forall_forall in Hex; apply Hex in Ha; cbn in Ha; lia.
  }
  pose proof (Hx := Exists_choose_first_good _ _ Hex); cbn in Hx.
  pose (x := Exists_choose_first Hex).
  destruct (f x) as [| px] eqn: Heqx; [done |]; clear Hx.
  pose (f' := update_fn_fin_supp f x px).
  assert (Heq : f ≡ succ_fin_supp_nat_fn f' x).
  {
    subst f'; apply fin_supp_fn_equiv_unfold; extensionality a; cbn.
    destruct (@decide (a = x)) as [-> |].
    - by apply (fin_supp_fn_source_dec f).
    - by rewrite !update_fn_eq.
    - by rewrite !update_fn_neq.
  }
  constructor 2 with x f'; [| done].
  apply IHn; subst f'.
  rewrite sum_fin_supp_nat_fn_proper in Heqn by done.
  rewrite sum_fin_supp_nat_fn_succ in Heqn.
  by congruence.
Qed.

<<<<<<< HEAD
Lemma fin_supp_nat_fn_ind
  (P : forall (f : A -> nat) `{!Finite (supp f)}, Prop)
  (Hproper : forall (f g : A -> nat) `{!Finite (supp f)} `{!Finite (supp g)},
    f = g -> P f -> P g)
=======
Lemma fin_supp_nat_fn_inv `(f : A -fin<> 0) (EqA := fin_supp_fn_source_dec f) :
  f ≡ zero_fin_supp_nat_fn
    \/
  exists (a : A) (f' : A -fin<> 0), f ≡ succ_fin_supp_nat_fn f' a.
Proof.
  pose proof (Hcomplete := FinSuppNatFn_complete f).
  by inversion Hcomplete; subst; [left | right; eexists _,_].
Qed.

Ltac destruct_fin_supp_nat_fn f f' n Heq :=
  destruct (fin_supp_nat_fn_inv f) as [Heq | (n & f' & Heq)].

Lemma fin_supp_nat_fn_ind `{EqDecision A}
  (P : (A -fin<> 0) -> Prop)
  (Hproper : Proper ((≡) ==> impl) P)
>>>>>>> 6f400f07
  (Hzero : P zero_fin_supp_nat_fn)
  (Hsucc : forall (i : A) (f : A -fin<> 0),
    P f -> P (succ_fin_supp_nat_fn f i)) :
  forall (f : A -fin<> 0), P f.
Proof.
  intros.
  pose proof (Hcomplete := FinSuppNatFn_complete f).
<<<<<<< HEAD
  induction Hcomplete; [by eapply Hproper in Hzero |].
  apply FinSuppNatFn_has_fin_supp in Hcomplete.
  specialize (IHHcomplete Hcomplete).
  specialize (Hsucc i _ _ IHHcomplete).
  by eapply Hproper in Hsucc.
Qed.

End sec_fin_supp_nat_fn_prop.
=======
  by induction Hcomplete as [? ? ->| ? ? ? ? ? ->];
    [eapply Hproper; cycle 1 | apply Hsucc].
Qed.
>>>>>>> 6f400f07
<|MERGE_RESOLUTION|>--- conflicted
+++ resolved
@@ -103,20 +103,7 @@
 Lemma fin_supp_NoDup `{b : B} `(f : A -fin<> b) : NoDup (fin_supp f).
 Proof. by apply dsig_NoDup, NoDup_enum. Qed.
 
-<<<<<<< HEAD
-Lemma fin_supp_proper (f g : A -> B) `{!Finite (supp f)} `{!Finite (supp g)} :
-  f = g -> fin_supp f ≡ₚ fin_supp g.
-Proof.
-  intro Heq.
-  apply NoDup_Permutation; [by apply fin_supp_NoDup.. |].
-  by intro; rewrite !elem_of_fin_supp; subst.
-Qed.
-
-#[export] Instance fin_supp_fn_eq_dec (f g : A -> B) `{!Finite (supp f)} `{!Finite (supp g)} :
-  Decision (f = g).
-=======
 #[export] Instance fin_supp_proper {A B} (b : B) : Proper ((≡) ==> (≡ₚ)) (@fin_supp B b A).
->>>>>>> 6f400f07
 Proof.
   intros f g Heq.
   apply NoDup_Permutation; [by apply fin_supp_NoDup.. |].
@@ -152,22 +139,6 @@
 Lemma empty_supp_fn_supp (A : Type) `(b : B) `{EqDecision A} `{EqDecision B} : fin_supp (empty_supp_fn A b) = [].
 Proof. done. Qed.
 
-<<<<<<< HEAD
-Lemma empty_supp_fn_supp_inv (f : A -> B) `{!Finite (supp f)} :
-  fin_supp f = [] -> f = empty_supp_fn.
-Proof.
-  intro Hf; extensionality a.
-  destruct (decide (f a = inhabitant)); [done |].
-  contradict Hf.
-  eapply elem_of_not_nil, elem_of_list_fmap.
-  by exists (dexist a n); split; [| apply elem_of_enum].
-Qed.
-
-Definition update_fn_supp (f : A -> B) (n : A) (b : B) `{!Finite (supp f)} :
-  listset A :=
-  if (decide (b = inhabitant)) then list_to_set (fin_supp f) ∖ {[n]} else
-  {[n]} ∪ list_to_set (fin_supp f).
-=======
 Lemma empty_supp_fn_supp_inv `{b : B} `(f : A -fin<> b)
   (AEqd := fin_supp_fn_source_dec f) (BEqd := fin_supp_fn_target_dec f) :
   fin_supp f = [] -> f ≡ empty_supp_fn A b.
@@ -178,7 +149,6 @@
   rewrite Hf.
   by apply not_elem_of_nil.
 Qed.
->>>>>>> 6f400f07
 
 Definition update_fn_supp `{s : B} `(f : A -fin<> s) (n : A) (b : B)
   (AEqd := fin_supp_fn_source_dec f) (BEqd := fin_supp_fn_target_dec f) : listset A :=
@@ -229,28 +199,6 @@
     by right; rewrite update_fn_neq in Ha.
 Qed.
 
-<<<<<<< HEAD
-Lemma elem_of_update_fn_fin_supp
-  (f : A -> B) (n : A) (b : B) `{!Finite (supp f)} :
-  forall a : A, a ∈ fin_supp (update_fn f n b) (Finite0 := update_fn_has_fin_supp f n b)
-    <->
-  b = inhabitant /\ a ∈ fin_supp f /\ a <> n \/
-  b <> inhabitant /\ (a ∈ fin_supp f \/ a = n).
-Proof.
-  intro; unfold fin_supp at 1; cbn.
-  rewrite list_annotate_forget, elem_of_elements.
-  unfold update_fn_supp; case_decide.
-  - by rewrite elem_of_difference, elem_of_list_to_set, elem_of_singleton; split; itauto.
-  - by rewrite elem_of_union, elem_of_list_to_set, elem_of_singleton; split; itauto.
-Qed.
-
-End sec_fin_supp_fn.
-Arguments empty_supp_fn (A B)%type_scope {H} _ : assert.
-
-(** ** Finitely supported functions on naturals *)
-
-Section sec_fin_supp_nat_fn_prop.
-=======
 #[export] Instance update_fn_fin_supp_proper {A} `{s : B} :
   Proper ((≡) ==> (=) ==> (=) ==> (≡)) (@update_fn_fin_supp B s A).
 Proof.
@@ -261,7 +209,6 @@
   rewrite !update_fn_neq by done.
   by rewrite Heqv.
 Qed.
->>>>>>> 6f400f07
 
 Lemma elem_of_update_fn_fin_supp `{s : B} `(f : A -fin<> s) (n : A) (b : B) :
   forall (a : A),
@@ -302,25 +249,6 @@
   - by right; split; [lia | itauto].
 Qed.
 
-<<<<<<< HEAD
-Lemma elem_of_succ_fin_supp_nat_fn_fin_supp
-  (f : A -> nat) (n : A) `{!Finite (supp f)} :
-  forall a : A, a ∈ fin_supp (succ_fin_supp_nat_fn f n) <-> a = n \/ a ∈ fin_supp f.
-Proof.
-  intro; unfold fin_supp at 1; cbn.
-  rewrite list_annotate_forget, elem_of_elements.
-  unfold succ_fin_supp_nat_fn_supp.
-  by rewrite elem_of_union, elem_of_list_to_set, elem_of_singleton.
-Qed.
-
-Definition delta_fin_supp_nat_fn (n : A) : A -> nat :=
-  succ_fin_supp_nat_fn zero_fin_supp_nat_fn n.
-
-Lemma elem_of_delta_fin_supp_nat_fn_fin_supp (n : A) :
-  forall a, a ∈ fin_supp (delta_fin_supp_nat_fn n) <-> a = n.
-Proof.
-  intro; unfold delta_fin_supp_nat_fn; rewrite elem_of_succ_fin_supp_nat_fn_fin_supp; cbn.
-=======
 Definition delta_fin_supp_nat_fn `{EqDecision A} (n : A) : A -fin<> 0 :=
   succ_fin_supp_nat_fn zero_fin_supp_nat_fn n.
 
@@ -330,32 +258,20 @@
 Proof.
   intros a.
   unfold delta_fin_supp_nat_fn;rewrite elem_of_succ_fin_supp_nat_fn_fin_supp; cbn.
->>>>>>> 6f400f07
   split; [| by left].
   by intros [| Ha]; [| inversion Ha].
 Qed.
 
-<<<<<<< HEAD
-Definition sum_fin_supp_nat_fn (f : A -> nat) `{!Finite (supp f)} : nat :=
-=======
 Definition sum_fin_supp_nat_fn `(f : A -fin<> 0) : nat :=
->>>>>>> 6f400f07
   sum_list_with f (fin_supp f).
 
 Lemma sum_fin_supp_nat_fn_proper {A} : Proper ((≡) ==> (=)) (@sum_fin_supp_nat_fn A).
 Proof.
-<<<<<<< HEAD
-  intros.
-  unfold sum_fin_supp_nat_fn; rewrite (sum_list_with_proper f (fin_supp f) (fin_supp g));
-    [by apply sum_list_with_ext_forall; subst |].
-  by apply fin_supp_proper.
-=======
   intros f g Heqv.
   unfold sum_fin_supp_nat_fn.
   rewrite (sum_list_with_proper f (fin_supp f) (fin_supp g)).
   - by apply sum_list_with_ext_forall; intros; rewrite Heqv.
   - by apply fin_supp_proper.
->>>>>>> 6f400f07
 Qed.
 
 Lemma sum_fin_supp_nat_fn_zero_inv `(f : A -fin<> 0) (AEqd := fin_supp_fn_source_dec f) :
@@ -387,11 +303,7 @@
     + rewrite update_fn_eq; cbn.
       do 2 f_equal.
       apply sum_list_with_ext_forall.
-<<<<<<< HEAD
-      by intros; rewrite update_fn_neq by  set_solver.
-=======
       by intros; rewrite update_fn_neq by set_solver.
->>>>>>> 6f400f07
     + rewrite update_fn_neq by set_solver.
       by rewrite IHl.
   - cbn; rewrite list_annotate_forget.
@@ -456,22 +368,7 @@
   by rewrite elem_of_union, !elem_of_list_to_set.
 Qed.
 
-<<<<<<< HEAD
-Lemma elem_of_fin_supp_nat_fn_add_fin_supp
-  (f1 f2 : A -> nat) `{!Finite (supp f1)} `{!Finite (supp f2)} :
-  forall a : A, a ∈ fin_supp (fin_supp_nat_fn_add f1 f2) <->
-    a ∈ fin_supp f1 \/ a ∈ fin_supp f2.
-Proof.
-  intro; unfold fin_supp at 1; cbn.
-  rewrite list_annotate_forget, elem_of_elements.
-  unfold fin_supp_nat_fn_add_supp.
-  by rewrite elem_of_union, !elem_of_list_to_set.
-Qed.
-
-#[export] Instance fin_supp_nat_fn_add_comm : Comm (=) fin_supp_nat_fn_add.
-=======
 #[export] Instance fin_supp_nat_fn_add_comm {A} : Comm (≡) (@fin_supp_nat_fn_add A).
->>>>>>> 6f400f07
 Proof.
   intros f1 f2; apply fin_supp_fn_equiv_unfold.
   by extensionality a; cbn; lia.
@@ -559,12 +456,6 @@
   by congruence.
 Qed.
 
-<<<<<<< HEAD
-Lemma fin_supp_nat_fn_ind
-  (P : forall (f : A -> nat) `{!Finite (supp f)}, Prop)
-  (Hproper : forall (f g : A -> nat) `{!Finite (supp f)} `{!Finite (supp g)},
-    f = g -> P f -> P g)
-=======
 Lemma fin_supp_nat_fn_inv `(f : A -fin<> 0) (EqA := fin_supp_fn_source_dec f) :
   f ≡ zero_fin_supp_nat_fn
     \/
@@ -580,7 +471,6 @@
 Lemma fin_supp_nat_fn_ind `{EqDecision A}
   (P : (A -fin<> 0) -> Prop)
   (Hproper : Proper ((≡) ==> impl) P)
->>>>>>> 6f400f07
   (Hzero : P zero_fin_supp_nat_fn)
   (Hsucc : forall (i : A) (f : A -fin<> 0),
     P f -> P (succ_fin_supp_nat_fn f i)) :
@@ -588,17 +478,6 @@
 Proof.
   intros.
   pose proof (Hcomplete := FinSuppNatFn_complete f).
-<<<<<<< HEAD
-  induction Hcomplete; [by eapply Hproper in Hzero |].
-  apply FinSuppNatFn_has_fin_supp in Hcomplete.
-  specialize (IHHcomplete Hcomplete).
-  specialize (Hsucc i _ _ IHHcomplete).
-  by eapply Hproper in Hsucc.
-Qed.
-
-End sec_fin_supp_nat_fn_prop.
-=======
   by induction Hcomplete as [? ? ->| ? ? ? ? ? ->];
     [eapply Hproper; cycle 1 | apply Hsucc].
-Qed.
->>>>>>> 6f400f07
+Qed.