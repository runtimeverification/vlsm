From VLSM.Lib Require Import Itauto.
From stdpp Require Import prelude.
From VLSM.Lib Require Import Preamble ListExtras.

(** * Std++ Related Results *)

Lemma elem_of_take {A : Type} (l : list A) (n : nat) (x : A) :
  elem_of x (take n l) -> elem_of x l.
Proof.
  generalize dependent n.
  induction l; intros n H.
  - by simpl in H; destruct n; simpl in H; inversion H.
  - destruct n; [by inversion H |].
    simpl in H.
    apply elem_of_cons in H as [-> | H].
    + by left.
    + by right; eapply IHl.
Qed.

Lemma map_skipn [A B : Type] (f : A -> B) (l : list A) (n : nat) :
  map f (skipn n l) = skipn n (map f l).
Proof.
  revert n; induction l; intros n.
  - by rewrite !skipn_nil.
  - by destruct n; cbn; auto.
Qed.

Lemma map_firstn [A B : Type] (f : A -> B) (l : list A) (n : nat) :
  map f (firstn n l) = firstn n (map f l).
Proof.
  generalize dependent n.
  induction l; intros n.
  - by cbn; rewrite !firstn_nil.
  - by destruct n; cbn; rewrite ?IHl.
Qed.

Lemma skipn_S_tail {A : Type} (l : list A) (n : nat) :
  skipn (S n) l = (skipn n (tail l)).
Proof.
  by destruct l; cbn; rewrite ?drop_nil.
Qed.

Lemma skipn_tail_comm {A : Type} (l : list A) (n : nat) :
  skipn n (tail l) = tail (skipn n l).
Proof.
  revert l; induction n; intros l.
  - by rewrite !drop_0.
  - by rewrite !skipn_S_tail, IHn.
Qed.

Lemma map_tail [A B : Type] (f : A -> B) (l : list A) :
  map f (tail l) = tail (map f l).
Proof.
  by destruct l.
Qed.

Lemma nth_error_stdpp_last {A : Type} (l : list A) :
  nth_error l (length l - 1) = last l.
Proof.
  induction l; [done |].
  destruct l; [done |]; cbn in *.
  by rewrite <- IHl, Nat.sub_0_r.
Qed.

Lemma last_last_error {A : Type} (l : list A) :
  last_error l = last l.
Proof.
  induction l; [done |].
  rewrite last_cons, <- IHl; clear IHl.
  destruct l; [done |]; cbn; f_equal.
  induction l; [done |]; cbn.
  rewrite <- IHl.
  by destruct l.
Qed.

Lemma existsb_Exists {A} (f : A -> bool) :
  forall l, existsb f l = true <-> Exists (fun x => f x = true) l.
Proof.
  intro l.
  rewrite Exists_exists, existsb_exists.
  apply exist_proper; intros x.
  by rewrite elem_of_list_In.
Qed.

Lemma Exists_last
  {A : Type}
  (l : list A)
  (P : A -> Prop)
  (Pdec : forall a, Decision (P a))
  (Hsomething : Exists P l)
  : exists (prefix : list A)
         (suffix : list A)
         (last : A),
         P last /\
         l = prefix ++ [last] ++ suffix /\
         ~ Exists P suffix.

Proof.
  induction l using rev_ind; [by inversion Hsomething |].
  destruct (decide (P x)).
  - exists l, nil, x.
    rewrite Exists_nil.
    by itauto.
  - apply Exists_app in Hsomething.
    destruct Hsomething; [| by inversion H; [| inversion H1]].
    specialize (IHl H); clear H.
    destruct IHl as [prefix [suffix [last [Hf [-> Hnone_after]]]]].
    exists prefix, (suffix ++ [x]), last.
    simpl. rewrite <- app_assoc. simpl.
    rewrite Exists_app. rewrite Exists_cons. rewrite Exists_nil.
    by itauto.
Qed.

Lemma existsb_last
  {A : Type}
  (l : list A)
  (f : A -> bool)
  (Hsomething : existsb f l = true) :
  exists (prefix : list A)
         (suffix : list A)
         (last : A),
         (f last = true) /\
         l = prefix ++ [last] ++ suffix /\
         (existsb f suffix = false).
Proof.
  setoid_rewrite <-not_true_iff_false.
  setoid_rewrite existsb_Exists.
  apply Exists_last.
  - by typeclasses eauto.
  - by apply existsb_Exists.
Qed.

Lemma existsb_forall {A} (f : A -> bool) :
  forall l, existsb f l = false <-> forall x, x ∈ l -> f x = false.
Proof.
  intro l.
  setoid_rewrite <- not_true_iff_false.
  by rewrite existsb_Exists, <- Forall_Exists_neg, Forall_forall.
Qed.

Lemma existsb_first
  {A : Type}
  (l : list A)
  (f : A -> bool)
  (Hsomething : existsb f l = true) :
  exists (prefix : list A)
         (suffix : list A)
         (first : A),
         (f first = true) /\
         l = prefix ++ [first] ++ suffix /\
         (existsb f prefix = false).
Proof.
  setoid_rewrite <-not_true_iff_false.
  setoid_rewrite existsb_Exists.
  apply Exists_first.
  - by typeclasses eauto.
  - by apply existsb_Exists.
Qed.

(*
  Returns all elements <<X>> of <<l>> such that <<X>> does not compare less
  than any other element w.r.t to the precedes relation.
*)

Definition maximal_elements_list
  {A} (precedes : relation A) `{!RelDecision precedes} (l : list A)
  : list A :=
  filter (fun a => Forall (fun b => ~ precedes a b) l) l.

Example maximal_elements_list1 : maximal_elements_list Nat.lt [1; 4; 2; 4] = [4; 4].
Proof. by itauto. Qed.

Example maximal_elements_list2 : maximal_elements_list Nat.le [1; 4; 2; 4] = [].
Proof. by itauto. Qed.

(**
  Returns all elements <<x>> of a set <<S>> such that <<x>> does not compare less
  than any other element in <<S>> w.r.t to a given precedes relation.
*)
Definition maximal_elements_set
  `{HfinSetMessage : FinSet A SetA}
   (precedes : relation A) `{!RelDecision precedes} (s : SetA)
   : SetA :=
    filter (fun a => set_Forall (fun b => ~ precedes a b) s) s.

Lemma filter_ext_elem_of {A} P Q
 `{forall (x : A), Decision (P x)} `{forall (x : A), Decision (Q x)} (l : list A) :
 (forall a, a ∈ l -> (P a <-> Q a)) ->
 filter P l = filter Q l.
Proof.
  induction l; intros.
  - by rewrite 2 filter_nil.
  - rewrite 2 filter_cons.
    setoid_rewrite elem_of_cons in H1.
    by destruct (decide (P a)), (decide (Q a)); [rewrite IHl | ..]; firstorder.
Qed.

Lemma ext_elem_of_filter {A} P Q
 `{forall (x : A), Decision (P x)} `{forall (x : A), Decision (Q x)}
 (l : list A) :
 filter P l = filter Q l -> forall a, a ∈ l -> (P a <-> Q a).
Proof.
  intros.
  split; intros.
  - by eapply elem_of_list_filter; rewrite <- H1; apply elem_of_list_filter.
  - by eapply elem_of_list_filter; rewrite H1; apply elem_of_list_filter.
Qed.

Lemma filter_complement {X} P Q
 `{forall (x : X), Decision (P x)} `{forall (x : X), Decision (Q x)}
 (l : list X) :
 filter P l = filter Q l <->
 filter (fun x => ~ P x) l = filter (fun x => ~ Q x) l.
Proof.
  split; intros.
  - specialize (ext_elem_of_filter P Q l H1) as Hext.
    apply filter_ext_elem_of.
    intros.
    specialize (Hext a H2).
    by rewrite Hext; itauto.
  - apply filter_ext_elem_of. intros.
    specialize (ext_elem_of_filter _ _ l H1 a H2) as Hext; cbn in Hext.
    by destruct (decide (P a)), (decide (Q a)); itauto.
Qed.

Lemma NoDup_elem_of_remove A (l l' : list A) a :
  NoDup (l ++ a :: l') -> NoDup (l ++ l') /\ a ∉ l ++ l'.
Proof.
  intros Hnda.
  apply NoDup_app in Hnda.
  destruct Hnda as [Hnd [Ha Hnda]].
  apply NoDup_cons in Hnda.
  setoid_rewrite elem_of_cons in Ha.
  destruct Hnda as [Ha' Hnd']; split.
  - by apply NoDup_app; firstorder.
  - by rewrite elem_of_app; firstorder.
Qed.

Lemma list_lookup_lt [A] (is : list A) :
  forall i, is_Some (is !! i) ->
  forall j, j < i -> is_Some (is !! j).
Proof.
  intros; apply lookup_lt_is_Some.
  by etransitivity; [| apply lookup_lt_is_Some].
Qed.

Lemma list_suffix_lookup
  {A : Type}
  (s : list A)
  (n : nat)
  (i : nat)
  (Hi : n <= i)
  : list_suffix s n !! (i - n) = s !! i.
Proof.
  by revert s n Hi; induction i; intros [| a s] [| n] Hi; cbn; try done; [| apply IHi]; lia.
Qed.

Lemma list_difference_singleton_not_in `{EqDecision A} :
  forall (l : list A) (a : A), a ∉ l ->
    list_difference l [a] = l.
Proof.
  intros l a; induction l; [done |].
  rewrite not_elem_of_cons; intros [Hna0 Hnal]; cbn.
  case_decide as Ha0; [by apply elem_of_list_singleton in Ha0 |].
  by rewrite IHl.
Qed.

Lemma list_difference_singleton_length_in `{EqDecision A} :
  forall (l : list A) (a : A), a ∈ l ->
    length (list_difference l [a]) < length l.
Proof.
  intros l a; induction l; cbn; [by inversion 1 |].
  case_decide as Ha0; rewrite elem_of_list_singleton in Ha0.
  - subst; intros _.
    destruct (decide (a ∈ l)).
    + by etransitivity; [apply IHl | lia].
    + by rewrite list_difference_singleton_not_in; [lia |].
  - by inversion 1; subst; [done |]; cbn; spec IHl; [| lia].
Qed.

Lemma longer_subseteq_has_dups `{EqDecision A} :
  forall l1 l2 : list A, l1 ⊆ l2 -> length l1 > length l2 ->
  exists (i1 i2 : nat) (a : A), i1 <> i2 /\ l1 !! i1 = Some a /\ l1 !! i2 = Some a.
Proof.
  induction l1; [by inversion 2 |].
  intros l2 Hl12 Hlen12.
  destruct (decide (a ∈ l1)).
  - exists 0.
    apply elem_of_list_lookup_1 in e as [i2 Hi2].
    by exists (S i2), a.
  - edestruct (IHl1 (list_difference l2 [a]))
           as (i1 & i2 & a' & Hi12 & Hli1 & Hli2); cycle 2.
    + by exists (S i1), (S i2), a'; cbn; itauto.
    + intros x Hx.
      rewrite elem_of_list_difference, elem_of_list_singleton.
      by split; [apply Hl12; right | by contradict n; subst].
    + cbn in Hlen12.
      assert (Ha : a ∈ l2) by (apply Hl12; left).
      by specialize (list_difference_singleton_length_in _ _ Ha) as Hlen'; lia.
Qed.

Lemma ForAllSuffix2_lookup [A : Type] (R : A -> A -> Prop) l
  : ForAllSuffix2 R l <-> forall n a b, l !! n = Some a -> l !! (S n) = Some b -> R a b.
Proof.
  split.
  - induction 1; cbn; [by inversion 2 |].
    destruct n as [| n']; cbn.
    + by destruct l; do 2 inversion 1; subst.
    + by intros; eapply IHForAllSuffix.
  - induction l as [| a [| b l']]; cbn.
    + by constructor.
    + by repeat constructor.
    + constructor.
      * by apply (H 0).
      * by apply IHl; intro n; apply (H (S n)).
Qed.

Lemma stdpp_nat_le_sum (x y : nat) : x <= y <-> exists z, y = x + z.
Proof.
  split.
  - by exists (y - x); lia.
  - by intros [z ->]; lia.
Qed.

Lemma ForAllSuffix2_transitive_lookup
  [A : Type] (R : A -> A -> Prop) {HT : Transitive R} (l : list A)
  : ForAllSuffix2 R l <-> forall m n a b, m < n -> l !! m = Some a -> l !! n = Some b -> R a b.
Proof.
  rewrite ForAllSuffix2_lookup.
  split; intro Hall; [| by intros n a b; apply Hall; lia].
  intros m n a b Hlt.
  apply stdpp_nat_le_sum in Hlt as [k ->]; rewrite Nat.add_comm.
  revert a b; induction k; cbn; [by apply Hall |].
  intros a b Ha Hb.
  assert (Hlt : k + S m < length l) by (apply lookup_lt_Some in Hb; lia).
  apply lookup_lt_is_Some in Hlt as [c Hc].
  by transitivity c; [apply IHk | eapply Hall].
Qed.

(**
  If the <<n>>-th element of <<l>> is <<x>>, then we can decompose long enough
  suffixes of <<l>> into <<x>> and a suffix shorter by 1.
*)
Lemma lastn_length_cons :
  forall {A : Type} (n : nat) (l : list A) (x : A),
    l !! n = Some x -> lastn (length l - n) l = x :: lastn (length l - S n) l.
Proof.
  intros A n l x H.
  unfold lastn.
  rewrite <- rev_length, <- !skipn_rev, rev_involutive.
  by apply drop_S.
Qed.

Lemma list_subseteq_filter {A} P Q
  `{forall (x : A), Decision (P x)} `{forall (x : A), Decision (Q x)} :
  (forall a, P a -> Q a) ->
  forall s : list A, filter P s ⊆ filter Q s.
Proof.
  induction s; cbn; intros x Hin; [done |].
  by destruct (decide (P a)), (decide (Q a)); cbn in *; rewrite ?elem_of_cons in *; itauto.
Qed.

Lemma filter_length_fn {A} P Q
  `{forall (x : A), Decision (P x)} `{forall (x : A), Decision (Q x)}
  s (Hfg : Forall (fun a => P a -> Q a) s) :
  length (filter P s) <= length (filter Q s).
Proof.
  induction s; simpl; [lia |].
  inversion Hfg; subst. specialize (IHs H4).
  rewrite 2 filter_cons.
  by destruct (decide (P a)), (decide (Q a)); cbn; itauto lia.
Qed.

Lemma nth_error_filter
  {A} P `{forall (x : A), Decision (P x)}
  (l : list A)
  (n : nat)
  (a : A)
  (Hnth : nth_error (filter P l) n = Some a)
  : exists (nth : nat),
    nth_error_filter_index P l n = Some nth
    /\ nth_error l nth = Some a.
Proof.
  generalize dependent a. generalize dependent n.
  induction l.
  - by intros []; cbn; inversion 1.
  - intros. rewrite filter_cons in Hnth. simpl. destruct (decide (P a)).
    + destruct n.
      * by inversion Hnth; subst; exists 0.
      * simpl in Hnth.
        specialize (IHl n a0 Hnth).
        destruct IHl as [nth [Hnth' Ha0]].
        exists (S nth).
        by rewrite Hnth'.
    + specialize (IHl n a0 Hnth).
      destruct IHl as [nth [Hnth' Ha0]].
      exists (S nth).
      by rewrite Hnth'.
Qed.

Lemma filter_subseteq {A} P `{forall (x : A), Decision (P x)} (s1 s2 : list A) :
  s1 ⊆ s2 ->
  filter P s1 ⊆ filter P s2.
Proof.
  induction s1; intros; intro x; intros.
  - by apply not_elem_of_nil in H1.
  - rewrite filter_cons in H1.
    destruct (decide (P a)).
    + rewrite elem_of_cons in H1.
      destruct H1.
      * subst; apply elem_of_list_filter.
        by split; [| apply H0; left].
      * apply IHs1; [| done].
        by intros y Hel; apply H0; right.
    + apply IHs1; [| done].
      by intros y Hel; apply H0; right.
Qed.

Lemma filter_subseteq_fn {A} P Q
  `{forall (x : A), Decision (P x)} `{forall (x : A), Decision (Q x)} :
  (forall a, P a -> Q a) ->
  forall (s : list A), filter P s ⊆ filter Q s.
Proof.
  induction s; cbn; intros x H2; [by inversion H2 |].
  destruct (decide (P a)), (decide (Q a)); rewrite ?elem_of_cons in H2.
  - by destruct H2 as [-> |]; [left | right; apply IHs].
  - by itauto.
  - by right; apply IHs.
  - by itauto.
Qed.

Lemma Forall_filter_nil {A} P `{forall (x : A), Decision (P x)} l :
  Forall (fun a : A => ~ P a) l <-> filter P l = [].
Proof.
  rewrite Forall_forall.
  split; intro Hnone.
  - induction l; cbn; [done |].
    setoid_rewrite elem_of_cons in Hnone.
    by rewrite decide_False; auto.
  - intros x Hel Px.
    by eapply filter_nil_not_elem_of in Px.
Qed.

Lemma occurrences_ordering
  {A : Type}
  (a b : A)
  (la1 la2 lb1 lb2 : list A)
  (Heq : la1 ++ a :: la2 = lb1 ++ b :: lb2)
  (Ha : a ∉ b :: lb2)
  : exists lab : list A, lb1 = la1 ++ a :: lab.
Proof.
  generalize dependent lb2. generalize dependent la2.
  generalize dependent b. generalize dependent lb1.
  generalize dependent a.
  induction la1; intros; destruct lb1 as [| b0 lb1]; simpl in *
  ; inversion Heq; subst.
  - by contradict Ha; left.
  - by exists lb1.
  - by contradict Ha; rewrite elem_of_cons, elem_of_app, elem_of_cons; auto.
  - specialize (IHla1 a0 lb1 b la2 lb2 H1 Ha).
    destruct IHla1 as [la0b Hla0b].
    by exists la0b; subst.
Qed.

Lemma list_max_elem_of_exists
   (l : list nat)
   (nz : list_max l > 0) :
   list_max l ∈ l.
Proof.
  induction l; simpl in *; [lia |].
  rewrite elem_of_cons.
  by destruct (Nat.max_spec_le a (list_max l)) as [[H ->] | [H ->]]; itauto lia.
Qed.

Lemma map_option_subseteq
  {A B : Type}
  (f : A -> option B)
  (l1 l2 : list A)
  (Hincl : l1 ⊆ l2)
  : map_option f l1 ⊆ map_option f l2.
Proof.
  by intros b; rewrite !elem_of_map_option; firstorder.
Qed.

Lemma elem_of_cat_option
  {A : Type}
  (l : list (option A))
  (a : A)
  : a ∈ cat_option l <-> exists b : option A, b ∈ l /\ b = Some a.
Proof.
  by apply elem_of_map_option.
Qed.

Lemma list_max_elem_of_exists2
   (l : list nat)
   (Hne : l <> []) :
   list_max l ∈ l.
Proof.
  destruct (list_max l) eqn: eq_max.
  - destruct l; [by itauto congruence |].
    specialize (list_max_le (n :: l) 0) as Hle.
    destruct Hle as [Hle _].
    rewrite eq_max in Hle. spec Hle. apply Nat.le_refl.
    rewrite Forall_forall in Hle.
    specialize (Hle n). spec Hle. left.
    assert (Hn0 : n = 0) by lia.
    by rewrite Hn0; left.
  - specialize (list_max_elem_of_exists l) as Hmax.
    by rewrite <- eq_max; itauto lia.
Qed.

Lemma mode_not_empty
  `{EqDecision A}
  (l : list A)
  (Hne : l <> []) :
  mode l <> [].
Proof.
  destruct l; [done |].
  remember (a :: l) as l'.
  remember (List.map (count_occ decide_eq l') l') as occurrences.

  assert (Hmaxp : list_max occurrences > 0). {
    rewrite Heqoccurrences, Heql'; cbn.
    by rewrite decide_True; [lia |].
  }

  assert (exists a, (count_occ decide_eq l' a) = list_max occurrences). {
    assert (list_max occurrences ∈ occurrences).
    {
      apply list_max_exists.
      by destruct occurrences; [cbn in Hmaxp; lia |].
    }
    rewrite Heqoccurrences, elem_of_list_fmap in H.
    destruct H as (x & Heq & Hin).
    by rewrite Heqoccurrences; eauto.
  }

  assert (exists a, a ∈ mode l'). {
    destruct H.
    exists x.
    unfold mode.
    apply elem_of_list_filter.
    specialize (count_occ_In decide_eq l' x); rewrite <- elem_of_list_In.
    by itauto congruence.
  }
  intros contra; rewrite contra in H0.
  destruct H0 as [? H0].
  by apply elem_of_nil in H0.
Qed.

(**
  When a list contains two elements, either they are equal or we can split
  the list into three parts separated by the elements (and this can be done
  in two ways, depending on the order of the elements).
*)
Lemma elem_of_list_split_2 :
  forall {A : Type} (l : list A) (x y : A),
    x ∈ l -> y ∈ l ->
      x = y \/ exists l1 l2 l3 : list A,
        l = l1 ++ x :: l2 ++ y :: l3 \/ l = l1 ++ y :: l2 ++ x :: l3.
Proof.
  intros A x y l Hx Hy.
  apply elem_of_list_split in Hx as (l1 & l2 & ->).
  rewrite elem_of_app, elem_of_cons in Hy.
  destruct Hy as [Hy | [-> | Hy]]; [| by left |].
  - apply elem_of_list_split in Hy as (l11 & l12 & ->).
    right; exists l11, l12, l2; right; cbn.
    by rewrite <- app_assoc.
  - apply elem_of_list_split in Hy as (l21 & l22 & ->).
    by right; exists l1, l21, l22; left; cbn.
Qed.

Lemma mjoin_app {A} (l1 l2 : list (list A)) :
  mjoin (l1 ++ l2) = mjoin l1 ++ mjoin l2.
Proof.
  induction l1; cbn; [done |].
  replace (mjoin (l1 ++ l2)) with (mjoin l1 ++ mjoin l2).
  by rewrite app_assoc.
Qed.

Lemma mbind_app `(f : A -> list B) (l1 l2 : list A) :
  mbind f (l1 ++ l2) = mbind f l1 ++ mbind f l2.
Proof. by induction l1; [| cbn; rewrite IHl1, app_assoc]. Qed.

Lemma mbind_nils :
  forall {A B : Type} (f : A -> list B) (l : list A),
    Forall (fun x : A => f x = []) l ->
      mbind f l = [].
Proof.
  induction 1; cbn; [done |].
  by rewrite H, IHForall; cbn.
Qed.

Lemma list_subseteq_inv_app :
  forall {A : Type} (l1 l2 l3 : list A),
    l1 ++ l2 ⊆ l3 -> l1 ⊆ l3 /\ l2 ⊆ l3.
Proof.
  unfold subseteq, list_subseteq.
  intros A l1 l2 l3 Hsub.
  split; intros x Hin.
  - by apply Hsub, elem_of_app; left.
  - by apply Hsub, elem_of_app; right.
Qed.

#[export] Instance finset_equiv_dec `{FinSet A C} : RelDecision (≡@{C}).
Proof.
  intros X Y.
  destruct (decide (elements X ≡ₚ elements Y));
    [| by right; contradict n; rewrite n].
  left; intros a.
  rewrite <- !elem_of_elements, !elem_of_list_lookup.
  split; intros (i & Hi); [| symmetry in p];
    apply Permutation_inj in p as (Hlen & f & Hinjf & Hp).
  - by rewrite Hp in Hi; eexists.
  - by rewrite Hp in Hi; eexists.
Qed.

#[export] Instance sum_list_with_proper `(f : index -> nat) :
  Proper ((≡ₚ) ==> (=)) (sum_list_with f).
Proof.
  induction 1; cbn; [done | ..].
  - by rewrite IHPermutation.
  - by lia.
  - by congruence.
Qed.

Lemma sum_list_with_ext_forall index (f g : index -> nat) (l : list index) :
<<<<<<< HEAD
  (forall i, i ∈ l -> f i = g i) -> sum_list_with f l = sum_list_with g l.
=======
  (forall (i : index), i ∈ l -> f i = g i) ->
    sum_list_with f l = sum_list_with g l.
>>>>>>> 6f400f07
Proof.
  induction l; cbn; intros Heq; [done |].
  rewrite Heq by left.
  rewrite IHl; [done |].
  by intros; apply Heq; right.
Qed.

Lemma sum_list_with_zero `(f : index -> nat) (l : list index) :
  sum_list_with  f l = 0 <-> forall (i : index), i ∈ l -> f i = 0.
Proof.
  split.
  - intros Hsum i Hi.
    apply sum_list_with_in with (f := f) in Hi.
    by lia.
  - induction l; intros Hall; cbn; [done |].
    rewrite Hall by left.
    rewrite IHl; [done |].
    by intros; apply Hall; right.
Qed.

Lemma dsig_NoDup `(P : A -> Prop) `{Pdec : forall a, Decision (P a)} :
  forall (l : list (dsig P)),
    NoDup l <-> NoDup (map proj1_sig l).
Proof.
  split.
  - induction 1 as [| da dl Hda]; cbn; constructor; [| done].
    rewrite elem_of_list_fmap.
    intros (_da & Heq & H_da).
    by apply dsig_eq in Heq as <-.
  - induction l; cbn; [by constructor |].
    rewrite !NoDup_cons.
    intros [Ha ?]; split; [| by apply IHl].
    by contradict Ha; apply elem_of_list_fmap; eexists.
Qed.<|MERGE_RESOLUTION|>--- conflicted
+++ resolved
@@ -625,12 +625,8 @@
 Qed.
 
 Lemma sum_list_with_ext_forall index (f g : index -> nat) (l : list index) :
-<<<<<<< HEAD
-  (forall i, i ∈ l -> f i = g i) -> sum_list_with f l = sum_list_with g l.
-=======
   (forall (i : index), i ∈ l -> f i = g i) ->
     sum_list_with f l = sum_list_with g l.
->>>>>>> 6f400f07
 Proof.
   induction l; cbn; intros Heq; [done |].
   rewrite Heq by left.
