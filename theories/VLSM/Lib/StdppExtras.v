--- conflicted
+++ resolved
@@ -647,8 +647,6 @@
     rewrite Hall0 by left.
     apply IHl.
     by intros; apply Hall0; right.
-<<<<<<< HEAD
-=======
 Qed.
 
 Lemma dsig_NoDup `(P : A -> Prop) `{Pdec : forall a, Decision (P a)} :
@@ -664,5 +662,4 @@
     cbn; rewrite !NoDup_cons.
     intros [Ha]; split; [| by apply IHl].
     by contradict Ha; apply elem_of_list_fmap; eexists.
->>>>>>> 11008fdb
 Qed.