From stdpp Require Import prelude finite.
From Coq Require Import FinFun.
From VLSM Require Import Lib.Preamble.

(** * Utility lemmas about lists *)

(** A list is empty if it has no members *)
Lemma empty_nil [X:Type] (l:list X) :
  (forall v, ~In v l) -> l = [].
Proof.
  clear.
  destruct l as [|a]. reflexivity.
  simpl. intro H. elim (H a). left. reflexivity.
Qed.

(** It is decidable whether a list is null or not *)
Lemma null_dec {S} (l : list S) : Decision (l = []).
Proof.
  destruct l; [left; reflexivity|right; congruence].
Qed.

(** A list is either null or it can be decomposed into an initial prefix
and a last element *)
Lemma has_last_or_null {S} (l : list S)
  : {l' : list S & {a : S | l = l' ++ (a::nil)}} + {l = nil} .
Proof.
  destruct (null_dec l).
  - right. assumption.
  - left. apply exists_last in n. assumption.
Qed.

(** destructs a list in @l@ in either null or a prefix @l'@ and
a last element @a@ with an equation @Heq@ stating that @l = l' ++ [a]@
*)
Ltac destruct_list_last l l' a Heq :=
 destruct (has_last_or_null l) as [[l' [a Heq]] | Heq]; rewrite Heq in *; swap 1 2.

Lemma last_not_null {S} (l : list S) (a : S)
  : l ++ [a] <> [].
Proof.
  intro contra. destruct l; discriminate contra.
Qed.

Definition last_error {S} (l : list S) : option S :=
  match l with
  | [] => None
  | a :: t => Some (List.last t a)
  end.

Lemma unfold_last_hd {S} : forall (random a b : S) (l : list S),
  List.last (a :: (b :: l)) random = List.last (b :: l) random.
Proof.
  intros random h1 h2 tl.
  unfold last. reflexivity.
Qed.

Lemma swap_head_last {S} : forall (random a b c : S) (l : list S),
  List.last (a :: b :: c :: l) random = List.last (b :: a :: c :: l) random.
Proof.
  intros random h1 h2 s tl.
  induction tl as [| hd tl IHl].
  - reflexivity.
  - simpl. reflexivity.
Qed.

Lemma remove_hd_last {X} :
  forall (hd1 hd2 d1 d2 : X) (tl : list X),
    List.last (hd1 :: hd2 :: tl) d1 = List.last (hd2 :: tl) d2.
Proof.
  intros. induction tl.
  simpl. reflexivity.
  rewrite unfold_last_hd.
  rewrite unfold_last_hd in IHtl.
  rewrite unfold_last_hd.
  rewrite unfold_last_hd.
  destruct tl.
  reflexivity.
  do 2 rewrite unfold_last_hd in IHtl.
  do 2 rewrite unfold_last_hd.
  assumption.
Qed.

Lemma unroll_last {S} : forall (random a : S) (l : list S),
  List.last (a :: l) random = List.last l a.
Proof.
  induction l; try reflexivity.
  destruct l; try reflexivity.
  rewrite swap_head_last. rewrite unfold_last_hd. rewrite IHl.
  rewrite unfold_last_hd. reflexivity.
Qed.

Lemma last_app
  {A}
  (l1 l2 : list A)
  (def : A)
  : List.last (l1 ++ l2) def = List.last l2 (List.last l1 def).
Proof.
  generalize dependent def.
  induction l1; try reflexivity; intro def.
  remember List.last as lst; simpl; subst lst.
  repeat rewrite unroll_last.
  apply IHl1.
Qed.

Lemma last_map
  {A B}
  (f : A -> B)
  (h : A)
  (t : list A)
  (def : B)
  : List.last (map f (h :: t)) def = f (List.last t h).
Proof.
  generalize dependent def. generalize dependent h.
  induction t; try reflexivity; intros.
  rewrite map_cons.
  repeat rewrite unroll_last.
  apply IHt.
Qed.

Lemma last_error_some {S}
  (l : list S)
  (s random : S)
  (Herr : last_error l = Some s) :
  List.last l random = s.
Proof.
  destruct l.
  - simpl in *. discriminate Herr.
  - simpl in Herr. inversion Herr.
    apply unroll_last.
Qed.

Lemma incl_empty : forall A (l : list A),
  incl l nil -> l = nil.
Proof.
  intros. destruct l; try reflexivity.
  exfalso. destruct (H a). left. reflexivity.
Qed.

Lemma incl_singleton {A} : forall (l : list A) (a : A),
  incl l [a] ->
  forall b, In b l -> b = a.
Proof.
  intros. induction l; inversion H0; subst.
  - clear H0. destruct (H b); try (left; reflexivity); subst; try reflexivity.
    inversion H0.
  - apply IHl; try assumption.
    apply incl_tran with (a0 :: l); try assumption.
    apply incl_tl. apply incl_refl.
Qed.

Lemma filter_in {A} P `{∀ (x:A), Decision (P x)} x s :
  In x s ->
  P x ->
  In x (filter P s).
Proof.
  intros.
  apply elem_of_list_In.
  apply elem_of_list_In in H0.
  apply elem_of_list_filter; auto.
Qed.

Lemma filter_incl {A} P `{∀ (x:A), Decision (P x)} s1 s2 :
  incl s1 s2 ->
  incl (filter P s1) (filter P s2).
Proof.
  induction s1; intros; intro x; intros.
  - contradict H1; auto.
  - rewrite filter_cons in H1.
    destruct (decide (P a)).
    + destruct H1.
      * subst. apply filter_in; try assumption. apply H0. left. reflexivity.
      * apply IHs1; try assumption. intro y; intro. apply H0. right. assumption.
    + apply IHs1; try assumption. intro y; intro. apply H0. right. assumption.
Qed.

Lemma filter_incl_fn {A} P Q
  `{∀ (x:A), Decision (P x)} `{∀ (x:A), Decision (Q x)} :
  (forall a, P a -> Q a) ->
  forall s, incl (filter P s) (filter Q s).
Proof.
  induction s; simpl.
  - apply incl_refl.
  - intro x; intros.
    rewrite filter_cons in H2.
    destruct (decide (P a)).
    + rewrite filter_cons.
      destruct (decide (Q a)).
      * destruct H2.
        -- left. rewrite H2. reflexivity.
        -- right. apply IHs. assumption.
      * contradict n. apply H1. assumption.
    + rewrite filter_cons.
      destruct (decide (Q a)).
      -- right. apply IHs. assumption.
      -- apply IHs. assumption.
Qed.

Lemma filter_length_fn {A} P Q
  `{∀ (x:A), Decision (P x)} `{∀ (x:A), Decision (Q x)}
  s (Hfg : Forall (fun a => P a -> Q a) s) :
  length (filter P s) <= length (filter Q s).
Proof.
  induction s; simpl.
  - lia.
  - inversion Hfg; subst. specialize (IHs H4).
    rewrite 2 filter_cons.
    destruct (decide (P a)).
    + destruct (decide (Q a)).
      * simpl; lia.
      * contradict n. apply H3. assumption.
    + destruct (decide (Q a)).
      * simpl. lia.
      * apply IHs.
Qed.

Lemma filter_eq_fn {A} P Q
 `{∀ (x:A), Decision (P x)} `{∀ (x:A), Decision (Q x)} s :
  (forall a, In a s -> P a <-> Q a) ->
  filter P s = filter Q s.
Proof.
 induction s; intros; try reflexivity. simpl.
 assert (IHs' : forall a : A, In a s -> P a <-> Q a).
 { intros. apply H1. right. assumption. }
 apply IHs in IHs'. clear IHs.
 rewrite 2 filter_cons.
 destruct (decide (P a)).
 - destruct (decide (Q a)).
   + rewrite IHs'. reflexivity.
   + contradict n.
     apply H1; try assumption.
     left. reflexivity.
 - destruct (decide (Q a)).
   + contradict n.
     apply H1; try assumption.
     left; reflexivity.
   + assumption.
Qed.

Lemma Forall_filter_nil {A} P `{∀ (x:A), Decision (P x)} l :
 Forall (fun a : A => ~ P a) l <-> filter P l = [].
Proof.
  rewrite Forall_forall.
  split; intro Hnone.
  - induction l; try reflexivity.
    assert (Hno_a := Hnone a).
    assert (Hin_a : In a (a :: l)) by (left;reflexivity).
    apply elem_of_list_In in Hin_a.
    specialize (Hno_a Hin_a).
    rewrite filter_cons.
    destruct (decide (P a)); try congruence.
    apply IHl.
    intros b Hin_b.
    apply Hnone.
    right.
    assumption.
  - induction l; intros x Hx; inversion Hx; subst; clear Hx.
    + rewrite filter_cons in Hnone.
      destruct (decide (P a)); [inversion Hnone|assumption].
    + rewrite filter_cons in Hnone.
      destruct (decide (P a)); [inversion Hnone|].
      apply IHl; assumption.
Qed.

Lemma Exists_first
  {A : Type}
  (l : list A)
  (P : A -> Prop)
  (Pdec : forall a, Decision (P a))
  (Hsomething : Exists P l)
  : exists (prefix : list A)
         (suffix : list A)
         (first : A),
         P first /\
         l = prefix ++ [first] ++ suffix /\
         ~Exists P prefix.

Proof.
  induction l;[solve[inversion Hsomething]|].
  destruct (decide (P a)).
  - exists nil, l, a.
    rewrite Exists_nil.
    tauto.
  - apply Exists_cons in Hsomething.
    destruct Hsomething;[exfalso;tauto|].
    specialize (IHl H);clear H.
    destruct IHl as [prefix [suffix [first [Hf [-> Hnone_before]]]]].
    exists (a :: prefix), suffix, first.
    rewrite Exists_cons.
    tauto.
Qed.

Lemma in_not_in : forall A (x y : A) (l:list A),
  x ∈ l ->
  ~ y ∈ l ->
  x <> y.
Proof.
  intros. intro; subst. apply H0. assumption.
Qed.

Definition inb {A} (Aeq_dec : forall x y:A, {x = y} + {x <> y}) (x : A) (xs : list A) :=
  if in_dec Aeq_dec x xs then true else false.

Lemma in_function {A}  (Aeq_dec : forall x y:A, {x = y} + {x <> y}) :
  PredicateFunction2 (@In A) (inb Aeq_dec).
Proof.
  intros x xs. unfold inb. destruct (in_dec Aeq_dec x xs); split; intros
  ; try assumption; try reflexivity; try contradiction; discriminate.
Qed.

Lemma in_correct `{EqDecision X} :
  forall (l : list X) (x : X),
    In x l <-> inb decide_eq x l = true.
Proof.
  intros s msg.
  apply in_function.
Qed.

Lemma in_correct_refl `{EqDecision X} :
  forall (l : list X) (x : X),
    In x l <-> inb decide_eq x l.
Proof.
  intros s msg.
  rewrite in_correct, Is_true_iff_eq_true.
  reflexivity.
Qed.

Lemma in_correct' `{EqDecision X} :
  forall (l : list X) (x : X),
    ~ In x l <-> inb decide_eq x l = false.
Proof.
  intros s msg.
  rewrite in_correct, not_true_iff_false.
  reflexivity.
Qed.

Definition inclb
  `{EqDecision A}
  (l1 l2 : list A)
  : bool
  := forallb (fun x : A => inb decide_eq x l2) l1.

Lemma incl_function `{EqDecision A} : PredicateFunction2 (@incl A) (inclb).
Proof.
  intros l1 l2. unfold inclb. rewrite forallb_forall.
  split; intros Hincl x Hx; apply in_correct; apply Hincl; assumption.
Qed.

Definition incl_correct `{EqDecision A}
  (l1 l2 : list A)
  : incl l1 l2 <-> inclb l1 l2 = true
  := incl_function l1 l2.

Lemma map_incl {A B} (f : B -> A) : forall s s',
  incl s s' ->
  incl (map f s) (map f s').
Proof.
  intros s s' Hincl fx Hin.
  apply in_map_iff .
  apply in_map_iff in Hin.
  destruct Hin as [x [Heq Hin]].
  exists x. split; try assumption. apply Hincl. assumption.
Qed.

Definition app_cons {A}
  (a : A)
  (l : list A)
  : [a] ++ l = a :: l
  := eq_refl.

Lemma append_nodup_left {A}:
  forall (l1 l2 : list A), List.NoDup (l1 ++ l2) -> List.NoDup l1.
Proof.
  induction l1; intros.
  - constructor.
  - inversion H. apply IHl1 in H3. constructor; try assumption. intro. apply H2.
    apply in_app_iff. left. assumption.
Qed.

Lemma append_nodup_right {A}:
  forall (l1 l2 : list A), List.NoDup (l1 ++ l2) -> List.NoDup l2.
Proof.
  induction l1; intros.
  - simpl in H. assumption.
  - simpl in H. inversion H. apply IHl1 in H3. assumption.
Qed.

Lemma nodup_append {A} : forall (l1 l2 : list A),
  NoDup l1 ->
  NoDup l2 ->
  (forall a, a ∈ l1 -> ~ a ∈ l2) ->
  (forall a, a ∈ l2 -> ~ a ∈ l1) ->
  NoDup (l1 ++ l2).
Proof.
  induction l1; simpl; intros; try assumption.
  inversion H; subst; clear H. constructor.
  - intro. apply elem_of_app in H. destruct H as [Inl1 | InL2].
    + apply H5. assumption.
    + apply (H1 a); try assumption.
      left.
  - apply IHl1; try assumption; intros.
    + apply H1. right. assumption.
    + apply H2 in H. intro. apply H. right. assumption.
Qed.

Lemma last_is_last {A} : forall (l : list A) (x dummy: A),
  List.last (l ++ [x]) dummy = x.
Proof.
  induction l; try reflexivity; intros.
  rewrite <- app_comm_cons. specialize (IHl x dummy). rewrite <- IHl at 2. simpl.
  destruct l; simpl; reflexivity.
Qed.

Lemma last_error_is_last {A} : forall (l : list A) (x : A),
  last_error (l ++ [x]) = Some x.
Proof.
  destruct l; try reflexivity; intros; simpl. apply f_equal. apply last_is_last.
Qed.

(** Polymorphic list library **)

Fixpoint is_member {W} `{StrictlyComparable W} (w : W) (l : list W) : bool :=
  match l with
  | [] => false
  | hd :: tl => match compare w hd with
              | Eq => true
              | _ => is_member w tl
              end
  end.

Definition compareb {A} `{StrictlyComparable A} (a1 a2 : A) : bool :=
  match compare a1 a2 with
  | Eq => true
  | _ => false
  end.

Lemma is_member_correct {W} `{StrictlyComparable W}
  : forall l (w : W), is_member w l = true <-> In w l.
Proof.
  intros l w.
  induction l as [|hd tl IHl].
  - split; intro H'.
    + unfold is_member in H'; inversion H'.
    + inversion H'.
  - split; intro H'.
    + simpl in H'.
      destruct (compare w hd) eqn:Hcmp;
        try (right; apply IHl; assumption ).
      apply StrictOrder_Reflexive in Hcmp.
      left. symmetry; assumption.
    + apply in_inv in H'.
      destruct H' as [eq | neq].
      rewrite eq.
      simpl.
      rewrite compare_eq_refl.
      reflexivity.
      rewrite <- IHl in neq.
      simpl. assert (H_dec := compare_eq_dec w hd).
      destruct H_dec as [Heq | Hneq].
      rewrite Heq. rewrite compare_eq_refl. reflexivity.
      destruct (compare w hd); try reflexivity;
        assumption.
Qed.

Lemma is_member_correct' {W} `{StrictlyComparable W}
  : forall l (w : W), is_member w l = false <-> ~ In w l.
Proof.
  intros.
  apply mirror_reflect.
  intros; apply is_member_correct.
Qed.

Lemma In_app_comm {X} : forall l1 l2 (x : X), In x (l1 ++ l2) <-> In x (l2 ++ l1).
Proof.
  intros l1 l2 x; split; intro H_in;
  apply in_or_app; apply in_app_or in H_in;
    destruct H_in as [cat | dog];
    tauto.
Qed.

Lemma nth_error_last
  {A : Type}
  (l : list A)
  (n : nat)
  (Hlast: S n = length l)
  (_last : A)
  : nth_error l n = Some (List.last l _last).
Proof.
  generalize dependent _last.
  generalize dependent l.
  induction n; intros.
  - destruct l; inversion Hlast. symmetry in H0.
    apply length_zero_iff_nil in H0. subst. reflexivity.
  - destruct l; inversion Hlast.
    specialize (IHn l H0 _last). rewrite unroll_last.
    simpl. rewrite IHn. f_equal.
    destruct l; inversion H0.
    repeat rewrite unroll_last.
    reflexivity.
Qed.

Fixpoint list_suffix
  {A : Type}
  (l : list A)
  (n : nat)
  {struct n}
  : list A
  := match n,l with
    | 0,_ => l
    | _,[] => []
    | S n, a :: l => list_suffix l n
    end.

Lemma list_suffix_map
  {A B : Type}
  (f : A -> B)
  (l : list A)
  (n : nat)
  : List.map f (list_suffix l n) = list_suffix (List.map f l) n.
Proof.
  generalize dependent l. induction n; intros [|a l]; try reflexivity.
  simpl.
  apply IHn.
Qed.

Fixpoint list_prefix
  {A : Type}
  (l : list A)
  (n : nat)
  : list A
  := match n,l with
    | 0,_ => []
    | _,[] => []
    | S n, a :: l => a :: list_prefix l n
    end.

Lemma list_prefix_split
  {A : Type}
  (l left right: list A)
  (left_len : nat)
  (Hlen : left_len = length left)
  (Hsplit : l = left ++ right) :
  list_prefix l left_len = left.
Proof.
  generalize dependent l.
  generalize dependent left.
  generalize dependent right.
  generalize dependent left_len.
  induction left_len.
  - intros.
    symmetry in Hlen.
    rewrite length_zero_iff_nil in Hlen.
    rewrite Hlen.
    unfold list_prefix.
    destruct l;
    reflexivity.
  - intros.
    destruct left.
    + discriminate Hlen.
    + assert (left_len = length left). {
        simpl in Hlen.
        inversion Hlen.
        intuition.
      }
      specialize (IHleft_len right left H (left ++ right) eq_refl).
      rewrite Hsplit.
      simpl.
      rewrite IHleft_len.
      reflexivity.
Qed.

Lemma list_prefix_map
  {A B : Type}
  (f : A -> B)
  (l : list A)
  (n : nat)
  : List.map f (list_prefix l n) = list_prefix (List.map f l) n.
Proof.
  generalize dependent l. induction n; intros [|a l]; try reflexivity.
  simpl.
  f_equal.
  apply IHn.
Qed.

Lemma list_prefix_length
  {A : Type}
  (l : list A)
  (n : nat)
  (Hlen : n <= length l)
  : length (list_prefix l n) = n.
Proof.
  generalize dependent l. induction n; intros [|a l] Hlen; try reflexivity.
  - inversion Hlen.
  - simpl in *. f_equal.
    apply IHn.
    lia.
Qed.

Lemma list_suffix_length
  {A : Type}
  (l : list A)
  (n : nat)
  : length (list_suffix l n) = length l - n.
Proof.
  generalize dependent l. induction n; intros [|a l]; try reflexivity.
  simpl. apply IHn.
Qed.

Lemma list_prefix_prefix
  {A : Type}
  (l : list A)
  (n1 n2 : nat)
  (Hn: n1 <= n2)
  : list_prefix (list_prefix l n2) n1 = list_prefix l n1.
Proof.
  generalize dependent n1. generalize dependent n2.
  induction l; intros [|n2] [|n1] Hn; try reflexivity.
  - inversion Hn.
  - simpl. f_equal. apply IHl. lia.
Qed.

Lemma list_prefix_suffix
  {A : Type}
  (l : list A)
  (n : nat)
  : list_prefix l n ++ list_suffix l n = l.
  Proof.
   generalize dependent n. induction l; intros [|n]; try reflexivity.
   simpl.
   f_equal. apply IHl.
  Qed.

Definition list_segment
  {A : Type}
  (l : list A)
  (n1 n2 : nat)
  := list_suffix (list_prefix l n2) n1.

Lemma list_prefix_segment_suffix
  {A : Type}
  (l : list A)
  (n1 n2 : nat)
  (Hn : n1 <= n2)
  : list_prefix l n1 ++ list_segment l n1 n2 ++ list_suffix l n2 = l.
Proof.
  rewrite <- (list_prefix_suffix l n2) at 4.
  rewrite app_assoc.
  f_equal.
  unfold list_segment.
  rewrite <- (list_prefix_suffix (list_prefix l n2) n1) at 2.
  f_equal.
  symmetry.
  apply list_prefix_prefix.
  assumption.
Qed.

Definition Forall_hd
  {A : Type}
  {P : A -> Prop}
  {a : A}
  {l : list A}
  (Hs : Forall P (a :: l))
  : P a.
Proof.
  inversion Hs. subst. exact H1.
Defined.

Definition Forall_tl
  {A : Type}
  {P : A -> Prop}
  {a : A}
  {l : list A}
  (Hs : Forall P (a :: l))
  : Forall P l.
Proof.
  inversion Hs. subst. exact H2.
Defined.

Fixpoint list_annotate
  {A : Type}
  (P : A -> Prop)
  {Pdec : forall a, Decision (P a)}
  (l : list A)
  (Hs : Forall P l)
  : list (dsig P).
Proof.
  destruct l as [| a l].
  - exact [].
  -
  exact ((dexist a (Forall_hd Hs)) :: list_annotate A P Pdec l (Forall_tl Hs)).
Defined.

Lemma list_annotate_length
  {A : Type}
  (P : A -> Prop)
  {Pdec : forall a, Decision (P a)}
  (l : list A)
  (Hs : Forall P l)
  : length (list_annotate P l Hs) = length l.
Proof.
  induction l; [reflexivity|].
  simpl. rewrite IHl. reflexivity.
Qed.

Lemma list_annotate_pi
  {A : Type}
  (P : A -> Prop)
  {Pdec : forall a, Decision (P a)}
  (l : list A)
  (Hs : Forall P l)
  (Hs' : Forall P l)
  : list_annotate P l Hs = list_annotate P l Hs'.
Proof.
  revert Hs Hs'.
  induction l; [reflexivity|].
  intros; simpl.
  f_equal; [|apply IHl].
  apply dsig_eq.
  reflexivity.
Qed.

Lemma list_annotate_eq
  {A : Type}
  (P : A -> Prop)
  {Pdec : forall a, Decision (P a)}
  (l1 : list A)
  (Hl1 : Forall P l1)
  (l2 : list A)
  (Hl2 : Forall P l2)
  : list_annotate P l1 Hl1 = list_annotate P l2 Hl2 <-> l1 = l2.
Proof.
  split; [|intro; subst; apply list_annotate_pi].
  revert Hl1 l2 Hl2.
  induction l1; destruct l2; simpl; intros.
  - reflexivity.
  - discriminate.
  - discriminate.
  - inversion H.
    apply IHl1 in H2.
    subst. reflexivity.
Qed.

Lemma list_annotate_unroll
  {A : Type}
  (P : A -> Prop)
  {Pdec : forall a, Decision (P a)}
  (a : A)
  (l : list A)
  (Hs : Forall P (a :: l))
  : list_annotate P (a :: l) Hs = dexist a (Forall_hd Hs) ::  list_annotate P l (Forall_tl Hs).
Proof.
  reflexivity.
Qed.

Lemma list_annotate_app
  {A : Type}
  (P : A -> Prop)
  {Pdec : forall a, Decision (P a)}
  (l1 l2 : list A)
  (Hs : Forall P (l1 ++ l2))
  : list_annotate P (l1 ++ l2) Hs = list_annotate P l1 (proj1 (proj1 (@Forall_app _ P l1 l2) Hs)) ++ list_annotate P l2 (proj2 (proj1 (@Forall_app _ P l1 l2) Hs)).
Proof.
  induction l1; [apply list_annotate_pi|].
  simpl. f_equal.
  - apply dsig_eq. reflexivity.
  - rewrite IHl1. f_equal; apply list_annotate_pi.
Qed.

Lemma elem_of_list_annotate_forget
  {A : Type}
  (P : A -> Prop)
  {Pdec : forall a, Decision (P a)}
  (l : list A)
  (Hs : Forall P l)
  (xP : dsig P)
  (Hin : xP ∈ (list_annotate P l Hs))
  : (proj1_sig xP) ∈ l.
Proof.
  induction l.
  - inversion Hin.
  - rewrite list_annotate_unroll,elem_of_cons in Hin.
    destruct Hin as [Heq | Hin].
    + subst xP. left.
    + right. specialize (IHl (Forall_tl Hs)). apply IHl. assumption.
Qed.

Lemma elem_of_list_annotate
  `{EqDecision A}
  (P : A -> Prop)
  {Pdec : forall a, Decision (P a)}
  (l : list A)
  (Hs : Forall P l)
  (xP : dsig P)
  : xP ∈ (list_annotate P l Hs) <-> (` xP) ∈ l.
Proof.
<<<<<<< HEAD
  split; [apply elem_of_list_annotate_forget|].
  destruct_dec_sig xP x HPx HeqxP.
  subst.
  simpl.
  intros Hx.
  induction l; [inversion Hx|].
  rewrite list_annotate_unroll.
  destruct (decide (x = a)) as [Heq | Hneq].
  - subst.
    replace (@dexist A P _ a (Forall_hd Hs)) with (dec_exist P a HPx); [left|].
    apply dsig_eq.
    reflexivity.
  - right.
    apply IHl.
    inversion Hx; [congruence|].
    assumption.
=======
  split; [apply elem_of_list_annotate_forget |].
  destruct_dec_sig xP x HPx HeqxP; subst; cbn.
  induction 1; cbn; rewrite elem_of_cons, dsig_eq; cbn; auto.
>>>>>>> 207b8a79
Qed.

Lemma nth_error_list_annotate
  {A : Type}
  (P : A -> Prop)
  (Pdec : forall a, Decision (P a))
  (l : list A)
  (Hs : Forall P l)
  (n : nat)
  : exists (oa : option (dsig P)),
    nth_error (list_annotate P l Hs) n = oa
    /\ option_map (@proj1_sig _ _) oa = nth_error l n.
Proof.
  generalize dependent l.
  induction n; intros [| a l] Hs.
  - exists None. split; reflexivity.
  - inversion Hs; subst. exists (Some (dexist a (Forall_hd Hs))).
    rewrite list_annotate_unroll.
    split; reflexivity.
  - exists None. split; reflexivity.
  - rewrite list_annotate_unroll.
    specialize (IHn l (Forall_tl Hs)).
    destruct IHn as [oa [Hoa Hnth]].
    exists oa.
    split; assumption.
Qed.

Fixpoint nth_error_filter_index
  {A} P `{∀ (x:A), Decision (P x)}
  (l : list A)
  (n : nat)
  :=
  match l with
  | [] => None
  | a :: l =>
    if decide (P a) then
      match n with
      | 0 => Some 0
      | S n => option_map S (nth_error_filter_index P l n)
      end
    else
      option_map S (nth_error_filter_index P l n)
  end.

Lemma nth_error_filter_index_le
  {A} P `{∀ (x:A), Decision (P x)}
  (l : list A)
  (n1 n2 : nat)
  (Hle : n1 <= n2)
  (in1 in2 : nat)
  (Hin1 : nth_error_filter_index P l n1 = Some in1)
  (Hin2 : nth_error_filter_index P l n2 = Some in2)
  : in1 <= in2.
Proof.
  generalize dependent in2.
  generalize dependent in1.
  generalize dependent n2.
  generalize dependent n1.
  induction l; intros.
  - inversion Hin1.
  - simpl in Hin1. simpl in Hin2.
    destruct (decide (P a)).
    + destruct n1; destruct n2.
      * inversion Hin1; inversion Hin2; subst; assumption.
      * destruct (nth_error_filter_index P l n2)
        ; inversion Hin1; inversion Hin2; subst.
        lia.
      * inversion Hle.
      * { destruct in1, in2.
        - lia.
        - lia.
        - destruct (nth_error_filter_index P l n2); inversion Hin2.
        - assert (Hle' : n1 <= n2) by lia.
          specialize (IHl n1 n2 Hle').
          destruct (nth_error_filter_index P l n1) eqn:Hin1'; inversion Hin1;
          subst; clear Hin1.
          destruct (nth_error_filter_index P l n2) eqn:Hin2'; inversion Hin2
          ; subst; clear Hin2.
          specialize (IHl in1 eq_refl in2 eq_refl).
          lia.
        }
    + specialize (IHl n1 n2 Hle).
      destruct (nth_error_filter_index P l n1) eqn:Hin1'; inversion Hin1
      ; subst; clear Hin1.
      destruct (nth_error_filter_index P l n2) eqn:Hin2'; inversion Hin2
      ; subst; clear Hin2.
      specialize (IHl n0 eq_refl n3 eq_refl).
      lia.
Qed.

Lemma nth_error_filter
  {A} P `{∀ (x:A), Decision (P x)}
  (l : list A)
  (n : nat)
  (a : A)
  (Hnth : nth_error (filter P l) n = Some a)
  : exists (nth : nat),
    nth_error_filter_index P l n = Some nth
    /\ nth_error l nth = Some a.
Proof.
  generalize dependent a. generalize dependent n.
  induction l.
  - intros; simpl in Hnth. destruct n; inversion Hnth.
  - intros. rewrite filter_cons in Hnth. simpl. destruct (decide (P a)).
    + destruct n.
      * inversion Hnth; subst. exists 0; split; reflexivity.
      * simpl in Hnth.
        specialize (IHl n a0 Hnth).
        destruct IHl as [nth [Hnth' Ha0]].
        exists (S nth).
        split; try assumption.
        rewrite Hnth'.
        reflexivity.
    + specialize (IHl n a0 Hnth).
      destruct IHl as [nth [Hnth' Ha0]].
      exists (S nth).
      split; try assumption.
      rewrite Hnth'.
      reflexivity.
Qed.

Fixpoint Forall_filter
  {A : Type}
  (P : A -> Prop)
  {Pdec : forall a : A, Decision (P a)}
  (l : list A) : Forall P (filter P l).
Proof.
 destruct l; simpl.
 - exact (List.Forall_nil P).
 - specialize (Forall_filter A P _ l).
    unfold filter,list_filter.
    destruct (decide (P a)).
    + constructor; assumption.
    + assumption.
Defined.

(**
Produces the sublist of elements of a list filtered by a decidable predicate
each of them paired with the proof that it satisfies the predicate.
*)
Definition filter_annotate
  {A : Type}
  (P : A -> Prop)
  {Pdec : forall a : A, Decision (P a)}
  (l : list A) : list (dsig P) :=
  list_annotate _ _ (Forall_filter P l).

Definition filter_annotate_length
  {A : Type}
  (P : A -> Prop)
  {Pdec : forall a : A, Decision (P a)}
  (l : list A)
  : length (filter_annotate P l) = length (filter P l) :=
  list_annotate_length _ _ (Forall_filter P l).

Lemma filter_annotate_unroll
  {A : Type}
  (P : A -> Prop)
  {Pdec : forall a : A, Decision (P a)}
  (a : A)
  (l : list A)
  : filter_annotate P (a :: l) =
    let fa := filter_annotate P l in
    match decide (P a) with
    | left pa => dexist _ pa :: fa
    | _ => fa
    end.
Proof.
  unfold filter_annotate, filter.
  simpl.
  destruct (decide _); reflexivity.
Qed.

Lemma filter_annotate_app
  {A : Type}
  (P : A -> Prop)
  {Pdec : forall a : A, Decision (P a)}
  (l1 l2 : list A)
  : filter_annotate P (l1 ++ l2) = filter_annotate P l1 ++ filter_annotate P l2.
Proof.
  induction l1; [reflexivity|].
  simpl. rewrite! filter_annotate_unroll. rewrite IHl1. clear IHl1.
  destruct (decide _); reflexivity.
Qed.

(** Filters a list through a predicate, then transforms each element using a
function which depends on the fact that the predicate holds.
*)
Definition list_filter_map
  {A B : Type}
  (P : A -> Prop)
  {Pdec : forall a, Decision (P a)}
  (f : dsig P -> B)
  (l : list A)
  : list B :=
  map f (filter_annotate P l).

Lemma list_filter_map_app
  {A B : Type}
  (P : A -> Prop)
  {Pdec : forall a, Decision (P a)}
  (f : dsig P -> B)
  (l1 l2 : list A)
  : list_filter_map P f (l1 ++ l2) = list_filter_map P f l1 ++ list_filter_map P f l2.
Proof.
  unfold list_filter_map. rewrite filter_annotate_app, map_app. reflexivity.
Qed.

Lemma list_prefix_nth
  {A : Type}
  (s : list A)
  (n : nat)
  (i : nat)
  (Hi : i < n)
  : nth_error (list_prefix s n) i = nth_error s i.
Proof.
  generalize dependent n. generalize dependent s.
  induction i; intros [|a s] [|n] Hi; try reflexivity.
  - inversion Hi.
  - inversion Hi.
  - simpl.
    assert (Hi': i < n) by lia.
    specialize (IHi s n Hi').
    rewrite IHi.
    reflexivity.
Qed.

Lemma nth_error_length
  {A : Type}
  (l : list A)
  (n : nat)
  (a : A)
  (Hnth : nth_error l n = Some a)
  : S n <= length l.
Proof.
  generalize dependent a. generalize dependent l.
  induction n; intros [|a l] b Hnth; simpl; inversion Hnth.
  - lia.
  - specialize (IHn l b H0).
    lia.
Qed.

Lemma list_prefix_nth_last
  {A : Type}
  (l : list A)
  (n : nat)
  (nth : A)
  (Hnth : nth_error l n = Some nth)
  (_last : A)
  : nth = List.last (list_prefix l (S n)) _last.
Proof.
  specialize (nth_error_length l n nth Hnth); intro Hlen.
  specialize (list_prefix_length l (S n) Hlen); intro Hpref_len.
  symmetry in Hpref_len.
  specialize (list_prefix_nth l (S n) n); intro Hpref.
  rewrite <- Hpref in Hnth.
  - specialize (nth_error_last (list_prefix l (S n)) n Hpref_len _last); intro Hlast.
    rewrite Hlast in Hnth. inversion Hnth.
    reflexivity.
  - constructor.
Qed.

Lemma list_suffix_nth
  {A : Type}
  (s : list A)
  (n : nat)
  (i : nat)
  (Hi : n <= i)
  : nth_error (list_suffix s n) (i - n) = nth_error s i.
Proof.
  generalize dependent n. generalize dependent s.
  induction i; intros [|a s] [|n] Hi; try reflexivity.
  - inversion Hi.
  - simpl. apply nth_error_None. simpl. lia.
  - simpl.
    apply IHi.
    lia.
Qed.

Lemma list_suffix_lookup
  {A : Type}
  (s : list A)
  (n : nat)
  (i : nat)
  (Hi : n <= i)
  : list_suffix s n !! (i - n) = s !! i.
Proof.
  revert s n Hi.
  induction i; intros [|a s] [|n] Hi
  ; [reflexivity|reflexivity|reflexivity|lia|reflexivity|reflexivity|reflexivity|].
  simpl.
  apply IHi.
  lia.
Qed.

Lemma list_suffix_last
  {A : Type}
  (l : list A)
  (i : nat)
  (Hlt : i < length l)
  (_default : A)
  : List.last (list_suffix l i) _default  = List.last l _default.
Proof.
  generalize dependent l. induction i; intros [|a l] Hlt
  ; try reflexivity.
  simpl in Hlt.
  assert (Hlt': i < length l) by lia.
  specialize (IHi l Hlt').
  rewrite unroll_last. simpl.
  rewrite IHi.
  destruct l.
  - inversion Hlt; lia.
  - rewrite unroll_last. rewrite unroll_last. reflexivity.
Qed.

Lemma list_suffix_last_default
  {A : Type}
  (l : list A)
  (i : nat)
  (Hlast : i = length l)
  (_default : A)
  : List.last (list_suffix l i) _default  = _default.
Proof.
  generalize dependent l. induction i; intros [|a l] Hlast
  ; try reflexivity.
  - inversion Hlast.
  - simpl in Hlast. inversion Hlast.
  specialize (IHi l H0).
  simpl. subst.
  assumption.
Qed.

Lemma list_segment_nth
  {A : Type}
  (l : list A)
  (n1 n2 : nat)
  (Hn : n1 <= n2)
  (i : nat)
  (Hi1 : n1 <= i)
  (Hi2 : i < n2)
  : nth_error (list_segment l n1 n2) (i - n1) = nth_error l i.
Proof.
  unfold list_segment.
  rewrite list_suffix_nth; try assumption.
  apply list_prefix_nth.
  assumption.
Qed.

Lemma list_segment_app
  {A : Type}
  (l : list A)
  (n1 n2 n3 : nat)
  (H12 : n1 <= n2)
  (H23 : n2 <= n3)
  : list_segment l n1 n2 ++ list_segment l n2 n3 = list_segment l n1 n3.
Proof.
  assert (Hle : n1 <= n3) by lia.
  specialize (list_prefix_segment_suffix l n1 n3 Hle); intro Hl1.
  specialize (list_prefix_segment_suffix l n2 n3 H23); intro Hl2.
  rewrite <- Hl2 in Hl1 at 4. clear Hl2.
  repeat rewrite app_assoc in Hl1.
  apply app_inv_tail in Hl1.
  specialize (list_prefix_suffix (list_prefix l n2) n1); intro Hl2.
  specialize (list_prefix_prefix l n1 n2 H12); intro Hl3.
  rewrite Hl3 in Hl2.
  rewrite <- Hl2 in Hl1.
  rewrite <- app_assoc in Hl1.
  apply app_inv_head in Hl1.
  symmetry.
  assumption.
Qed.

Lemma list_segment_singleton
  {A : Type}
  (l : list A)
  (n : nat)
  (a : A)
  (Hnth : nth_error l n = Some a)
  : list_segment l n (S n) = [a].
Proof.
  unfold list_segment.
  assert (Hle : S n <= length l)
    by (apply nth_error_length in Hnth; assumption).
  assert (Hlt : n < length (list_prefix l (S n)))
    by (rewrite list_prefix_length; try constructor; assumption).
  specialize (list_suffix_last (list_prefix l (S n)) n Hlt a); intro Hlast1.
  specialize (list_prefix_nth_last l n a Hnth a); intro Hlast2.
  rewrite <- Hlast2 in Hlast1.
  specialize (list_suffix_length (list_prefix l (S n)) n).
  rewrite list_prefix_length; try assumption.
  intro Hlength.
  assert (Hs: S n - n = 1) by lia.
  rewrite Hs in Hlength.
  remember (list_suffix (list_prefix l (S n)) n) as x.
  clear -Hlength Hlast1.
  destruct x; inversion Hlength.
  destruct x; inversion H0.
  simpl in Hlast1; subst; reflexivity.
Qed.

Lemma nth_error_map
  {A B : Type}
  (f : A -> B)
  (l : list A)
  (n : nat)
  : nth_error (List.map f l) n = option_map f (nth_error l n).
Proof.
  generalize dependent n.
  induction l; intros [|n]; try reflexivity; simpl.
  apply IHl.
Qed.

Lemma exists_finite
  `{finite.Finite index}
  (P : index -> Prop)
  : (exists n : index, P n) <-> Exists P (enum index).
Proof.
  rewrite Exists_exists; split.
  - intros [n Hn]; eexists; split; [apply elem_of_enum | eassumption].
  - intros (n & _ & Hn); eexists; eassumption.
Qed.

Definition map_option
  {A B : Type}
  (f : A -> option B)
  : list A -> list B
  :=
  fold_right
    (fun x lb =>
      match f x with
      | None => lb
      | Some b => b :: lb
      end
    )
    [].

Lemma map_option_app
  {A B : Type}
  (f : A -> option B)
  l1 l2
  : map_option f (l1 ++ l2) = map_option f l1 ++ map_option f l2.
Proof.
  induction l1; [reflexivity|].
  change (a :: l1) with ([a] ++ l1).
  rewrite <- app_assoc. simpl.
  rewrite IHl1.
  destruct (f a); [|reflexivity].
  change (b :: map_option f l1) with ([b] ++ map_option f l1).
  rewrite <- app_assoc. reflexivity.
Qed.

Lemma map_option_app_rev
  {A B : Type}
  (f : A -> option B)
  l l1' l2'
  (Happ_rev : map_option f l = l1' ++ l2')
  : exists l1 l2, l = l1 ++ l2 /\ map_option f l1 = l1' /\ map_option f l2 = l2'.
Proof.
  revert l1' l2' Happ_rev.
  induction l; intros.
  - symmetry in Happ_rev.
    apply app_eq_nil in Happ_rev as [Hl1' Hl2'].
    subst. exists [], []. repeat split.
  - simpl in Happ_rev.
    destruct (f a) eqn:Hfa; swap 1 2.
    + specialize (IHl _ _ Happ_rev) as [_l1 [l2 [Hl [H_l1 Hl2]]]].
      subst.
      exists (a :: _l1), l2.
      repeat split. simpl. rewrite Hfa. reflexivity.
    + destruct l1' as [|_b l1']; swap 1 2.
      * change (_b :: l1') with ([_b] ++ l1') in Happ_rev.
        rewrite <- app_assoc in Happ_rev. inversion Happ_rev.
        subst _b.
        specialize (IHl _ _ H1) as [_l1 [l2 [Hl [H_l1 Hl2]]]].
        subst.
        exists (a :: _l1), l2.
        repeat split. simpl. rewrite Hfa. reflexivity.
      * simpl in Happ_rev. subst.
        exists [], (a :: l).
        repeat split. simpl. rewrite Hfa. reflexivity.
Qed.

Lemma map_option_length
  {A B : Type}
  (f : A -> option B)
  (l : list A)
  (Hfl : Forall (fun a => f a <> None) l)
  : length (map_option f l) = length l.
Proof.
  induction l; try reflexivity.
  inversion Hfl; subst.
  spec IHl H2.
  simpl.
  destruct (f a); try (elim H1; reflexivity).
  simpl. f_equal. assumption.
Qed.

Lemma map_option_nth
  {A B : Type}
  (f : A -> option B)
  (l : list A)
  (Hfl : Forall (fun a => f a <> None) l)
  (n := length l)
  (i : nat)
  (Hi : i < n)
  (dummya : A)
  (dummyb : B)
  : Some (nth i (map_option f l) dummyb) = f (nth i l dummya).
Proof.
  generalize dependent i.
  induction l; intros; simpl in *. { lia. }
  inversion Hfl. subst. spec IHl H2.
  destruct (f a) eqn: Hfa; try (elim H1; reflexivity).
  symmetry in Hfa.
  destruct i; try assumption.
  spec IHl i.
  spec IHl. { lia. }
  assumption.
Qed.

Lemma elem_of_map_option
  {A B : Type}
  (f : A -> option B)
  (l : list A)
  (b : B)
  : b ∈ map_option f l <-> exists a : A, a ∈ l /\ f a = Some b.
Proof.
  induction l as [| h t]; cbn.
  - setoid_rewrite elem_of_nil. firstorder.
  - destruct (f h) eqn: Heq; setoid_rewrite elem_of_cons
    ; firstorder; subst; intuition congruence + eauto.
Qed.

Lemma elem_of_map_option_rev
  {A B : Type}
  (f : A -> option B)
  (a : A)
  (b : B)
  (Hab : f a = Some b)
  (l : list A)
  : a ∈ l -> b ∈ map_option f l.
Proof.
  intro Ha; apply elem_of_map_option; exists a; intuition.
Qed.

Lemma in_map_option
  {A B : Type}
  (f : A -> option B)
  (l : list A)
  (b : B)
  : In b (map_option f l) <-> exists a : A, In a l /\ f a = Some b.
Proof.
  setoid_rewrite <- elem_of_list_In; apply elem_of_map_option.
Qed.

Lemma in_map_option_rev
  {A B : Type}
  (f : A -> option B)
  (a : A)
  (b : B)
  (Hab : f a = Some b)
  (l : list A)
  : In a l -> In b (map_option f l).
Proof.
  setoid_rewrite <- elem_of_list_In; apply elem_of_map_option_rev; assumption.
Qed.

(** [map_option] can be expressed as a [list_filter_map].
*)
Lemma map_option_as_filter
  {A B : Type}
  (f : A -> option B)
  (l : list A)
  : map_option f l = list_filter_map (is_Some ∘ f) (fun x => is_Some_proj (proj2_dsig x)) l.
Proof.
  induction l using rev_ind; [reflexivity|].
  rewrite map_option_app, IHl. clear IHl.
  rewrite list_filter_map_app. f_equal.
  cbn.
  destruct (decide _).
  - cbv. destruct (f x); [reflexivity|elim (is_Some_None (A := B)); assumption].
  - simpl. destruct (f x); [|reflexivity]. elim n. eexists; reflexivity.
Qed.

(* Unpack list of [option A] into list of [A] *)
Definition cat_option {A : Type} : list (option A) -> list A :=
  @map_option (option A) A id.

Example cat_option1 : cat_option [Some 1; Some 5; None; Some 6; None] = [1; 5; 6].
Proof. intuition. Qed.

Lemma cat_option_length
  {A : Type}
  (l : list (option A))
    (Hfl : Forall (fun a => a <> None) l)
  : length (cat_option l) = length l.
Proof.
  apply map_option_length; intuition.
Qed.

Lemma cat_option_length_le
  {A : Type}
  (l : list (option A))
  : length (cat_option l) <= length l.
Proof.
  induction l.
  - intuition.
  - simpl.
    destruct (id a) eqn : eq_id; simpl in *; subst a; simpl; lia.
Qed.

Lemma cat_option_app
  {A : Type}
  (l1 l2 : list (option A)) :
  cat_option (l1 ++ l2) = cat_option l1 ++ cat_option l2.
Proof.
  induction l1.
  - simpl in *. intuition.
  - destruct a eqn : eq_a;
      simpl in *;
      rewrite IHl1;
      reflexivity.
Qed.

Lemma cat_option_nth
  {A : Type}
  (l : list (option A))
  (Hfl : Forall (fun a => a <> None) l)
  (n := length l)
  (i : nat)
  (Hi : i < n)
  (dummya : A)
  : Some (nth i (cat_option l) dummya) = (nth i l (Some dummya)).
Proof.
  specialize (@map_option_nth (option A) A id l). simpl in *.
  intros.
  unfold id in *.
  apply H.
  all : intuition.
Qed.

Lemma in_cat_option
  {A : Type}
  (l : list (option A))
  (a : A)
  : In a (cat_option l) <-> exists b : (option A), In b l /\ b = Some a.
Proof.
  apply in_map_option.
Qed.

Lemma map_option_incl
  {A B : Type}
  (f : A -> option B)
  (l1 l2 : list A)
  (Hincl : incl l1 l2)
  : incl (map_option f l1) (map_option f l2).
Proof.
  intro b. repeat rewrite in_map_option.
  firstorder.
Qed.

Lemma nth_error_eq
  {A : Type}
  (l1 l2 : list A)
  (Hnth: forall n : nat, nth_error l1 n = nth_error l2 n)
  : l1 = l2.
Proof.
  generalize dependent l2.
  induction l1; intros [| a2 l2] Hnth; try reflexivity.
  - specialize (Hnth 0); simpl in Hnth. inversion Hnth.
  - specialize (Hnth 0); simpl in Hnth. inversion Hnth.
  - assert (H0 := Hnth 0). simpl in H0.
    inversion H0; subst.
    f_equal.
    apply IHl1.
    intro n.
    specialize (Hnth (S n)).
    assumption.
Qed.

Lemma occurrences_ordering
  {A : Type}
  (a b : A)
  (la1 la2 lb1 lb2 : list A)
  (Heq : la1 ++ a :: la2 = lb1 ++ b :: lb2)
  (Ha : ~a ∈ (b :: lb2))
  : exists lab : list A, lb1 = la1 ++ a :: lab.
Proof.
  generalize dependent lb2. generalize dependent la2.
  generalize dependent b. generalize dependent lb1.
  generalize dependent a.
  induction la1; intros; destruct lb1 as [|b0 lb1]; simpl in *
  ; inversion Heq; subst.
  - rewrite elem_of_cons in Ha.
    destruct Ha. left. reflexivity.
  - exists lb1. reflexivity.
  - rewrite elem_of_cons in Ha.
    destruct Ha. right.
    apply elem_of_app.
    right; left; reflexivity.
  - specialize (IHla1 a0 lb1 b la2 lb2 H1 Ha).
    destruct IHla1 as [la0b Hla0b].
    exists la0b. subst. reflexivity.
Qed.

(* TODO remove (we have Exists_first) *)
Lemma exists_first
  {A : Type}
  (l : list A)
  (P : A -> Prop)
  (Pdec : forall a : A, {P a } + {~P a})
  (Hsomething : Exists P l) :
  exists (prefix : list A)
         (suffix : list A)
         (first : A),
         (P first) /\
         l = prefix ++ [first] ++ suffix /\
         ~Exists P prefix.
Proof.
  induction l.
  - inversion Hsomething.
  - destruct (Pdec a).
    + exists []. exists l. exists a. repeat split; try assumption.
      intro H; inversion H.
    + assert (Hl : Exists P l).
      { inversion Hsomething; subst; try (elim n; assumption). assumption. }
      specialize (IHl Hl).
      destruct IHl as [prefix [suffix [first [Hfirst [Heq Hprefix]]]]].
      exists (a :: prefix). exists suffix. exists first. repeat split; try assumption.
      * simpl. subst. reflexivity.
      * intro Hprefix'. inversion Hprefix'; try (elim n; assumption).
        elim Hprefix. assumption.
Qed.

Lemma in_fast
  {A : Type}
  (l : list A)
  (a : A)
  (b : A)
  (Hin : In a (b :: l))
  (Hneq : b <> a) :
  In a l.
Proof.
  destruct Hin.
  - subst. elim Hneq. reflexivity.
  - assumption.
Qed.

Fixpoint one_element_decompositions
  {A : Type}
  (l : list A)
  : list (list A * A * list A)
  :=
  match l with
  | [] => []
  | a :: l' =>
    ([], a, l')
    :: map
      (fun t => match t with (l1, b, l2) => (a :: l1, b, l2) end)
      (one_element_decompositions l')
  end.

Lemma elem_of_one_element_decompositions
  {A : Type}
  (l : list A)
  (pre suf : list A)
  (x : A)
  : (pre, x, suf) ∈ one_element_decompositions l
  <-> pre ++ [x] ++ suf = l.
Proof.
  revert suf. revert x. revert pre.
  induction l; intros pre x suf; split; simpl; intro H.
  - inversion H.
  - destruct pre; inversion H.
  - inversion H; subst.
    + reflexivity.
    + apply elem_of_list_fmap in H2 as [x0 [Heq Hin]].
      destruct x0 as ((prex0,x0),sufx0).
      specialize (IHl prex0 x0 sufx0).
      apply IHl in Hin.
      subst l.
      inversion Heq. reflexivity.
  - destruct pre.
    + inversion H. left.
    + right. apply elem_of_list_fmap.
      rewrite <- app_comm_cons in H.
      inversion H. subst. clear H.
      exists (pre, x, suf).
      split; try reflexivity.
      apply IHl. reflexivity.
Qed.

Lemma in_one_element_decompositions_iff
  {A : Type}
  (l : list A)
  (pre suf : list A)
  (x : A)
  : In (pre, x, suf) (one_element_decompositions l)
  <-> pre ++ [x] ++ suf = l.
Proof.
  rewrite <- elem_of_list_In. apply elem_of_one_element_decompositions.
Qed.

Definition two_element_decompositions
  {A : Type}
  (l : list A)
  : list (list A * A * list A * A * list A)
  :=
  flat_map
    (fun t =>
      match t with
        (l1, e1, l2) =>
        map
          (fun t => match t with (l2',e2, l3) => (l1, e1, l2', e2, l3) end)
          (one_element_decompositions l2)
      end
    )
    (one_element_decompositions l).

Lemma in_two_element_decompositions_iff
  {A : Type}
  (l : list A)
  (pre mid suf : list A)
  (x y : A)
  : In (pre, x, mid, y, suf) (two_element_decompositions l)
  <-> pre ++ [x] ++ mid ++ [y] ++ suf = l.
Proof.
  unfold two_element_decompositions.
  rewrite in_flat_map.
  split.
  - intros [((pre', x'), sufx) [Hdecx Hin]].
    apply in_map_iff in Hin.
    destruct Hin as [((mid', y'), suf') [Hdec Hin]].
    inversion Hdec. subst. clear Hdec.
    apply in_one_element_decompositions_iff in Hdecx.
    apply in_one_element_decompositions_iff in Hin.
    subst sufx l. reflexivity.
  - remember (mid ++ [y] ++ suf) as sufx.
    intro H.
    exists (pre, x, sufx). apply in_one_element_decompositions_iff in H.
    split; try assumption.
    apply in_map_iff. exists (mid, y, suf).
    split; try reflexivity.
    apply in_one_element_decompositions_iff. symmetry. assumption.
Qed.

Lemma order_decompositions
  {A : Type}
  (pre1 suf1 pre2 suf2 : list A)
  (Heq : pre1 ++ suf1 = pre2 ++ suf2)
  : pre1 = pre2
  \/ (exists suf1', pre1 = pre2 ++ suf1')
  \/ (exists suf2', pre2 = pre1 ++ suf2').
Proof.
  remember (pre1 ++ suf1) as l.
  generalize dependent Heq.
  generalize dependent Heql.
  revert pre1 suf1 pre2 suf2.
  induction l; intros.
  - left.
    symmetry in Heql. apply app_eq_nil in Heql. destruct Heql as [Hpre1 _]. subst pre1.
    symmetry in Heq. apply app_eq_nil in Heq. destruct Heq as [Hpre2 _]. subst pre2.
    reflexivity.
  - destruct pre1 as [| a1 pre1]; destruct pre2 as [|a2 pre2].
    + left. reflexivity.
    + right. right. exists (a2 :: pre2). reflexivity.
    + right. left. exists (a1 :: pre1). reflexivity.
    + inversion Heql. subst a1. clear Heql.
      inversion Heq. subst a2. clear Heq.
      specialize (IHl pre1 suf1 pre2 suf2 H1 H2).
      destruct IHl as [Heq | [Hgt | Hlt]].
      * left. f_equal. assumption.
      * destruct Hgt as [suf1' Hgt].
        right. left. exists suf1'. simpl. f_equal. assumption.
      * destruct Hlt as [suf2' Hlt].
        right. right. exists suf2'. simpl. f_equal. assumption.
Qed.

Lemma list_max_exists
   (l : list nat)
   (nz : list_max l > 0) :
   In (list_max l) l.
Proof.
  induction l.
  - simpl in nz. lia.
  - simpl in *.
    destruct (a <=? (list_max l)) eqn : eq_leb.
    + assert (Init.Nat.max a (list_max l) = list_max l). {
         apply max_r.
         apply Nat.leb_le.
         assumption.
      }
      rewrite H in *.
      right.
      apply IHl.
      assumption.
    + assert (Init.Nat.max a (list_max l) = a). {
        apply leb_iff_conv in eq_leb.
        apply max_l.
        lia.
      }
      rewrite H in *.
      left.
      reflexivity.
Qed.

Lemma list_max_exists2
   (l : list nat)
   (Hne : l <> []) :
   In (list_max l) l.
Proof.
  destruct (list_max l) eqn : eq_max.
  - destruct l;[intuition congruence|].
    specialize (list_max_le (n :: l) 0) as Hle.
    destruct Hle as [Hle _].
    rewrite eq_max in Hle. spec Hle. apply le_refl.
    rewrite Forall_forall in Hle.
    specialize (Hle n). spec Hle. apply elem_of_list_In. auto with datatypes.
    simpl. lia.
  - specialize (list_max_exists l) as Hmax.
    spec Hmax. lia. rewrite <- eq_max. intuition.
Qed.

Lemma list_max_elem_of_exists
   (l : list nat)
   (nz : list_max l > 0) :
   (list_max l) ∈ l.
Proof.
  induction l; [simpl in nz; lia|].
  simpl in *.
  destruct (decide (a <= list_max l)) as [Hle|Hle].
  - assert (Nat.max a (list_max l) = list_max l). {
      apply max_r.
      assumption.
    }
    rewrite H in *.
    right.
    apply IHl.
    assumption.
  - assert (Nat.max a (list_max l) = a). {
      apply max_l.
      lia.
    }
    rewrite H in *.
    left.
Qed.

Lemma list_max_elem_of_exists2
   (l : list nat)
   (Hne : l <> []) :
   (list_max l) ∈ l.
Proof.
  destruct (list_max l) eqn : eq_max.
  - destruct l;[intuition congruence|].
    specialize (list_max_le (n :: l) 0) as Hle.
    destruct Hle as [Hle _].
    rewrite eq_max in Hle. spec Hle. apply le_refl.
    rewrite Forall_forall in Hle.
    specialize (Hle n). spec Hle. left.
    assert (Hn0: n = 0) by lia.
    rewrite Hn0; left.
  - specialize (list_max_elem_of_exists l) as Hmax.
    spec Hmax. lia. rewrite <- eq_max.
    assumption.
Qed.

(* Returns all values which occur with maximum frequency in the given list.
   Note that these values are returned with their original multiplicity. *)

Definition mode
  `{EqDecision A}
  (l : list A) : list A  :=
  let mode_value := list_max (List.map (count_occ decide_eq l) l) in
  filter (fun a => (count_occ decide_eq l a) = mode_value) l.

Example mode1 : mode [1; 1; 2; 3; 3] = [1; 1; 3; 3].
Proof. intuition. Qed.

Lemma mode_not_empty
  `{EqDecision A}
  (l : list A)
  (Hne : l <> []) :
  mode l <> [].
Proof.
  destruct l.
  elim Hne. reflexivity.
  remember (a :: l) as l'.
  remember (List.map (count_occ decide_eq l') l') as occurrences.

  assert (Hmaxp: list_max occurrences > 0). {
    rewrite Heqoccurrences.
    rewrite Heql'.
    simpl.
    rewrite decide_True.
    lia.
    reflexivity.
  }

  assert (exists a, (count_occ decide_eq l' a) = list_max occurrences). {
    assert (In (list_max occurrences) occurrences). {
      apply list_max_exists.
      rewrite Heqoccurrences.
      rewrite Heql'.
      rewrite Heqoccurrences in Hmaxp.
      rewrite Heql' in Hmaxp.
      assumption.
    }
    rewrite Heqoccurrences in H.
    rewrite in_map_iff in H.
    destruct H as [x [Heq Hin]].
    exists x.
    rewrite Heqoccurrences.
    assumption.
  }

  assert (exists a, In a (mode l')). {
    destruct H.
    exists x.
    specialize (count_occ_In decide_eq l' x).
    intros.
    destruct H0 as [_ H1].
    rewrite H in H1.
    specialize (H1 Hmaxp).
    unfold mode.
    apply filter_in.
    assumption.
    rewrite Heqoccurrences in H.
    rewrite H.
    reflexivity.
  }
  destruct H.
  intros contra.
  rewrite contra in H0.
  destruct H0.
  intuition.
Qed.

(* Computes the list suff which satisfies <<pref ++ suff = l>> or
   reports that no such list exists. *)

Fixpoint complete_prefix
  `{EqDecision A}
  (l pref : list A) : option (list A) :=
  match l, pref with
  | l , [] => Some l
  | [], (b :: pref') => None
  | (a :: l'), (b :: pref') => match (decide_eq a b) with
                               | right _ => None
                               | _ => let res' := complete_prefix l' pref' in
                                      match res' with
                                      | None => None
                                      | Some s => Some s
                                      end
                               end
  end.

Example complete_prefix_some : complete_prefix [1;2;3;4] [1;2] = Some [3;4].
Proof. intuition. Qed.
Example complete_prefix_none : complete_prefix [1;2;3;4] [1;3] = None.
Proof. intuition. Qed.

Lemma complete_prefix_empty
  `{EqDecision A}
  (l : list A) :
  complete_prefix l [] = Some l.
Proof.
  induction l.
  - simpl. reflexivity.
  - simpl.
    destruct (complete_prefix l []).
    inversion IHl.
    reflexivity.
    discriminate IHl.
Qed.

Lemma complete_prefix_correct
  `{EqDecision A}
  (l pref suff : list A) :
  l = pref ++ suff <->
  complete_prefix l pref = Some suff.
Proof.
  split.
  - generalize dependent suff.
    generalize dependent pref.
    induction l.
    + intros. simpl in *.
      destruct pref; destruct suff;
      try reflexivity;
      try discriminate H.
    + intros.
      unfold complete_prefix.
      destruct pref.
      * specialize (IHl [] l).
        spec IHl.
        intuition.
        rewrite app_nil_l in H.
        f_equal. intuition.
      * destruct (decide (a = a0)) eqn : eq_d.
        specialize (IHl pref suff).
        unfold complete_prefix in IHl.
        rewrite IHl.
        reflexivity.
        simpl in H.
        inversion H.
        reflexivity.
        inversion H.
        elim n. assumption.
   - generalize dependent suff.
     generalize dependent pref.
     induction l; intros.
     + destruct pref; destruct suff;
       try intuition;
       try discriminate H.
     + destruct pref eqn : eq_pref.
       rewrite complete_prefix_empty in H.
       inversion H.
       intuition.
       simpl.
       simpl in H.
       destruct (decide (a = a0)).
       destruct (complete_prefix l l0) eqn : eq_cp.
       inversion H.
       rewrite e.
       f_equal.
       specialize (IHl l0 suff).
       spec IHl.
       rewrite eq_cp.
       f_equal. assumption.
       assumption.
       discriminate H.
       discriminate H.
Qed.

(* Computes the list pref which satisfies <<pref ++ suff = l>> or
   reports that no such list exists. *)

Definition complete_suffix
  `{EqDecision A}
  (l suff : list A) : option (list A) :=
  let res := complete_prefix (rev l) (rev suff) in
  match res with
  | None => None
  | Some ls => Some (rev ls)
  end.

Example complete_suffix_some : complete_suffix [1;2;3;4] [3;4] = Some [1;2].
Proof. intuition. Qed.

Lemma complete_suffix_correct
  `{EqDecision A}
  (l pref suff : list A) :
  l = pref ++ suff <->
  complete_suffix l suff = Some pref.
Proof.
  unfold complete_suffix.
  split.
  - intros.
    destruct (complete_prefix (rev l) (rev suff)) eqn : eq_c.
    apply complete_prefix_correct in eq_c.
    rewrite H in eq_c.
    rewrite rev_app_distr in eq_c.
    assert (l0 = rev pref). {
      apply app_inv_head in eq_c.
      symmetry.
      assumption.
    }
    rewrite H0.
    f_equal.
    apply rev_involutive.
    assert (rev l = rev suff ++ rev pref). {
      apply rev_eq_app.
      rewrite rev_involutive.
      assumption.
    }
    apply complete_prefix_correct in H0.
    rewrite eq_c in H0.
    discriminate H0.
  - destruct (complete_prefix (rev l) (rev suff)) eqn : eq_c.
    intros.
    inversion H.
    apply complete_prefix_correct in eq_c.
    apply rev_eq_app in eq_c.
    rewrite rev_involutive in eq_c.
    assumption.
    intros.
    discriminate H.
Qed.

Lemma complete_suffix_empty
  `{EqDecision A}
  (l : list A) :
  complete_suffix l [] = Some l.
Proof.
  unfold complete_suffix. simpl.
  rewrite complete_prefix_empty.
  f_equal.
  apply rev_involutive.
Qed.

(** elements belonging to first type in a list of a sum type *)
Definition list_sum_project_left
  {A B : Type}
  (x : list (A + B))
  : list A
  :=
  map_option sum_project_left x.

(** elements belonging to second type in a list of a sum type *)
Definition list_sum_project_right
  {A B : Type}
  (x : list (A + B))
  : list B
  :=
  map_option sum_project_right x.

Lemma fold_right_andb_false l:
  fold_right andb false l = false.
Proof.
  induction l.
  - reflexivity.
  - simpl. rewrite IHl. apply andb_false_r.
Qed.

Definition Listing_finite_transparent `{EqDecision A} {l : list A} (finite_l : Listing l) : finite.Finite A.
Proof.
  exists l.
  - apply NoDup_ListNoDup. apply finite_l.
  - intro. apply elem_of_list_In. apply finite_l.
Defined.

Lemma Listing_finite `{EqDecision A} {l : list A} (finite_l : Listing l) : finite.Finite A.
Proof.
  apply (Listing_finite_transparent finite_l).
Qed.

Lemma sumbool_forall [A : Type] [P Q : A → Prop]:
  (∀ x : A, {P x} + {Q x}) → ∀ l : list A, {Forall P l} + {Exists Q l}.
Proof.
  induction l.
  left. constructor.
  refine (if X a then if IHl then left _ else right _ else right _);constructor;assumption.
Qed.

Lemma list_sum_decrease [A:Type] (f g: A -> nat) (l: list A):
  (forall a, In a l -> f a <= g a) -> Exists (fun a => f a < g a) l ->
  list_sum (map f l) < list_sum (map g l).
Proof.
  induction 2.
  - simpl.
    apply PeanoNat.Nat.add_lt_le_mono.
    assumption.
    induction l.
    + reflexivity.
    + simpl. apply PeanoNat.Nat.add_le_mono.
      apply H. firstorder.
      apply IHl. firstorder.
  - simpl.
    apply PeanoNat.Nat.add_le_lt_mono.
    apply H;left;reflexivity.
    apply IHExists. intros;apply H;right;assumption.
Qed.

(* Nearly the natural induction principle for fold_left.
   Useful if you can think of [[fold_left f]] as transforming
   a list into a [[B -> B]] function, and can describe the
   effect with a [[P : list A -> relation B]].
   The assumption [[Hstep]] could be weakened by replacing [[r]]
   with [[fold_left f l (f x a)]], but that isn't useful in
   natural examples.
 *)
Lemma fold_left_ind
      [A B:Type] (f: B -> A -> B) (P : list A -> B -> B -> Prop)
      (Hstart : forall x, P nil x x)
      (Hstep : forall x a l r,
          P l (f x a) r ->
          P (a :: l) x r):
  forall l x, P l x (fold_left f l x).
Proof.
  induction l.
  apply Hstart.
  intro x.
  apply Hstep, IHl.
Qed.

(* An induction principle for fold_left which
   decomposes the list from the right
 *)
Lemma fold_left_ind_rev
      [A B:Type] (f: B -> A -> B) (x0: B)
      (P : list A -> B -> Prop)
      (Hstart : P nil x0)
      (Hstep: forall l a x, P l x -> P (l++a::nil) (f x a)):
  forall l, P l (fold_left f l x0).
Proof.
  induction l using rev_ind.
  - apply Hstart.
  - rewrite fold_left_app. simpl.
    apply Hstep. assumption.
Qed.

Section suffix_quantifiers.

(** ** Quantifiers for all suffixes

In this section we define list quantifiers similar to [Streams.ForAll] and
[Streams.Exists] and prove several properties about them.

Among the definitions, the more useful are [ForAllSuffix2] and [ExistsSuffix2]
as they allow us to quantify over relations between consecutive elements.
*)

  Context
    [A : Type]
    (P : list A -> Prop)
    .

Inductive ExistsSuffix : list A -> Prop :=
  | SHere : forall l, P l -> ExistsSuffix l
  | SFurther : forall a l, ExistsSuffix l -> ExistsSuffix (a :: l).

Inductive ForAllSuffix : list A -> Prop :=
  | SNil : P [] -> ForAllSuffix []
  | SHereAndFurther : forall a l, P (a :: l) -> ForAllSuffix l -> ForAllSuffix (a :: l).

Lemma fsHere : forall l, ForAllSuffix l -> P l.
Proof.
  inversion 1; assumption.
Qed.

Lemma fsFurther : forall a l, ForAllSuffix (a :: l) -> ForAllSuffix l.
Proof.
  inversion 1; assumption.
Qed.

Lemma ForAll_list_suffix : forall m x, ForAllSuffix x -> ForAllSuffix (list_suffix x m).
Proof.
  induction m; simpl; intros; [assumption|destruct x].
  - assumption.
  - apply fsFurther in H. apply IHm. assumption.
Qed.

Lemma ForAllSuffix_induction
  (Inv : list A -> Prop)
  (InvThenP : forall l, Inv l -> P l)
  (InvIsStable : forall a l, Inv (a :: l) -> Inv l)
  : forall l, Inv l -> ForAllSuffix l.
Proof.
  induction l; intros.
  - constructor. apply InvThenP. assumption.
  - constructor.
    + apply InvThenP. assumption.
    + apply IHl. apply InvIsStable in H. assumption.
Qed.

End suffix_quantifiers.

Lemma ForAllSuffix_subsumption [A : Type] (P Q : list A -> Prop)
  (HPQ : forall l, P l -> Q l)
  : forall l, ForAllSuffix P l -> ForAllSuffix Q l.
Proof.
  induction 1; constructor.
  - apply HPQ. assumption.
  - apply HPQ. assumption.
  - assumption.
Qed.

Definition ForAllSuffix1 [A : Type] (P : A -> Prop) : list A -> Prop :=
  ForAllSuffix (fun l => match l with | [] => True | a :: _ => P a end).

Lemma ForAllSuffix1_Forall [A : Type] (P : A -> Prop)
  : forall l, ForAllSuffix1 P l <-> Forall P l.
Proof.
  split; induction 1; constructor; auto.
Qed.

Definition ExistsSuffix1 [A : Type] (P : A -> Prop) : list A -> Prop :=
  ExistsSuffix (fun l => match l with | [] => False | a :: _ => P a end).

Lemma ExistsSuffix1_Exists [A : Type] (P : A -> Prop)
  : forall l, ExistsSuffix1 P l <-> Exists P l.
Proof.
  split; induction 1.
  - destruct l; [contradiction|]. left. assumption.
  - right. assumption.
  - left. assumption.
  - right. assumption.
Qed.

Definition ForAllSuffix2 [A : Type] (R : A -> A -> Prop) : list A -> Prop :=
  ForAllSuffix (fun l => match l with | a :: b :: _ => R a b | _ => True end).

Lemma ForAllSuffix2_lookup [A : Type] (R : A -> A -> Prop) l
  : ForAllSuffix2 R l <-> forall n a b, l !! n = Some a -> l !! (S n) = Some b -> R a b.
Proof.
  split.
  - intros Hall n. apply ForAll_list_suffix with (m := n) in Hall.
    specialize (list_suffix_lookup l n n) as Hn.
    spec Hn; [lia|]. rewrite <- Hn. clear Hn.
    specialize (list_suffix_lookup l n (S n)) as Hn.
    spec Hn; [lia|]. rewrite <- Hn. clear Hn.
    replace (n - n) with 0 by lia.
    replace (S n - n) with 1 by lia.
    revert Hall. generalize (list_suffix l n).
    intros l0 Hall a b Ha Hb.
    destruct l0 as [|_a l0]; inversion Ha; subst _a; clear Ha.
    destruct l0 as [|_b l0]; inversion Hb; subst _b; clear Hb.
    apply fsHere in Hall. assumption.
  - apply
      (ForAllSuffix_induction
        (fun l => match l with | a :: b :: _ => R a b | _ => True end)
        (fun l => (∀ (n : nat) (a b : A),
          l !! n = Some a → l !! (S n) = Some b → R a b))); intros.
    + specialize (H 0).
      destruct l0 as [|a l0]; [exact I|].
      destruct l0 as [|b l0]; [exact I|].
      exact (H a b eq_refl eq_refl).
    + exact (H (S n) a0 b H0 H1).
Qed.

Lemma fsFurther2_transitive [A : Type] (R : A -> A -> Prop) {HT : Transitive R}
  : forall a b l, ForAllSuffix2 R (a::b::l) -> ForAllSuffix2 R (a::l).
Proof.
  inversion 1. subst. destruct l.
  - constructor; [exact I|]. constructor. exact I.
  - inversion H3. subst.
    constructor; [|assumption].
    transitivity b; assumption.
Qed.

Lemma ForAllSuffix2_transitive_lookup [A : Type] (R : A -> A -> Prop) {HT : Transitive R}
  : forall l, ForAllSuffix2 R l <-> forall m n a b, m < n -> l !! m = Some a -> l !! n = Some b -> R a b.
Proof.
  intro l.
  rewrite ForAllSuffix2_lookup.
  split; intro Hall.
  2: { intros n a b.  apply Hall.  lia.  }
  intros m n a b Hlt.
  apply le_plus_dec in Hlt as [k Hlt].
  subst n. revert a b. induction k; simpl; [apply Hall|].
  intros a b Ha Hb.
  assert (Hlt : k + S m < length l).
  { apply lookup_lt_Some in Hb. lia. }
  apply lookup_lt_is_Some in Hlt as [c Hc].
  specialize (Hall _ _ _ Hc Hb).
  specialize (IHk  _ _ Ha Hc).
  transitivity c; assumption.
Qed.

Lemma ForAllSuffix2_filter [A : Type] (R : A -> A -> Prop) `{HT : Transitive _ R}
  (P : A -> Prop) {Pdec : forall a, Decision (P a)}
  : forall l, ForAllSuffix2 R l -> ForAllSuffix2 R (filter P l).
Proof.
  induction l; [exact id|].
  intro Hl.
  unfold filter. simpl.
  spec IHl; [apply fsFurther in Hl; assumption|].
  case_decide; [|assumption].
  constructor; [|assumption].
  clear IHl H.
  induction l; [exact I|].
  spec IHl.
  { revert Hl. apply fsFurther2_transitive. assumption.
  }
  cbn. case_decide; [|assumption].
  inversion Hl. assumption.
Qed.


Lemma list_subseteq_tran : forall (A : Type) (l m n : list A),
 l ⊆ m → m ⊆ n → l ⊆ n.
Proof.
intros A l m n Hlm Hmn x y.
apply Hmn.
apply Hlm.
assumption.
Qed.

Global Instance list_subseteq_dec `{EqDecision A} : RelDecision (@subseteq (list A) _).
Proof.
  intros x.
  induction x.
  - left. apply list_subseteq_nil.
  - intro y. specialize (IHx y) as [Hsub | Hnsub].
    2: {
      right. intro Hsub. elim Hnsub.
      intros b Hb. apply Hsub. right. assumption.
    }
    destruct (decide (a ∈ y)).
    + left. intros b Hb. inversion Hb; subst; [assumption|]. apply Hsub. assumption.
    + right. intro Hsub'. elim n. apply Hsub'. left.
Qed.

Lemma filter_subseteq {A} P `{∀ (x:A), Decision (P x)} (s1 s2 : list A) :
  s1 ⊆ s2 ->
  (filter P s1) ⊆ (filter P s2).
Proof.
induction s1; intros; intro x; intros.
  - contradict H1.
    rewrite filter_nil; intro Hx. inversion Hx.
  - rewrite filter_cons in H1.
    destruct (decide (P a)).
    + rewrite elem_of_cons in H1.
      destruct H1.
      * subst; apply elem_of_list_filter.
        split; [assumption|].
        apply H0; left.
      * apply IHs1; try assumption. intro y; intro. apply H0. right. assumption.
    + apply IHs1; try assumption. intro y; intro. apply H0. right. assumption.
Qed.

Lemma filter_subseteq_fn {A} P Q
  `{∀ (x:A), Decision (P x)} `{∀ (x:A), Decision (Q x)} :
  (forall a, P a -> Q a) ->
  forall (s : list A), filter P s ⊆ filter Q s.
Proof.
induction s; simpl.
  - rewrite filter_nil; intros x Hx; inversion Hx.
  - intro x; intros.
    rewrite filter_cons in H2.
    destruct (decide (P a)).
    + rewrite elem_of_cons in H2.
      rewrite filter_cons.
      destruct (decide (Q a)).
      * destruct H2.
        -- subst; left.
        -- right. apply IHs. assumption.
      * contradict n. apply H1. assumption.
    + rewrite filter_cons.
      destruct (decide (Q a)).
      -- right. apply IHs. assumption.
      -- apply IHs. assumption.
Qed.

Lemma map_option_subseteq
  {A B : Type}
  (f : A -> option B)
  (l1 l2 : list A)
  (Hincl : l1 ⊆ l2)
  : (map_option f l1) ⊆ (map_option f l2).
Proof.
 intro b. repeat rewrite in_map_subseteq.
 intros Hb.
 apply elem_of_map_option.
 apply elem_of_map_option in Hb.
 destruct Hb as [a [Ha Hfa]].
 exists a.
 apply Hincl in Ha.
 split; assumption.
Qed.

Lemma elem_of_empty_nil [X:Type] (l:list X) :
  (forall v, v ∉ l) -> l = [].
Proof.
  destruct l as [|a]. reflexivity.
  simpl. intro H. elim (H a). left.
Qed.

Lemma nodup_append_left {A}:
  forall (l1 l2 : list A), NoDup (l1 ++ l2) -> NoDup l1.
Proof.
  induction l1; intros.
  - constructor.
  - inversion H. apply IHl1 in H3. constructor; try assumption. intro. apply H2.
    apply elem_of_app. left. assumption.
Qed.

Lemma subseteq_empty {A} : forall (l : list A),
  l ⊆ nil -> l = nil.
Proof.
  intros. destruct l; [reflexivity|].
  exfalso.
  specialize (H a (elem_of_list_here _ _)).
  inversion H.
Qed.

Lemma elem_of_cat_option
  {A : Type}
  (l : list (option A))
  (a : A)
  : a ∈ (cat_option l) <-> exists b : (option A), b ∈ l /\ b = Some a.
Proof.
  apply elem_of_map_option.
Qed.

Lemma Listing_NoDup {A} {l : list A} : Listing l -> NoDup l.
Proof.
 intros [Hnd Hfull].
 apply NoDup_ListNoDup in Hnd.
 assumption.
Qed.

Lemma NoDup_subseteq_length [A : Type]
  [l1 l2 : list A]
  (Hnodup : NoDup l1)
  (Hincl : l1 ⊆ l2)
  : length l1 <= length l2.
Proof.
  apply submseteq_length, NoDup_submseteq; assumption.
Qed.<|MERGE_RESOLUTION|>--- conflicted
+++ resolved
@@ -792,28 +792,9 @@
   (xP : dsig P)
   : xP ∈ (list_annotate P l Hs) <-> (` xP) ∈ l.
 Proof.
-<<<<<<< HEAD
-  split; [apply elem_of_list_annotate_forget|].
-  destruct_dec_sig xP x HPx HeqxP.
-  subst.
-  simpl.
-  intros Hx.
-  induction l; [inversion Hx|].
-  rewrite list_annotate_unroll.
-  destruct (decide (x = a)) as [Heq | Hneq].
-  - subst.
-    replace (@dexist A P _ a (Forall_hd Hs)) with (dec_exist P a HPx); [left|].
-    apply dsig_eq.
-    reflexivity.
-  - right.
-    apply IHl.
-    inversion Hx; [congruence|].
-    assumption.
-=======
   split; [apply elem_of_list_annotate_forget |].
   destruct_dec_sig xP x HPx HeqxP; subst; cbn.
   induction 1; cbn; rewrite elem_of_cons, dsig_eq; cbn; auto.
->>>>>>> 207b8a79
 Qed.
 
 Lemma nth_error_list_annotate
