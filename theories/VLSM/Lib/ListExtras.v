--- conflicted
+++ resolved
@@ -208,52 +208,7 @@
     by rewrite !unroll_last.
 Qed.
 
-<<<<<<< HEAD
 Lemma firstn_split
-=======
-(**
-  Compute the suffix of the list <<l>> that starts at position <<n>>,
-  i.e. throw away the first <<n>> elements from <<l>>.
-*)
-Fixpoint list_suffix
-  {A : Type}
-  (l : list A)
-  (n : nat)
-  {struct n}
-  : list A
-  := match n, l with
-    | 0, _ => l
-    | _, [] => []
-    | S n, a :: l => list_suffix l n
-    end.
-
-Lemma list_suffix_map
-  {A B : Type}
-  (f : A -> B)
-  (l : list A)
-  (n : nat)
-  : List.map f (list_suffix l n) = list_suffix (List.map f l) n.
-Proof.
-  by revert l; induction n; intros [| a l]; [.. | apply IHn].
-Qed.
-
-(**
-  Compute the prefix of the list <<l>> whose length is <<n>>.
-  If the list is shorter than <<n>>, return the whole list.
-*)
-Fixpoint list_prefix
-  {A : Type}
-  (l : list A)
-  (n : nat)
-  : list A
-  := match n, l with
-    | 0, _ => []
-    | _, [] => []
-    | S n, a :: l => a :: list_prefix l n
-    end.
-
-Lemma list_prefix_split
->>>>>>> a12837d0
   {A : Type}
   (l left right : list A)
   (left_len : nat)
