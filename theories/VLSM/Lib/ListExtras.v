From VLSM.Lib Require Import Itauto.
From stdpp Require Import finite.
From Coq Require Import FinFun.
From VLSM.Lib Require Import Preamble.

(** * Utility lemmas about lists *)

(**
  A list is either null or it can be decomposed into an initial prefix
  and a last element.
*)
Lemma has_last_or_null {S} (l : list S)
  : {l' : list S & {a : S | l = l' ++ (a :: nil)}} + {l = nil} .
Proof.
<<<<<<< HEAD
  destruct l as [| h t].
=======
  destruct l.
>>>>>>> d65fb8b4
  - by right.
  - by left; apply exists_last.
Qed.

(**
  Destructs a list in <<l>> in either null or a prefix <<l'>> and
  a last element <<a>> with an equation <<Heq>> stating that <<l = l' ++ [a]>>.
*)
Ltac destruct_list_last l l' a Heq :=
 destruct (has_last_or_null l) as [[l' [a Heq]] | Heq]; rewrite Heq in *; swap 1 2.

Lemma last_not_null {S} (l : list S) (a : S)
  : l ++ [a] <> [].
Proof.
  by destruct l.
Qed.

Definition last_error {S} (l : list S) : option S :=
  match l with
  | [] => None
  | a :: t => Some (List.last t a)
  end.

Lemma unfold_last_hd {S} : forall (random a b : S) (l : list S),
  List.last (a :: (b :: l)) random = List.last (b :: l) random.
Proof. done. Qed.

Lemma swap_head_last {S} : forall (random a b c : S) (l : list S),
  List.last (a :: b :: c :: l) random = List.last (b :: a :: c :: l) random.
Proof.
  intros random h1 h2 s tl.
  by induction tl as [| hd tl IHl].
Qed.

Lemma remove_hd_last {X} :
  forall (hd1 hd2 d1 d2 : X) (tl : list X),
    List.last (hd1 :: hd2 :: tl) d1 = List.last (hd2 :: tl) d2.
Proof.
  induction tl; cbn; [done |].
  by destruct tl.
Qed.

Lemma unroll_last {S} : forall (random a : S) (l : list S),
  List.last (a :: l) random = List.last l a.
Proof.
  induction l; [done |].
  destruct l; [done |].
  by rewrite swap_head_last, unfold_last_hd, IHl, unfold_last_hd.
Qed.

Lemma last_app
  {A}
  (l1 l2 : list A)
  (def : A)
  : List.last (l1 ++ l2) def = List.last l2 (List.last l1 def).
Proof.
  generalize dependent def.
  induction l1; [done |].
  by intro def; rewrite <- !app_comm_cons, !unroll_last.
Qed.

Lemma last_map
  {A B}
  (f : A -> B)
  (h : A)
  (t : list A)
  (def : B)
  : List.last (map f (h :: t)) def = f (List.last t h).
Proof.
  revert def h.
  induction t; intros; [done |].
  by rewrite map_cons, !unroll_last.
Qed.

Lemma last_error_some {S}
  (l : list S)
  (s random : S)
  (Herr : last_error l = Some s) :
  List.last l random = s.
Proof.
  by destruct l; [| inversion Herr; apply unroll_last].
Qed.

Lemma incl_singleton {A} :
  forall (l : list A) (a : A),
    l ⊆ [a] -> forall b : A, b ∈ l -> b = a.
Proof.
  intros l a Hsub b Hin.
  induction l as [| h t]; inversion Hin; subst.
  - specialize (Hsub _ Hin).
    by apply elem_of_list_singleton in Hsub.
  - apply IHt; [| done].
    rewrite <- Hsub.
    by apply list_subseteq_cons.
Qed.

Lemma Exists_first
  {A : Type}
  (l : list A)
  (P : A -> Prop)
  (Pdec : forall a : A, Decision (P a))
  (Hsomething : Exists P l)
  : exists (prefix : list A)
         (suffix : list A)
         (first : A),
         P first /\
         l = prefix ++ [first] ++ suffix /\
         ~ Exists P prefix.
Proof.
  induction l as [| h t]; [by inversion Hsomething |].
  destruct (decide (P h)).
  - exists [], t, h.
    rewrite Exists_nil.
    by itauto.
  - apply Exists_cons in Hsomething as []; [done |].
    destruct (IHt H) as (prefix & suffix & first & p & -> & Hnex).
    exists (h :: prefix), suffix, first.
    rewrite Exists_cons.
    by itauto.
Qed.

Lemma in_not_in : forall A (x y : A) (l : list A),
  x ∈ l ->
  y ∉ l ->
  x <> y.
Proof. by itauto congruence. Qed.

Definition inb `{EqDecision A} (x : A) (xs : list A) :=
  if decide (x ∈ xs) then true else false.

Lemma in_correct `{EqDecision A} :
  forall (l : list A) (x : A),
    x ∈ l <-> inb x l = true.
Proof.
  intros s msg.
  unfold inb.
  by destruct (decide (msg ∈ s)); itauto congruence.
Qed.

Lemma in_correct_refl `{EqDecision A} :
  forall (l : list A) (x : A),
    x ∈ l <-> inb x l.
Proof.
  intros s msg.
  by rewrite in_correct, Is_true_iff_eq_true.
Qed.

Lemma in_correct' `{EqDecision A} :
  forall (l : list A) (x : A),
    x ∉ l <-> inb x l = false.
Proof.
  intros s msg.
  by rewrite in_correct, not_true_iff_false.
Qed.

Lemma map_list_subseteq {A B} (f : A -> B) :
  forall l1 l2 : list A,
    l1 ⊆ l2 -> map f l1 ⊆ map f l2.
Proof.
  unfold subseteq, list_subseteq.
  intros l1 l2 Hsub b Hin.
  rewrite elem_of_list_fmap in Hin |- *.
  destruct Hin as (x & -> & Hin').
  exists x.
  by split; [| apply Hsub].
Qed.

Definition app_cons {A}
  (a : A)
  (l : list A)
  : [a] ++ l = a :: l
  := eq_refl.

Lemma append_nodup_left {A} :
  forall (l1 l2 : list A), List.NoDup (l1 ++ l2) -> List.NoDup l1.
Proof.
  induction l1; intros.
  - by constructor.
  - inversion H. apply IHl1 in H3. constructor; [| done].
    by rewrite in_app_iff in H2; itauto.
Qed.

Lemma append_nodup_right {A} :
  forall (l1 l2 : list A), List.NoDup (l1 ++ l2) -> List.NoDup l2.
Proof.
  by induction l1; cbn; intros; [| inversion H; auto].
Qed.

Lemma last_is_last {A} : forall (l : list A) (x dummy : A),
  List.last (l ++ [x]) dummy = x.
Proof.
  induction l; intros; [done |].
  rewrite <- app_comm_cons. rewrite <- (IHl x dummy) at 2.
  by destruct l.
Qed.

Lemma last_error_is_last {A} : forall (l : list A) (x : A),
  last_error (l ++ [x]) = Some x.
Proof.
  destruct l; cbn; [done |].
  by intros; rewrite last_is_last.
Qed.

<<<<<<< HEAD
=======
Lemma In_app_comm {X} : forall l1 l2 (x : X), In x (l1 ++ l2) <-> In x (l2 ++ l1).
Proof.
  by intros l1 l2 x; split; intro H_in;
    apply in_or_app; apply in_app_or in H_in as [cat | dog]; itauto.
Qed.

>>>>>>> d65fb8b4
Lemma nth_error_last
  {A : Type}
  (l : list A)
  (n : nat)
  (Hlast : S n = length l)
  (_last : A)
  : nth_error l n = Some (List.last l _last).
Proof.
  generalize dependent _last.
  generalize dependent l.
  induction n; intros.
  - destruct l; inversion Hlast. symmetry in H0.
    by apply length_zero_iff_nil in H0; subst.
  - destruct l; inversion Hlast.
    specialize (IHn l H0 _last). rewrite unroll_last.
    simpl. rewrite IHn. f_equal.
    destruct l; inversion H0.
    by rewrite !unroll_last.
Qed.

Fixpoint list_suffix
  {A : Type}
  (l : list A)
  (n : nat)
  {struct n}
  : list A
  := match n, l with
    | 0, _ => l
    | _, [] => []
    | S n, a :: l => list_suffix l n
    end.

Lemma list_suffix_map
  {A B : Type}
  (f : A -> B)
  (l : list A)
  (n : nat)
  : List.map f (list_suffix l n) = list_suffix (List.map f l) n.
Proof.
  by revert l; induction n; intros [| a l]; [.. | apply IHn].
Qed.

Fixpoint list_prefix
  {A : Type}
  (l : list A)
  (n : nat)
  : list A
  := match n, l with
    | 0, _ => []
    | _, [] => []
    | S n, a :: l => a :: list_prefix l n
    end.

Lemma list_prefix_split
  {A : Type}
  (l left right : list A)
  (left_len : nat)
  (Hlen : left_len = length left)
  (Hsplit : l = left ++ right) :
  list_prefix l left_len = left.
Proof.
  generalize dependent l.
  generalize dependent left.
  generalize dependent right.
  generalize dependent left_len.
  induction left_len.
  - intros.
    symmetry in Hlen.
    rewrite length_zero_iff_nil in Hlen.
    rewrite Hlen.
    unfold list_prefix.
    by destruct l.
  - intros.
    destruct left; [done |].
    assert (left_len = length left).
    {
      simpl in Hlen.
      inversion Hlen.
      itauto.
    }
    specialize (IHleft_len right left H (left ++ right) eq_refl).
    rewrite Hsplit.
    simpl.
    by rewrite IHleft_len.
Qed.

Lemma list_prefix_map
  {A B : Type}
  (f : A -> B)
  (l : list A)
  (n : nat)
  : List.map f (list_prefix l n) = list_prefix (List.map f l) n.
Proof.
  by revert l; induction n; intros [| a l]; cbn; [.. | rewrite IHn].
Qed.

Lemma list_prefix_length
  {A : Type}
  (l : list A)
  (n : nat)
  (Hlen : n <= length l)
  : length (list_prefix l n) = n.
Proof.
  by revert l Hlen; induction n; intros [| a l] Hlen; cbn in *;
    [| | inversion Hlen | rewrite IHn; lia].
Qed.

Lemma list_suffix_length
  {A : Type}
  (l : list A)
  (n : nat)
  : length (list_suffix l n) = length l - n.
Proof.
  by revert l; induction n; intros [| a l]; [.. | apply IHn].
Qed.

Lemma list_prefix_prefix
  {A : Type}
  (l : list A)
  (n1 n2 : nat)
  (Hn : n1 <= n2)
  : list_prefix (list_prefix l n2) n1 = list_prefix l n1.
Proof.
  generalize dependent n1. generalize dependent n2.
  induction l; intros [| n2] [| n1] Hn; [done .. | by inversion Hn | done |].
  by simpl; f_equal; apply IHl; lia.
Qed.

Lemma list_prefix_suffix
  {A : Type}
  (l : list A)
  (n : nat)
  : list_prefix l n ++ list_suffix l n = l.
Proof.
  by revert n; induction l; intros [| n]; cbn; [.. | rewrite IHl].
Qed.

Lemma prefix_of_list_prefix
  {A : Type}
  (l : list A)
  (n : nat)
  : list_prefix l n `prefix_of` l.
Proof. by eexists; symmetry; apply list_prefix_suffix. Qed.

Definition list_segment
  {A : Type}
  (l : list A)
  (n1 n2 : nat)
  := list_suffix (list_prefix l n2) n1.

Lemma list_prefix_segment_suffix
  {A : Type}
  (l : list A)
  (n1 n2 : nat)
  (Hn : n1 <= n2)
  : list_prefix l n1 ++ list_segment l n1 n2 ++ list_suffix l n2 = l.
Proof.
  rewrite <- (list_prefix_suffix l n2) at 4.
  rewrite app_assoc.
  f_equal.
  unfold list_segment.
  rewrite <- (list_prefix_suffix (list_prefix l n2) n1) at 2.
  f_equal.
  symmetry.
  by apply list_prefix_prefix.
Qed.

Definition Forall_hd
  {A : Type}
  {P : A -> Prop}
  {a : A}
  {l : list A}
  (Hs : Forall P (a :: l))
  : P a.
Proof.
  by inversion Hs.
Defined.

Definition Forall_tl
  {A : Type}
  {P : A -> Prop}
  {a : A}
  {l : list A}
  (Hs : Forall P (a :: l))
  : Forall P l.
Proof.
  by inversion Hs.
Defined.

Fixpoint list_annotate
  {A : Type}
  (P : A -> Prop)
  {Pdec : forall a, Decision (P a)}
  (l : list A)
  (Hs : Forall P l)
  : list (dsig P).
Proof.
  destruct l as [| a l].
  - by exact [].
  - by exact ((dexist a (Forall_hd Hs)) :: list_annotate A P Pdec l (Forall_tl Hs)).
Defined.

Lemma list_annotate_length
  {A : Type}
  (P : A -> Prop)
  {Pdec : forall a, Decision (P a)}
  (l : list A)
  (Hs : Forall P l)
  : length (list_annotate P l Hs) = length l.
Proof.
  by induction l; cbn; [| rewrite IHl].
Qed.

Lemma list_annotate_pi
  {A : Type}
  (P : A -> Prop)
  {Pdec : forall a, Decision (P a)}
  (l : list A)
  (Hs : Forall P l)
  (Hs' : Forall P l)
  : list_annotate P l Hs = list_annotate P l Hs'.
Proof.
  revert Hs Hs'.
  induction l; [done |].
  intros; simpl.
  by f_equal; [apply dsig_eq | apply IHl].
Qed.

Lemma list_annotate_eq
  {A : Type}
  (P : A -> Prop)
  {Pdec : forall a, Decision (P a)}
  (l1 : list A)
  (Hl1 : Forall P l1)
  (l2 : list A)
  (Hl2 : Forall P l2)
  : list_annotate P l1 Hl1 = list_annotate P l2 Hl2 <-> l1 = l2.
Proof.
  split; [| intro; subst; apply list_annotate_pi].
  revert Hl1 l2 Hl2.
  induction l1; destruct l2; simpl; intros; [done.. |].
  inversion H.
  apply IHl1 in H2.
  by subst.
Qed.

Lemma list_annotate_unroll
  {A : Type}
  (P : A -> Prop)
  {Pdec : forall a, Decision (P a)}
  (a : A)
  (l : list A)
  (Hs : Forall P (a :: l))
  : list_annotate P (a :: l) Hs = dexist a (Forall_hd Hs) ::  list_annotate P l (Forall_tl Hs).
Proof. done. Qed.

Lemma list_annotate_app
  {A : Type}
  (P : A -> Prop)
  {Pdec : forall a, Decision (P a)}
  (l1 l2 : list A)
  (Hs : Forall P (l1 ++ l2)) :
    list_annotate P (l1 ++ l2) Hs =
    list_annotate P l1 (proj1 (proj1 (@Forall_app _ P l1 l2) Hs)) ++
    list_annotate P l2 (proj2 (proj1 (@Forall_app _ P l1 l2) Hs)).
Proof.
  induction l1; cbn; [by apply list_annotate_pi |].
  f_equal; [by apply dsig_eq |].
  by rewrite IHl1; f_equal; apply list_annotate_pi.
Qed.

Lemma nth_error_list_annotate
  {A : Type}
  (P : A -> Prop)
  (Pdec : forall a, Decision (P a))
  (l : list A)
  (Hs : Forall P l)
  (n : nat)
  : exists (oa : option (dsig P)),
    nth_error (list_annotate P l Hs) n = oa
    /\ option_map (@proj1_sig _ _) oa = nth_error l n.
Proof.
  generalize dependent l.
  induction n; intros [| a l] Hs.
  - by exists None.
  - inversion Hs; subst. exists (Some (dexist a (Forall_hd Hs))).
    by rewrite list_annotate_unroll.
  - by exists None.
  - by rewrite list_annotate_unroll; eauto.
Qed.

Fixpoint nth_error_filter_index
  {A} P `{forall (x : A), Decision (P x)}
  (l : list A)
  (n : nat)
  :=
  match l with
  | [] => None
  | a :: l =>
    if decide (P a) then
      match n with
      | 0 => Some 0
      | S n => option_map S (nth_error_filter_index P l n)
      end
    else
      option_map S (nth_error_filter_index P l n)
  end.

Lemma nth_error_filter_index_le
  {A} P `{forall (x : A), Decision (P x)}
  (l : list A)
  (n1 n2 : nat)
  (Hle : n1 <= n2)
  (in1 in2 : nat)
  (Hin1 : nth_error_filter_index P l n1 = Some in1)
  (Hin2 : nth_error_filter_index P l n2 = Some in2)
  : in1 <= in2.
Proof.
  generalize dependent in2.
  generalize dependent in1.
  generalize dependent n2.
  generalize dependent n1.
  induction l; intros; [by inversion Hin1 |].
  simpl in Hin1. simpl in Hin2.
  destruct (decide (P a)).
  - destruct n1; destruct n2.
    + by inversion Hin1; inversion Hin2; subst.
    + by destruct (nth_error_filter_index P l n2)
      ; inversion Hin1; inversion Hin2; subst; lia.
    + by inversion Hle.
    + destruct in1, in2; [lia | lia | |].
      * by destruct (nth_error_filter_index P l n2); inversion Hin2.
      * assert (Hle' : n1 <= n2) by lia.
        specialize (IHl n1 n2 Hle').
        destruct (nth_error_filter_index P l n1) eqn: Hin1'; inversion Hin1;
        subst; clear Hin1.
        destruct (nth_error_filter_index P l n2) eqn: Hin2'; inversion Hin2
        ; subst; clear Hin2.
        by specialize (IHl in1 eq_refl in2 eq_refl); lia.
  - specialize (IHl n1 n2 Hle).
    destruct (nth_error_filter_index P l n1) eqn: Hin1'; inversion Hin1
    ; subst; clear Hin1.
    destruct (nth_error_filter_index P l n2) eqn: Hin2'; inversion Hin2
    ; subst; clear Hin2.
    by specialize (IHl n0 eq_refl n3 eq_refl); lia.
Qed.

(* TODO(wkolowski): Forall_filter, Forall_hd and Forall_tl should end with Qed! *)
Fixpoint Forall_filter
  {A : Type}
  (P : A -> Prop)
  {Pdec : forall a : A, Decision (P a)}
  (l : list A) : Forall P (filter P l).
Proof.
  destruct l; cbn; [done |].
  by destruct (decide (P a)); eauto.
Defined.

(**
  Produces the sublist of elements of a list filtered by a decidable predicate
  each of them paired with the proof that it satisfies the predicate.
*)
Definition filter_annotate
  {A : Type}
  (P : A -> Prop)
  {Pdec : forall a : A, Decision (P a)}
  (l : list A) : list (dsig P) :=
  list_annotate _ _ (Forall_filter P l).

Definition filter_annotate_length
  {A : Type}
  (P : A -> Prop)
  {Pdec : forall a : A, Decision (P a)}
  (l : list A)
  : length (filter_annotate P l) = length (filter P l) :=
  list_annotate_length _ _ (Forall_filter P l).

Lemma filter_annotate_unroll
  {A : Type}
  (P : A -> Prop)
  {Pdec : forall a : A, Decision (P a)}
  (a : A)
  (l : list A)
  : filter_annotate P (a :: l) =
    let fa := filter_annotate P l in
    match decide (P a) with
    | left pa => dexist _ pa :: fa
    | _ => fa
    end.
Proof.
  by cbn; case_decide.
Qed.

Lemma filter_annotate_app
  {A : Type}
  (P : A -> Prop)
  {Pdec : forall a : A, Decision (P a)}
  (l1 l2 : list A)
  : filter_annotate P (l1 ++ l2) = filter_annotate P l1 ++ filter_annotate P l2.
Proof.
  induction l1; [done |].
  by simpl; rewrite! filter_annotate_unroll, IHl1; case_decide.
Qed.

(**
  Filters a list through a predicate, then transforms each element using a
  function which depends on the fact that the predicate holds.
*)
Definition list_filter_map
  {A B : Type}
  (P : A -> Prop)
  {Pdec : forall a, Decision (P a)}
  (f : dsig P -> B)
  (l : list A)
  : list B :=
  map f (filter_annotate P l).

Lemma list_filter_map_app
  {A B : Type}
  (P : A -> Prop)
  {Pdec : forall a, Decision (P a)}
  (f : dsig P -> B)
  (l1 l2 : list A)
  : list_filter_map P f (l1 ++ l2) = list_filter_map P f l1 ++ list_filter_map P f l2.
Proof.
  by unfold list_filter_map; rewrite filter_annotate_app, map_app.
Qed.

Lemma list_prefix_nth
  {A : Type}
  (s : list A)
  (n : nat)
  (i : nat)
  (Hi : i < n)
  : nth_error (list_prefix s n) i = nth_error s i.
Proof.
  revert s n Hi.
  induction i; intros [| a s] [| n] Hi; try done.
  - by inversion Hi.
  - by inversion Hi.
  - by cbn; rewrite (IHi s n); [| lia].
Qed.

Lemma nth_error_length
  {A : Type}
  (l : list A)
  (n : nat)
  (a : A)
  (Hnth : nth_error l n = Some a)
  : S n <= length l.
Proof.
  revert l a Hnth.
  by induction n; intros [| a l] b Hnth; cbn; inversion Hnth;
    [| specialize (IHn l b H0)]; lia.
Qed.

Lemma list_prefix_nth_last
  {A : Type}
  (l : list A)
  (n : nat)
  (nth : A)
  (Hnth : nth_error l n = Some nth)
  (_last : A)
  : nth = List.last (list_prefix l (S n)) _last.
Proof.
  specialize (nth_error_length l n nth Hnth); intro Hlen.
  specialize (list_prefix_length l (S n) Hlen); intro Hpref_len.
  symmetry in Hpref_len.
  specialize (list_prefix_nth l (S n) n); intro Hpref.
  rewrite <- Hpref in Hnth; [| by constructor].
  specialize (nth_error_last (list_prefix l (S n)) n Hpref_len _last); intro Hlast.
  by rewrite Hlast in Hnth; inversion Hnth.
Qed.

Lemma list_suffix_nth
  {A : Type}
  (s : list A)
  (n : nat)
  (i : nat)
  (Hi : n <= i)
  : nth_error (list_suffix s n) (i - n) = nth_error s i.
Proof.
  revert s n Hi.
  induction i; intros [| a s] [| n] Hi; cbn; try done.
  - by inversion Hi.
  - by apply nth_error_None; cbn; lia.
  - by apply IHi; lia.
Qed.

Lemma list_suffix_last
  {A : Type}
  (l : list A)
  (i : nat)
  (Hlt : i < length l)
  (_default : A)
  : List.last (list_suffix l i) _default  = List.last l _default.
Proof.
  revert l Hlt; induction i; intros [| a l] Hlt; [done.. |].
  simpl in Hlt.
  assert (Hlt' : i < length l) by lia.
  specialize (IHi l Hlt').
  rewrite unroll_last. simpl.
  rewrite IHi.
  destruct l.
  - by inversion Hlt; lia.
  - by rewrite unroll_last, unroll_last.
Qed.

Lemma list_suffix_last_default
  {A : Type}
  (l : list A)
  (i : nat)
  (Hlast : i = length l)
  (_default : A)
  : List.last (list_suffix l i) _default  = _default.
Proof.
  revert l Hlast; induction i; intros [| a l] Hlast; [done.. |].
  by apply IHi; inversion Hlast.
Qed.

Lemma list_segment_nth
  {A : Type}
  (l : list A)
  (n1 n2 : nat)
  (Hn : n1 <= n2)
  (i : nat)
  (Hi1 : n1 <= i)
  (Hi2 : i < n2)
  : nth_error (list_segment l n1 n2) (i - n1) = nth_error l i.
Proof.
  unfold list_segment.
  rewrite list_suffix_nth; [| done].
  by apply list_prefix_nth.
Qed.

Lemma list_segment_app
  {A : Type}
  (l : list A)
  (n1 n2 n3 : nat)
  (H12 : n1 <= n2)
  (H23 : n2 <= n3)
  : list_segment l n1 n2 ++ list_segment l n2 n3 = list_segment l n1 n3.
Proof.
  assert (Hle : n1 <= n3) by lia.
  specialize (list_prefix_segment_suffix l n1 n3 Hle); intro Hl1.
  specialize (list_prefix_segment_suffix l n2 n3 H23); intro Hl2.
  rewrite <- Hl2 in Hl1 at 4. clear Hl2.
  repeat rewrite app_assoc in Hl1.
  apply app_inv_tail in Hl1.
  specialize (list_prefix_suffix (list_prefix l n2) n1); intro Hl2.
  specialize (list_prefix_prefix l n1 n2 H12); intro Hl3.
  rewrite Hl3 in Hl2.
  rewrite <- Hl2 in Hl1.
  rewrite <- app_assoc in Hl1.
  by apply app_inv_head in Hl1.
Qed.

Lemma list_segment_singleton
  {A : Type}
  (l : list A)
  (n : nat)
  (a : A)
  (Hnth : nth_error l n = Some a)
  : list_segment l n (S n) = [a].
Proof.
  unfold list_segment.
  assert (Hle : S n <= length l)
    by (apply nth_error_length in Hnth; done).
  assert (Hlt : n < length (list_prefix l (S n)))
    by (rewrite list_prefix_length; try constructor; done).
  specialize (list_suffix_last (list_prefix l (S n)) n Hlt a); intro Hlast1.
  specialize (list_prefix_nth_last l n a Hnth a); intro Hlast2.
  rewrite <- Hlast2 in Hlast1.
  specialize (list_suffix_length (list_prefix l (S n)) n).
  rewrite list_prefix_length; [| done].
  intro Hlength.
  assert (Hs : S n - n = 1) by lia.
  rewrite Hs in Hlength.
  remember (list_suffix (list_prefix l (S n)) n) as x.
  clear -Hlength Hlast1.
  destruct x; inversion Hlength.
  destruct x; inversion H0.
  by simpl in Hlast1; subst.
Qed.

Lemma nth_error_map
  {A B : Type}
  (f : A -> B)
  (l : list A)
  (n : nat)
  : nth_error (List.map f l) n = option_map f (nth_error l n).
Proof.
  by revert n; induction l; intros [| n]; firstorder.
Qed.

Lemma exists_finite
  `{finite.Finite index}
  (P : index -> Prop)
  : (exists n : index, P n) <-> Exists P (enum index).
Proof.
  rewrite Exists_exists; split.
  - by intros [n Hn]; eexists; split; [apply elem_of_enum |].
  - by intros (n & _ & Hn); eexists.
Qed.

Definition map_option
  {A B : Type}
  (f : A -> option B)
  : list A -> list B
  :=
  fold_right
    (fun x lb =>
      match f x with
      | None => lb
      | Some b => b :: lb
      end)
    [].

Lemma map_option_app
  {A B : Type}
  (f : A -> option B)
  l1 l2
  : map_option f (l1 ++ l2) = map_option f l1 ++ map_option f l2.
Proof.
  by apply omap_app.
Qed.

Lemma map_option_app_rev
  {A B : Type}
  (f : A -> option B)
  l l1' l2'
  (Happ_rev : map_option f l = l1' ++ l2')
  : exists l1 l2 : list A, l = l1 ++ l2 /\ map_option f l1 = l1' /\ map_option f l2 = l2'.
Proof.
  revert l1' l2' Happ_rev.
  induction l; intros.
  - symmetry in Happ_rev.
    apply app_eq_nil in Happ_rev as [Hl1' Hl2']; subst.
    by exists [], [].
  - simpl in Happ_rev.
    destruct (f a) eqn: Hfa; swap 1 2.
    + destruct (IHl _ _ Happ_rev) as [_l1 [l2 [-> [<- <-]]]].
      by exists (a :: _l1), l2; cbn; rewrite Hfa.
    + destruct l1' as [| _b l1']; swap 1 2.
      * change (_b :: l1') with ([_b] ++ l1') in Happ_rev.
        rewrite <- app_assoc in Happ_rev. inversion Happ_rev.
        subst _b.
        specialize (IHl _ _ H1) as [_l1 [l2 [-> [<- <-]]]].
        by exists (a :: _l1), l2; cbn; rewrite Hfa.
      * simpl in Happ_rev. subst.
        by exists [], (a :: l); cbn; rewrite Hfa.
Qed.

Lemma map_option_length
  {A B : Type}
  (f : A -> option B)
  (l : list A)
  (Hfl : Forall (fun a => f a <> None) l)
  : length (map_option f l) = length l.
Proof.
  induction l; [done |].
  inversion Hfl; subst.
  specialize (IHl H2); cbn.
  by destruct (f a); cbn; congruence.
Qed.

Lemma map_option_nth
  {A B : Type}
  (f : A -> option B)
  (l : list A)
  (Hfl : Forall (fun a => f a <> None) l)
  (n := length l)
  (i : nat)
  (Hi : i < n)
  (dummya : A)
  (dummyb : B)
  : Some (nth i (map_option f l) dummyb) = f (nth i l dummya).
Proof.
  generalize dependent i.
  induction l; intros; simpl in *; [lia |].
  inversion Hfl; subst.
  destruct (f a) eqn: Hfa; [| done].
  destruct i; firstorder.
  by apply H; lia.
Qed.

(** [map_option] can be expressed as a [list_filter_map]. *)
Lemma map_option_as_filter
  {A B : Type}
  (f : A -> option B)
  (l : list A)
  : map_option f l = list_filter_map (is_Some ∘ f) (fun x => is_Some_proj (proj2_dsig x)) l.
Proof.
  induction l using rev_ind; [done |].
  rewrite map_option_app, IHl, list_filter_map_app; cbn; clear IHl.
  destruct (decide _).
  - by cbv; destruct i as [? ->].
  - by destruct (f x); [elim n |].
Qed.

Lemma map_option_Forall :
  forall {A B : Type} (f : A -> option B) (l : list A),
    Forall (fun x => ~ is_Some (f x)) l ->
      map_option f l = [].
Proof.
  induction 1; cbn; [done |].
  by destruct (f x); [contradict H |].
Qed.

Lemma elem_of_map_option :
  forall {A B : Type} (f : A -> option B) (l : list A) (y : B),
    y ∈ map_option f l <-> exists x : A, x ∈ l /\ f x = Some y.
Proof.
  by apply @elem_of_list_omap.
Qed.

Lemma NoDup_map_option :
  forall {A B : Type} (f : A -> option B) (l : list A),
    (forall a1 a2 : A, is_Some (f a1) -> is_Some (f a2) -> f a1 = f a2 -> a1 = a2) ->
      NoDup l -> NoDup (map_option f l).
Proof.
  intros A B f l Hinj Hnd.
  induction Hnd as [| h t Hnin Hnd IH]; cbn; [by constructor |].
  destruct (f h) eqn: Heq; [| by apply IH].
  constructor; [| by apply IH].
  intros Hin; apply elem_of_map_option in Hin as (x & Hinx & Hfx).
  assert (x = h) by (apply Hinj; [done.. | congruence]).
  by congruence.
Qed.

(** Unpack list of [option A] into list of [A]. *)
Definition cat_option {A : Type} : list (option A) -> list A :=
  @map_option (option A) A id.

Example cat_option1 : cat_option [Some 1; Some 5; None; Some 6; None] = [1; 5; 6].
Proof. by itauto. Qed.

Lemma cat_option_length
  {A : Type}
  (l : list (option A))
    (Hfl : Forall (fun a => a <> None) l)
  : length (cat_option l) = length l.
Proof.
  by apply map_option_length; itauto.
Qed.

Lemma cat_option_length_le
  {A : Type}
  (l : list (option A))
  : length (cat_option l) <= length l.
Proof.
  induction l; cbn.
  - by itauto.
  - by destruct (id a) eqn: eq_id; simpl in *; subst a; simpl; lia.
Qed.

Lemma cat_option_app
  {A : Type}
  (l1 l2 : list (option A)) :
  cat_option (l1 ++ l2) = cat_option l1 ++ cat_option l2.
Proof.
  induction l1; cbn.
  - by itauto.
  - by destruct a; cbn in *; rewrite IHl1.
Qed.

Lemma cat_option_nth
  {A : Type}
  (l : list (option A))
  (Hfl : Forall (fun a => a <> None) l)
  (n := length l)
  (i : nat)
  (Hi : i < n)
  (dummya : A)
  : Some (nth i (cat_option l) dummya) = (nth i l (Some dummya)).
Proof.
  specialize (@map_option_nth (option A) A id l); cbn.
  intros.
  unfold id in *.
  by apply H; itauto.
Qed.

Lemma nth_error_eq
  {A : Type}
  (l1 l2 : list A)
  (Hnth : forall n : nat, nth_error l1 n = nth_error l2 n)
  : l1 = l2.
Proof.
  generalize dependent l2.
  induction l1; intros [| a2 l2] Hnth; [done | ..].
  - by specialize (Hnth 0); simpl in Hnth; inversion Hnth.
  - by specialize (Hnth 0); simpl in Hnth; inversion Hnth.
  - assert (H0 := Hnth 0); cbn in H0; inversion H0; subst.
    f_equal.
    apply IHl1.
    intro n.
    by apply (Hnth (S n)).
Qed.

Fixpoint one_element_decompositions
  {A : Type}
  (l : list A)
  : list (list A * A * list A)
  :=
  match l with
  | [] => []
  | a :: l' =>
    ([], a, l')
    :: map
      (fun t => match t with (l1, b, l2) => (a :: l1, b, l2) end)
      (one_element_decompositions l')
  end.

Lemma elem_of_one_element_decompositions
  {A : Type}
  (l : list A)
  (pre suf : list A)
  (x : A)
  : (pre, x, suf) ∈ one_element_decompositions l
  <-> pre ++ [x] ++ suf = l.
Proof.
  revert suf. revert x. revert pre.
  induction l; intros pre x suf; split; simpl; intro H.
  - by inversion H.
  - by destruct pre; inversion H.
  - inversion H; subst; [done |].
    apply elem_of_list_fmap in H2 as [x0 [Heq Hin]].
    destruct x0 as ((prex0, x0), sufx0).
    specialize (IHl prex0 x0 sufx0).
    apply IHl in Hin.
    by inversion Heq; subst.
  - destruct pre.
    + by inversion H; left.
    + right. apply elem_of_list_fmap.
      rewrite <- app_comm_cons in H.
      inversion H. subst. clear H.
      exists (pre, x, suf).
      by rewrite IHl.
Qed.

Definition two_element_decompositions
  {A : Type}
  (l : list A)
  : list (list A * A * list A * A * list A)
  :=
  flat_map
    (fun t =>
      match t with
        (l1, e1, l2) =>
        map
          (fun t => match t with (l2', e2, l3) => (l1, e1, l2', e2, l3) end)
          (one_element_decompositions l2)
      end)
    (one_element_decompositions l).

Lemma elem_of_two_element_decompositions
  {A : Type}
  (l : list A)
  (pre mid suf : list A)
  (x y : A)
  : (pre, x, mid, y, suf) ∈ two_element_decompositions l
  <-> pre ++ [x] ++ mid ++ [y] ++ suf = l.
Proof.
  unfold two_element_decompositions.
  rewrite elem_of_list_In, in_flat_map; setoid_rewrite <- elem_of_list_In.
  split.
  - intros [((pre', x'), sufx) [Hdecx Hin]].
<<<<<<< HEAD
    apply elem_of_list_fmap in Hin as [[[mid' y'] suf'] [[= -> -> -> -> ->] Hin]].
    by apply elem_of_one_element_decompositions in Hdecx as <-, Hin as <-.
  - remember (mid ++ [y] ++ suf) as sufx.
    intro H.
    exists (pre, x, sufx).
    apply elem_of_one_element_decompositions in H.
    split; [done |].
    apply elem_of_list_fmap.
    exists (mid, y, suf).
    by rewrite elem_of_one_element_decompositions.
=======
    apply in_map_iff in Hin.
    destruct Hin as [((mid', y'), suf') [Hdec Hin]].
    inversion Hdec. subst. clear Hdec.
    apply elem_of_list_In, elem_of_one_element_decompositions in Hdecx, Hin.
    by subst.
  - remember (mid ++ [y] ++ suf) as sufx.
    intro H.
    exists (pre, x, sufx).
    apply elem_of_one_element_decompositions, elem_of_list_In in H.
    split; [done |].
    apply in_map_iff. exists (mid, y, suf).
    by rewrite <- elem_of_list_In, elem_of_one_element_decompositions.
>>>>>>> d65fb8b4
Qed.

Lemma order_decompositions
  {A : Type}
  (pre1 suf1 pre2 suf2 : list A)
  (Heq : pre1 ++ suf1 = pre2 ++ suf2)
  : pre1 = pre2
  \/ (exists suf1', pre1 = pre2 ++ suf1')
  \/ (exists suf2', pre2 = pre1 ++ suf2').
Proof.
  remember (pre1 ++ suf1) as l.
  revert pre1 suf1 pre2 suf2 Heql Heq.
  induction l; intros.
  - left. symmetry in Heql, Heq.
    by apply app_nil in Heql as [-> ->], Heq as [-> ->].
  - destruct pre1 as [| a1 pre1]; destruct pre2 as [| a2 pre2]. 1-3: eauto.
    inversion Heql; subst a1; clear Heql.
    inversion Heq; subst a2; clear Heq.
    by destruct (IHl pre1 suf1 pre2 suf2 H1 H2)
      as [Heq | [[suf1' Hgt] | [suf2' Hlt]]]; subst; eauto.
Qed.

Lemma list_max_exists :
  forall (l : list nat),
   list_max l > 0 -> list_max l ∈ l.
Proof.
  intros l nz; induction l.
  - by simpl in nz; lia.
  - simpl in *.
    destruct (a <=? (list_max l)) eqn: eq_leb.
    + replace (Nat.max a (list_max l)) with (list_max l) by lia.
      rewrite elem_of_cons; right.
      by apply IHl; lia.
    + assert (Nat.max a (list_max l) = a) by lia.
      by rewrite H; left.
Qed.

Lemma list_max_exists2 :
  forall (l : list nat),
    l <> [] -> list_max l ∈ l.
Proof.
  intros l.
  destruct (list_max l) eqn: eq_max.
  - destruct l; [by itauto congruence |].
    specialize (list_max_le (n :: l) 0) as Hle.
    destruct Hle as [Hle _].
    rewrite eq_max in Hle. spec Hle. apply Nat.le_refl.
    rewrite Forall_forall in Hle.
    specialize (Hle n). spec Hle; [left |].
    rewrite elem_of_cons.
    by simpl; lia.
  - specialize (list_max_exists l) as Hmax.
    spec Hmax; [lia |].
    by rewrite <- eq_max.
Qed.

(**
  Returns all values which occur with maximum frequency in the given list.
  Note that these values are returned with their original multiplicity.
*)
Definition mode
  `{EqDecision A}
  (l : list A) : list A  :=
  let mode_value := list_max (List.map (count_occ decide_eq l) l) in
  filter (fun a => (count_occ decide_eq l a) = mode_value) l.

Example mode1 : mode [1; 1; 2; 3; 3] = [1; 1; 3; 3].
Proof. by itauto. Qed.

(**
  Computes the list suff which satisfies <<pref ++ suff = l>> or
  reports that no such list exists.
*)
Fixpoint complete_prefix
  `{EqDecision A}
  (l pref : list A) : option (list A) :=
  match l, pref with
  | l , [] => Some l
  | [], b :: pref' => None
  | a :: l', b :: pref' => if decide_eq a b then complete_prefix l' pref' else None
  end.

Example complete_prefix_some : complete_prefix [1; 2; 3; 4] [1; 2] = Some [3; 4].
Proof. by itauto. Qed.

Example complete_prefix_none : complete_prefix [1; 2; 3; 4] [1; 3] = None.
Proof. by itauto. Qed.

Lemma complete_prefix_empty
  `{EqDecision A}
  (l : list A) :
  complete_prefix l [] = Some l.
Proof.
  induction l; cbn; [done |].
  by destruct (complete_prefix l []).
Qed.

Lemma complete_prefix_correct
  `{EqDecision A}
  (l pref suff : list A) :
  l = pref ++ suff <->
  complete_prefix l pref = Some suff.
Proof.
  split.
  - generalize dependent suff.
    generalize dependent pref.
    induction l.
    + intros. simpl in *.
      by destruct pref, suff.
    + intros.
      destruct pref; cbn.
      * by rewrite H.
      * inversion H; subst.
        rewrite decide_True; [| done].
        by rewrite (IHl pref suff).
  - generalize dependent suff.
    generalize dependent pref.
    induction l; intros.
    + by destruct pref; destruct suff;
        simpl in H; itauto (auto || congruence).
    + destruct pref eqn: eq_pref.
      rewrite complete_prefix_empty in H.
      inversion H.
      itauto.
      simpl.
      simpl in H.
      destruct (decide (a = a0)); [| done].
      destruct (complete_prefix l l0) eqn: eq_cp; [| done].
      inversion H; subst.
      f_equal.
      specialize (IHl l0 suff).
      spec IHl; [| done].
      by rewrite eq_cp.
Qed.

(**
  Computes the list <<pref>> which satisfies <<pref ++ suff = l>> or
  reports that no such list exists.
*)
Definition complete_suffix
  `{EqDecision A}
  (l suff : list A) : option (list A) :=
  let res := complete_prefix (rev l) (rev suff) in
  match res with
  | None => None
  | Some ls => Some (rev ls)
  end.

Example complete_suffix_some : complete_suffix [1; 2; 3; 4] [3; 4] = Some [1; 2].
Proof. by itauto. Qed.

Lemma complete_suffix_correct
  `{EqDecision A}
  (l pref suff : list A) :
  l = pref ++ suff <->
  complete_suffix l suff = Some pref.
Proof.
  unfold complete_suffix.
  split.
  - intros.
    destruct (complete_prefix (rev l) (rev suff)) eqn: eq_c.
    apply complete_prefix_correct in eq_c.
    rewrite H in eq_c.
    rewrite rev_app_distr in eq_c.
    assert (l0 = rev pref) by (apply app_inv_head in eq_c; done).
    rewrite H0.
    f_equal.
    apply rev_involutive.
    assert (rev l = rev suff ++ rev pref) by (subst; apply rev_app_distr).
    apply complete_prefix_correct in H0.
    by rewrite eq_c in H0.
  - destruct (complete_prefix (rev l) (rev suff)) eqn: eq_c; [| done].
    inversion_clear 1.
    apply complete_prefix_correct in eq_c.
    apply rev_eq_app in eq_c.
    by rewrite rev_involutive in eq_c.
Qed.

Lemma complete_suffix_empty
  `{EqDecision A}
  (l : list A) :
  complete_suffix l [] = Some l.
Proof.
  unfold complete_suffix. simpl.
  rewrite complete_prefix_empty.
  f_equal.
  by apply rev_involutive.
Qed.

(** Elements belonging to first type in a list of a sum type. *)
Definition list_sum_project_left
  {A B : Type}
  (x : list (A + B))
  : list A
  :=
  map_option sum_project_left x.

(** Elements belonging to second type in a list of a sum type. *)
Definition list_sum_project_right
  {A B : Type}
  (x : list (A + B))
  : list B
  :=
  map_option sum_project_right x.

Lemma fold_right_andb_false l :
  fold_right andb false l = false.
Proof.
  induction l; cbn; [done |].
  by rewrite IHl, andb_false_r.
Qed.

Lemma sumbool_forall [A : Type] [P Q : A -> Prop] :
  (forall x : A, {P x} + {Q x}) -> forall l : list A, {Forall P l} + {Exists Q l}.
Proof.
  induction l.
  - by left; constructor.
  - by refine (if X a then if IHl then left _ else right _ else right _); constructor.
Qed.

Lemma list_sum_map :
  forall {A : Type} (f g : A -> nat) (l : list A),
    (forall x : A, x ∈ l -> f x <= g x) ->
      list_sum (map f l) <= list_sum (map g l).
Proof.
  induction l as [| h t]; cbn; intros Hle; [done |].
  apply PeanoNat.Nat.add_le_mono.
  - by apply Hle; left.
  - apply IHt; intros x Hin.
    by apply Hle; right.
Qed.

Lemma list_sum_decrease [A : Type] (f g : A -> nat) (l : list A) :
  (forall a, a ∈ l -> f a <= g a) -> Exists (fun a => f a < g a) l ->
  list_sum (map f l) < list_sum (map g l).
Proof.
  induction 2; cbn.
  - apply PeanoNat.Nat.add_lt_le_mono; [done |].
    apply list_sum_map.
    intros a' Hin.
    by apply H; right.
  - apply PeanoNat.Nat.add_le_lt_mono.
    + by apply H; left.
    + apply IHExists.
      intros a Hin.
      by apply H; right.
Qed.

(**
  Nearly the natural induction principle for [fold_left].
  Useful if you can think of [fold_left f] as transforming
  a list into a [B -> B] function, and can describe the
  effect with a [P : list A -> relation B].
  The assumption [Hstep] could be weakened by replacing [r]
  with [fold_left f l (f x a)], but that isn't useful in
  natural examples.
*)
Lemma fold_left_ind
      [A B : Type] (f : B -> A -> B) (P : list A -> B -> B -> Prop)
      (Hstart : forall x, P nil x x)
      (Hstep : forall x a l r,
          P l (f x a) r ->
          P (a :: l) x r) :
  forall l x, P l x (fold_left f l x).
Proof.
  induction l.
  apply Hstart.
  intro x.
  by apply Hstep, IHl.
Qed.

(**
  An induction principle for [fold_left] which
  decomposes the list from the right.
*)
Lemma fold_left_ind_rev
      [A B : Type] (f : B -> A -> B) (x0 : B)
      (P : list A -> B -> Prop)
      (Hstart : P nil x0)
      (Hstep : forall l a x, P l x -> P (l++a :: nil) (f x a)) :
  forall l, P l (fold_left f l x0).
Proof.
  induction l using rev_ind.
  - by apply Hstart.
  - by rewrite fold_left_app; apply Hstep.
Qed.

Section sec_suffix_quantifiers.

(** ** Quantifiers for all suffixes

  In this section we define list quantifiers similar to [Streams.ForAll] and
  [Streams.Exists] and prove several properties about them.

  Among the definitions, the more useful are [ForAllSuffix2] and [ExistsSuffix2]
  as they allow us to quantify over relations between consecutive elements.
*)

Context
  [A : Type]
  (P : list A -> Prop)
  .

Inductive ExistsSuffix : list A -> Prop :=
| SHere : forall l, P l -> ExistsSuffix l
| SFurther : forall a l, ExistsSuffix l -> ExistsSuffix (a :: l).

Inductive ForAllSuffix : list A -> Prop :=
| SNil : P [] -> ForAllSuffix []
| SHereAndFurther : forall a l, P (a :: l) -> ForAllSuffix l -> ForAllSuffix (a :: l).

Lemma fsHere : forall l, ForAllSuffix l -> P l.
Proof. by inversion 1. Qed.

Lemma fsFurther : forall a l, ForAllSuffix (a :: l) -> ForAllSuffix l.
Proof. by inversion 1. Qed.

Lemma ForAll_list_suffix : forall m x, ForAllSuffix x -> ForAllSuffix (list_suffix x m).
Proof.
  induction m; simpl; intros [] **; [done.. |].
  by apply fsFurther in H; apply IHm.
Qed.

Lemma ForAllSuffix_induction
  (Inv : list A -> Prop)
  (InvThenP : forall l, Inv l -> P l)
  (InvIsStable : forall a l, Inv (a :: l) -> Inv l)
  : forall l, Inv l -> ForAllSuffix l.
Proof.
  induction l; intros.
  - by constructor; apply InvThenP.
  - constructor.
    + by apply InvThenP.
    + by eapply IHl, InvIsStable.
Qed.

End sec_suffix_quantifiers.

Lemma ForAllSuffix_subsumption [A : Type] (P Q : list A -> Prop)
  (HPQ : forall l, P l -> Q l)
  : forall l, ForAllSuffix P l -> ForAllSuffix Q l.
Proof.
  by induction 1; constructor; auto.
Qed.

Definition ForAllSuffix2 [A : Type] (R : A -> A -> Prop) : list A -> Prop :=
  ForAllSuffix (fun l => match l with | a :: b :: _ => R a b | _ => True end).

Lemma fsFurther2_transitive [A : Type] (R : A -> A -> Prop) {HT : Transitive R}
  : forall a b l, ForAllSuffix2 R (a :: b :: l) -> ForAllSuffix2 R (a :: l).
Proof.
  inversion 1. subst. destruct l.
  - by repeat constructor.
  - inversion H3; subst.
    by constructor; [transitivity b |].
Qed.

Lemma ForAllSuffix2_filter [A : Type] (R : A -> A -> Prop) `{HT : Transitive _ R}
  (P : A -> Prop) {Pdec : forall a, Decision (P a)}
  : forall l, ForAllSuffix2 R l -> ForAllSuffix2 R (filter P l).
Proof.
  induction l; [done |].
  intro Hl.
  unfold filter. simpl.
  spec IHl; [by apply fsFurther in Hl |].
  case_decide; [| done].
  constructor; [| done].
  clear IHl H.
  induction l; cbn; [done |].
  case_decide.
  - by inversion Hl.
  - by apply IHl; eapply fsFurther2_transitive.
Qed.

Lemma list_subseteq_tran : forall (A : Type) (l m n : list A),
 l ⊆ m -> m ⊆ n -> l ⊆ n.
Proof.
  intros A l m n Hlm Hmn x y.
  by apply Hmn, Hlm.
Qed.

#[export] Instance list_subseteq_dec `{EqDecision A} : RelDecision (@subseteq (list A) _).
Proof.
  intros x; induction x.
  - by left; apply list_subseteq_nil.
  - intro y; destruct (IHx y) as [Hsub | Hnsub].
    + destruct (decide (a ∈ y)).
      * by left; intros b Hb; inversion Hb; subst; [| apply Hsub].
      * by right; intro Hsub'; elim n; apply Hsub'; left.
    + right; intro Hsub; elim Hnsub.
      by intros b Hb; apply Hsub; right.
Qed.

Lemma nodup_append_left {A} :
  forall (l1 l2 : list A), NoDup (l1 ++ l2) -> NoDup l1.
Proof.
  by intros l1 l2 [? _]%NoDup_app.
Qed.

Lemma subseteq_empty {A} : forall (l : list A),
  l ⊆ nil -> l = nil.
Proof.
  intros. destruct l; [done |].
  exfalso.
  specialize (H a (elem_of_list_here _ _)).
  by inversion H.
Qed.

Lemma NoDup_subseteq_length [A : Type]
  [l1 l2 : list A]
  (Hnodup : NoDup l1)
  (Hincl : l1 ⊆ l2)
  : length l1 <= length l2.
Proof.
  by apply submseteq_length, NoDup_submseteq.
Qed.

Lemma submseteq_tail_l [A] (x : A) l1 l2 :
  x :: l1 ⊆+ l2 -> l1 ⊆+ l2.
Proof.
  by apply submseteq_trans, submseteq_cons.
Qed.

Lemma submseteq_list_subseteq [A] (l1 l2 : list A) :
  l1 ⊆+ l2 -> l1 ⊆ l2.
Proof.
  by intros H ? Hx; eapply elem_of_submseteq.
Qed.

Lemma take_app_inv :
  forall [A : Type] (n : nat) (l l' : list A) (x : A),
    take n l = l' ++ [x] -> exists n' : nat, n = S n'.
Proof.
  induction n as [| n']; intros l l' x H.
  - by rewrite take_0 in H; apply app_cons_not_nil in H.
  - by exists n'.
Qed.

Lemma elem_of_list_prod :
  forall [A B : Type] (x : A) (y : B) (la : list A) (lb : list B),
    (x, y) ∈ list_prod la lb <-> x ∈ la /\ y ∈ lb.
Proof.
  intros.
  by rewrite elem_of_list_In, in_prod_iff, <- !elem_of_list_In.
Qed.

(** ** The function [lastn] and its properties *)

(** [lastn] returns a suffix of length <<n>> from the list <<l>>. *)
Definition lastn {A : Type} (n : nat) (l : list A) : list A :=
  rev (firstn n (rev l)).

(** If the list is [[]], then the result of [lastn] is also [[]]. *)
Lemma lastn_nil :
  forall {A : Type} (n : nat),
    lastn n (@nil A) = [].
Proof.
  by intros A n; unfold lastn; cbn; rewrite firstn_nil.
Qed.

(** If <<n>> is zero, then the result of [lastn] is [[]]. *)
Lemma lastn_0 :
  forall {A : Type} (l : list A),
    lastn 0 l = [].
Proof.
  by intros A l; unfold lastn; rewrite take_0.
Qed.

(** If <<n>> is greater than the length of the list, [lastn] returns the whole list. *)
Lemma lastn_ge :
  forall {A : Type} (n : nat) (l : list A),
    length l <= n -> lastn n l = l.
Proof.
  intros A n l Hge.
  unfold lastn.
  rewrite take_ge.
  - by rewrite rev_involutive.
  - by rewrite rev_length.
Qed.

(** [lastn] skips the prefix of the list as long as the suffix is long enough. *)
Lemma lastn_app_le :
  forall {A : Type} (n : nat) (l1 l2 : list A),
    n <= length l2 -> lastn n (l1 ++ l2) = lastn n l2.
Proof.
  intros A n l1 l2 Hlt.
  unfold lastn.
  rewrite rev_app_distr, take_app_le; [done |].
  by rewrite rev_length; lia.
Qed.

(** [lastn] either skips the head of the list or not, depending on how big a suffix we want. *)
Lemma lastn_cons :
  forall {A : Type} (n : nat) (h : A) (t : list A),
    lastn n (h :: t) = if decide (S (length t) <= n) then h :: t else lastn n t.
Proof.
  intros A n h t.
  case_decide; subst.
  - by rewrite lastn_ge; cbn; [| lia].
  - by rewrite (lastn_app_le _ [h] t); [| lia].
Qed.

(** If <<l1>> is a prefix of <<l2>>, then the reverse of <<l1>> is a suffix of <<l2>>. *)
Lemma suffix_rev :
  forall {A : Type} (l1 l2 : list A),
    prefix l1 l2 -> suffix (rev l1) (rev l2).
Proof.
  intros A l1 l2 [l ->].
  rewrite rev_app_distr.
  by exists (rev l).
Qed.

(**
  If <<n1>> is less than (or equal to) <<n2>>, then <<lastn n1 l>> is shorter than
  <<lastn n2 l>> and therefore is its suffix.
*)
Lemma suffix_lastn :
  forall {A : Type} (l : list A) (n1 n2 : nat),
    n1 <= n2 -> suffix (lastn n1 l) (lastn n2 l).
Proof.
  intros A l n1 n2 Hle.
  unfold lastn.
  apply suffix_rev.
  exists (take (n2 - n1) (drop n1 (rev l))).
  rewrite take_take_drop.
  by f_equal; lia.
Qed.

(** The length of <<lastn n l>> is the smaller of <<n>> and the length of <<l>>. *)
Lemma length_lastn :
  forall {A : Type} (n : nat) (l : list A),
    length (lastn n l) = min n (length l).
Proof.
  intros A n l.
  unfold lastn.
  by rewrite rev_length, take_length, rev_length.
Qed.

Program Definition not_null_element
  `{EqDecision A} [l : list A] (Hl : l <> []) : dsig (fun i => i ∈ l) :=
    dexist (is_Some_proj (proj2 (head_is_Some l) Hl)) _.
Next Obligation.
Proof.
  by intros A ? [| h t] ?; [| left].
Qed.

Program Definition element_of_subseteq
  `{EqDecision A} [l1 l2 : list A] (Hsub : l1 ⊆ l2)
  (di : dsig (fun i => i ∈ l1)) : dsig (fun i => i ∈ l2) :=
    dexist (` di) _.
Next Obligation.
Proof.
  by intros; cbn; destruct_dec_sig di i Hi Heq; subst; apply Hsub.
Qed.

Definition element_of_filter
  `{EqDecision A} [P : A -> Prop] `{forall x, Decision (P x)} [l : list A]
  : dsig (fun i => i ∈ filter P l) -> dsig (fun i => i ∈ l) :=
  element_of_subseteq (list_filter_subseteq P l).<|MERGE_RESOLUTION|>--- conflicted
+++ resolved
@@ -12,11 +12,7 @@
 Lemma has_last_or_null {S} (l : list S)
   : {l' : list S & {a : S | l = l' ++ (a :: nil)}} + {l = nil} .
 Proof.
-<<<<<<< HEAD
-  destruct l as [| h t].
-=======
   destruct l.
->>>>>>> d65fb8b4
   - by right.
   - by left; apply exists_last.
 Qed.
@@ -220,15 +216,6 @@
   by intros; rewrite last_is_last.
 Qed.
 
-<<<<<<< HEAD
-=======
-Lemma In_app_comm {X} : forall l1 l2 (x : X), In x (l1 ++ l2) <-> In x (l2 ++ l1).
-Proof.
-  by intros l1 l2 x; split; intro H_in;
-    apply in_or_app; apply in_app_or in H_in as [cat | dog]; itauto.
-Qed.
-
->>>>>>> d65fb8b4
 Lemma nth_error_last
   {A : Type}
   (l : list A)
@@ -1096,7 +1083,6 @@
   rewrite elem_of_list_In, in_flat_map; setoid_rewrite <- elem_of_list_In.
   split.
   - intros [((pre', x'), sufx) [Hdecx Hin]].
-<<<<<<< HEAD
     apply elem_of_list_fmap in Hin as [[[mid' y'] suf'] [[= -> -> -> -> ->] Hin]].
     by apply elem_of_one_element_decompositions in Hdecx as <-, Hin as <-.
   - remember (mid ++ [y] ++ suf) as sufx.
@@ -1107,20 +1093,6 @@
     apply elem_of_list_fmap.
     exists (mid, y, suf).
     by rewrite elem_of_one_element_decompositions.
-=======
-    apply in_map_iff in Hin.
-    destruct Hin as [((mid', y'), suf') [Hdec Hin]].
-    inversion Hdec. subst. clear Hdec.
-    apply elem_of_list_In, elem_of_one_element_decompositions in Hdecx, Hin.
-    by subst.
-  - remember (mid ++ [y] ++ suf) as sufx.
-    intro H.
-    exists (pre, x, sufx).
-    apply elem_of_one_element_decompositions, elem_of_list_In in H.
-    split; [done |].
-    apply in_map_iff. exists (mid, y, suf).
-    by rewrite <- elem_of_list_In, elem_of_one_element_decompositions.
->>>>>>> d65fb8b4
 Qed.
 
 Lemma order_decompositions
