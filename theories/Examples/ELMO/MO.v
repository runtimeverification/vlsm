--- conflicted
+++ resolved
@@ -863,235 +863,7 @@
 
 Definition MO : VLSM Message := free_composite_vlsm M.
 
-<<<<<<< HEAD
 (** *** Validators *)
-=======
-(** We set up aliases for some functions operating on free VLSM composition. *)
-
-Definition MO_state : Type := composite_state M.
-Definition MO_label : Type := composite_label M.
-Definition MO_transition_item : Type := composite_transition_item M.
-
-(** We can lift labels, states and traces from an MO component to the MO protocol. *)
-
-Definition lift_to_MO_label
-  (i : index) (li : VLSM.label (M i)) : MO_label :=
-    lift_to_composite_label M i li.
-
-Definition lift_to_MO_state
-  (us : MO_state) (i : index) (si : VLSM.state (M i)) : MO_state :=
-    lift_to_composite_state M us i si.
-
-Definition lift_to_MO_trace
-  (us : MO_state) (i : index) (tr : list (transition_item (M i)))
-  : list MO_transition_item :=
-    pre_VLSM_embedding_finite_trace_project
-      _ _ (lift_to_MO_label i) (lift_to_MO_state us i) tr.
-
-#[local] Hint Rewrite @state_update_twice : state_update.
-
-#[local] Hint Unfold lift_to_MO_label : state_update.
-#[local] Hint Unfold lift_to_MO_state : state_update.
-#[local] Hint Unfold lift_to_MO_trace : state_update.
-
-(**
-  We can also lift properties from MO components to the MO protocol, among
-  them [valid_state_prop], [valid_message_prop], [input_valid_transition]
-  and the various kinds of traces.
-*)
-
-Lemma lift_to_MO :
-  forall (us : MO_state) (Hus : valid_state_prop MO us) (i : index),
-    VLSM_weak_embedding (M i) MO (lift_to_MO_label i) (lift_to_MO_state us i).
-Proof. by intros; apply lift_to_free_weak_embedding. Qed.
-
-Lemma lift_to_MO_valid_state_prop :
-  forall (i : index) (s : State) (us : MO_state),
-    valid_state_prop MO us -> valid_state_prop (M i) s ->
-      valid_state_prop MO (lift_to_MO_state us i s).
-Proof.
-  intros is s us Hvsp.
-  by eapply VLSM_weak_embedding_valid_state, lift_to_MO.
-Qed.
-
-Lemma lift_to_MO_valid_message_prop :
-  forall (i : index) (om : option Message),
-    option_valid_message_prop (M i) om ->
-      option_valid_message_prop MO om.
-Proof.
-  intros i [] Hovmp; cycle 1.
-  - by exists (``(vs0 MO)); constructor.
-  - eapply VLSM_weak_embedding_valid_message.
-    + by apply (lift_to_MO (``(vs0 MO))); exists None; constructor.
-    + by inversion 1.
-    + by apply Hovmp.
-Qed.
-
-Lemma lift_to_MO_input_valid_transition :
-  forall (i : index) (lbl : Label) (s1 s2 : State) (iom oom : option Message) (us : MO_state),
-    valid_state_prop MO us ->
-    input_valid_transition (M i) lbl (s1, iom) (s2, oom) ->
-      input_valid_transition MO
-        (lift_to_MO_label i lbl)
-        (lift_to_MO_state us i s1, iom)
-        (lift_to_MO_state us i s2, oom).
-Proof.
-  intros i lbl s1 s2 iom oom us Hivt.
-  by apply @VLSM_weak_embedding_input_valid_transition, lift_to_MO.
-Qed.
-
-Lemma lift_to_MO_finite_valid_trace_from_to :
-  forall (i : index) (s1 s2 : State) (tr : list (transition_item (M i))) (us : MO_state),
-    valid_state_prop MO us ->
-    finite_valid_trace_from_to (M i) s1 s2 tr ->
-      finite_valid_trace_from_to
-        MO (lift_to_MO_state us i s1) (lift_to_MO_state us i s2) (lift_to_MO_trace us i tr).
-Proof.
-  intros i s1 s2 tr us Hvsp Hfvt.
-  by eapply (VLSM_weak_embedding_finite_valid_trace_from_to (lift_to_MO _ Hvsp i)).
-Qed.
-
-Lemma lift_to_MO_constrained_state_prop :
-  forall (i : index) (s : State) (us : MO_state),
-    constrained_state_prop MO us -> constrained_state_prop (M i) s ->
-      constrained_state_prop MO (lift_to_MO_state us i s).
-Proof.
-  intros is s us Hvsp.
-  by eapply VLSM_weak_embedding_valid_state, lift_to_preloaded_free_weak_embedding.
-Qed.
-
-Lemma lift_to_preloaded_MO_option_valid_message_prop :
-  forall (i : index) (om : option Message),
-    option_valid_message_prop (preloaded_with_all_messages_vlsm (M i)) om ->
-      option_valid_message_prop (preloaded_with_all_messages_vlsm MO) om.
-Proof.
-  intros i [] Hovmp; cycle 1.
-  - by exists (``(vs0 MO)); constructor.
-  - eapply VLSM_weak_embedding_valid_message.
-    + eapply (lift_to_preloaded_free_weak_embedding _ i (``(vs0 MO))).
-      by exists None; constructor.
-    + by inversion 1; cbn; [| right].
-    + by apply Hovmp.
-Qed.
-
-Lemma lift_to_MO_input_constrained_transition :
-  forall (i : index) (lbl : Label) (s1 s2 : State) (iom oom : option Message) (us : MO_state),
-    constrained_state_prop MO us ->
-    input_constrained_transition (M i) lbl (s1, iom) (s2, oom) ->
-      input_constrained_transition MO
-        (lift_to_MO_label i lbl)
-        (lift_to_MO_state us i s1, iom)
-        (lift_to_MO_state us i s2, oom).
-Proof.
-  intros i lbl s1 s2 iom oom us Hivt.
-  by apply @VLSM_weak_embedding_input_valid_transition, lift_to_preloaded_free_weak_embedding.
-Qed.
-
-Lemma lift_to_MO_finite_constrained_trace_from_to :
-  forall (i : index) (s1 s2 : State) (tr : list (transition_item (M i))) (us : MO_state),
-    constrained_state_prop MO us ->
-    finite_constrained_trace_from_to (M i) s1 s2 tr ->
-      finite_constrained_trace_from_to MO
-        (lift_to_MO_state us i s1) (lift_to_MO_state us i s2) (lift_to_MO_trace us i tr).
-Proof.
-  intros i s1 s2 tr us Hvsp Hfvt.
-  unshelve eapply (@VLSM_weak_embedding_finite_valid_trace_from_to _
-    (preloaded_with_all_messages_vlsm (M i))
-    (preloaded_with_all_messages_vlsm MO) _ _); [| done].
-  by apply lift_to_preloaded_free_weak_embedding.
-Qed.
-
-(** *** Lifting lemmas for validating theorem *)
-
-Lemma initial_state_prop_lift_to_MO :
-  forall (i : index) (s : State),
-    initial_state_prop (M i) s ->
-      initial_state_prop MO (lift_to_MO_state (``(vs0 MO)) i s).
-Proof.
-  intros i s Hisp j; cbn.
-  by destruct (decide (i = j)); subst; state_update_simpl.
-Qed.
-
-Lemma finite_valid_trace_init_to_lift_to_MO :
-  forall (i : index) (s : State),
-    initial_state_prop (M i) s ->
-      finite_valid_trace_init_to MO
-        (lift_to_MO_state (``(vs0 MO)) i s) (lift_to_MO_state (``(vs0 MO)) i s) [].
-Proof.
-  constructor; cycle 1.
-  - by apply initial_state_prop_lift_to_MO.
-  - constructor; exists None; constructor; [| done].
-    by apply initial_state_prop_lift_to_MO.
-Qed.
-
-Lemma option_valid_message_prop_initial :
-  forall i : index,
-    option_valid_message_prop MO (Some (MkMessage (MkState [] (idx i)))).
-Proof.
-  intros i.
-  remember (MkMessage (MkState [] (idx i))) as m.
-  exists (state_update M (``(vs0 MO)) i (state m <+> MkObservation Send m)).
-  by econstructor 2 with
-    (s := ``(vs0 MO)) (_om := None) (_s := ``(vs0 MO)) (om := None) (l := existT i Send);
-    [by repeat split; constructor.. | rewrite Heqm].
-Qed.
-
-Lemma option_valid_message_prop_addObservationToMessage_Send :
-  forall m : Message,
-    option_valid_message_prop MO (Some m) ->
-      option_valid_message_prop MO (Some (m <*> MkObservation Send m)).
-Proof.
-  intros m [s' IH].
-  inversion IH; subst; [by inversion Hom as [j []]; inversion x |].
-  destruct l as [k []], om as [m' |];
-    inversion Hv; subst; clear Hv;
-    inversion Ht; subst; clear Ht.
-  unfold addObservationToMessage; cbn; red.
-  remember (s k <+> MkObservation Send (MkMessage (s k))) as sk'.
-  remember (state_update M s k sk') as ss.
-  assert (Heq : ss k = sk') by (subst; state_update_simpl; done).
-  rewrite <- Heq in *; clear Heqsk'.
-  exists (state_update M ss k (ss k <+> MkObservation Send (MkMessage (ss k)))).
-  by econstructor 2 with (s := ss) (_s := ``(vs0 MO)) (om := None) (l := existT k Send);
-    [| constructor | repeat split; constructor |].
-Qed.
-
-Lemma option_valid_message_prop_addObservationToMessage_Receive :
-  forall m mr : Message,
-    MO_msg_valid P' mr ->
-    option_valid_message_prop MO (Some m) ->
-    option_valid_message_prop MO (Some mr) ->
-      option_valid_message_prop MO (Some (m <*> MkObservation Receive mr)).
-Proof.
-  intros m mr Hvalid [sm IH1] [smr IH2].
-  inversion IH1; subst; [by inversion Hom as [j []]; inversion x |].
-  destruct l as [k []], om as [m' |];
-    inversion Hv; subst; clear Hv;
-    inversion Ht; subst; clear Ht.
-  exists (state_update M s k (s k <+> MkObservation Receive mr <+>
-    MkObservation Send (MkMessage (s k <+> MkObservation Receive mr)))).
-  econstructor 2 with
-    (s := state_update M s k (s k <+> MkObservation Receive mr)) (_om := None)
-    (_s := ``(vs0 MO)) (om := None) (l := existT k Send); cycle 1.
-  - by constructor.
-  - by repeat split; constructor.
-  - by cbn; state_update_simpl.
-  - by econstructor 2 with (s := s) (om := Some mr) (l := existT k Receive);
-      [| | repeat split; constructor |].
-Qed.
-
-Lemma option_valid_message_prop_MO_msg_valid :
-  forall m : Message,
-    MO_msg_valid P' m -> option_valid_message_prop MO (Some m).
-Proof.
-  induction 1.
-  - destruct H1 as (_ & i & Heq).
-    replace m with (MkMessage (MkState [] (idx i))) by (apply eq_Message; done).
-    by apply option_valid_message_prop_initial.
-  - by apply option_valid_message_prop_addObservationToMessage_Send.
-  - by apply option_valid_message_prop_addObservationToMessage_Receive.
-Qed.
->>>>>>> 8d78c352
 
 Lemma MO_reachable_view (s : State) i :
   constrained_state_prop (M i) s
@@ -1150,7 +922,7 @@
   - intros m Hm.
     apply can_emit_has_trace in Hm as (is & tr & item & Htr & Houtput).
     apply (can_emit_from_valid_trace
-      (pre_loaded_vlsm (M i) (fun msg : Message => msg ∈ Message_dependencies m)))
+      (preloaded_vlsm (M i) (fun msg : Message => msg ∈ Message_dependencies m)))
       with is (tr ++ [item]); cycle 1.
     + apply Exists_exists; eexists.
       by split; [apply elem_of_app; right; left |].
@@ -1197,76 +969,6 @@
   - by intros dm Hdm; apply Hind; [constructor | eapply MO_msg_valid_dep].
 Qed.
 
-<<<<<<< HEAD
-=======
-Lemma lift_preloaded_component_to_MO :
-  forall i : index,
-    VLSM_embedding (preloaded_with_all_messages_vlsm (M i)) MO
-      (lift_to_MO_label i) (lift_to_MO_state (``(vs0 MO)) i).
-Proof.
-  constructor; intros.
-  by eapply valid_trace_forget_last, lift_to_MO_finite_valid_trace_init_to,
-    finite_valid_trace_init_add_last.
-Qed.
-
-(**
-  Every state in a MO component gives rise to a unique trace leading to this
-  state, which we can then lift to the MO protocol.
-*)
-Definition MO_component_state2trace
-  (s : MO_state) (i : index) : list MO_transition_item :=
-    lift_to_MO_trace s i (state2trace (s i)).
-
-(**
-  Iterating [MO_component_state2trace] shows that every reachable MO state contains a
-  trace that leads to this state. However, this trace is not unique, because
-  we can concatenate the lifted traces in any order.
-*)
-Fixpoint MO_state2trace_aux
-  (us : MO_state) (is : list index) : list MO_transition_item :=
-  match is with
-  | [] => []
-  | i :: is' =>
-    MO_state2trace_aux (state_update _ us i (MkState [] (idx i))) is' ++ MO_component_state2trace us i
-  end.
-
-Definition MO_state2trace
-  (us : MO_state) : list MO_transition_item :=
-    MO_state2trace_aux us (enum index).
-
-Lemma finite_constrained_trace_init_to_MO_state2trace :
-  forall us : MO_state,
-    constrained_state_prop MO us ->
-      finite_constrained_trace_init_to MO (``(vs0 MO)) us (MO_state2trace us).
-Proof.
-  intros us Hvsp; split; [| done].
-  unfold MO_state2trace.
-  assert (Hall : forall i, i ∉ enum index -> us i = MkState [] (idx i))
-    by (intros i Hin; contradict Hin; apply elem_of_enum).
-  revert us Hall Hvsp.
-  generalize (enum index) as is.
-  induction is as [| i is']; cbn; intros us Hall Hvsp.
-  - replace us with (fun n : index => MkState [] (idx n)).
-    + by constructor; apply initial_state_is_valid; compute.
-    + extensionality i; rewrite Hall; [done |].
-      by apply not_elem_of_nil.
-  - eapply finite_valid_trace_from_to_app.
-    + apply IHis'.
-      * intros j Hj. destruct (decide (i = j)); subst; state_update_simpl; [done |].
-        by apply Hall; rewrite elem_of_cons; intros [].
-      * by apply pre_composite_free_update_state_with_initial.
-    + replace us with (state_update M us i (us i)) at 2 by (state_update_simpl; done).
-      apply lift_to_MO_finite_constrained_trace_from_to; [done |].
-      apply (composite_constrained_state_project _ us i) in Hvsp as Hvsp'.
-      apply valid_state_has_trace in Hvsp' as (s & tr & [Hfvt Hinit]).
-      replace s with (MkState [] (idx i)) in *; cycle 1.
-      * by inversion Hinit; destruct s; cbn in *; subst.
-      * by eapply finite_constrained_trace_init_to_state2trace.
-Qed.
-
-(** *** Validators *)
-
->>>>>>> 8d78c352
 Lemma MO_component_validating :
   forall (i : index),
     component_projection_validator_prop M (free_constraint M) i.
